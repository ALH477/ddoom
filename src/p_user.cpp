--- conflicted
+++ resolved
@@ -89,12 +89,9 @@
 #include "actorinlines.h"
 #include "p_acs.h"
 #include "events.h"
-<<<<<<< HEAD
 #include "g_game.h"
 #include "v_video.h"
-=======
 #include "gstrings.h"
->>>>>>> 235c4c04
 
 static FRandom pr_skullpop ("SkullPop");
 
