//-----------------------------------------------------------------------------
//
// Copyright 1993-1996 id Software
// Copyright 1994-1996 Raven Software
// Copyright 1998-1998 Chi Hoang, Lee Killough, Jim Flynn, Rand Phares, Ty Halderman
// Copyright 1999-2016 Randy Heit
// Copyright 2002-2016 Christoph Oelckers
//
// This program is free software: you can redistribute it and/or modify
// it under the terms of the GNU General Public License as published by
// the Free Software Foundation, either version 3 of the License, or
// (at your option) any later version.
//
// This program is distributed in the hope that it will be useful,
// but WITHOUT ANY WARRANTY; without even the implied warranty of
// MERCHANTABILITY or FITNESS FOR A PARTICULAR PURPOSE.  See the
// GNU General Public License for more details.
//
// You should have received a copy of the GNU General Public License
// along with this program.  If not, see http://www.gnu.org/licenses/
//
//-----------------------------------------------------------------------------
//
// DESCRIPTION:
//		Player related stuff.
//		Bobbing POV/weapon, movement.
//		Pending weapon.
//
//-----------------------------------------------------------------------------

/* For code that originates from ZDoom the following applies:
**
**---------------------------------------------------------------------------
**
** Redistribution and use in source and binary forms, with or without
** modification, are permitted provided that the following conditions
** are met:
**
** 1. Redistributions of source code must retain the above copyright
**    notice, this list of conditions and the following disclaimer.
** 2. Redistributions in binary form must reproduce the above copyright
**    notice, this list of conditions and the following disclaimer in the
**    documentation and/or other materials provided with the distribution.
** 3. The name of the author may not be used to endorse or promote products
**    derived from this software without specific prior written permission.
**
** THIS SOFTWARE IS PROVIDED BY THE AUTHOR ``AS IS'' AND ANY EXPRESS OR
** IMPLIED WARRANTIES, INCLUDING, BUT NOT LIMITED TO, THE IMPLIED WARRANTIES
** OF MERCHANTABILITY AND FITNESS FOR A PARTICULAR PURPOSE ARE DISCLAIMED.
** IN NO EVENT SHALL THE AUTHOR BE LIABLE FOR ANY DIRECT, INDIRECT,
** INCIDENTAL, SPECIAL, EXEMPLARY, OR CONSEQUENTIAL DAMAGES (INCLUDING, BUT
** NOT LIMITED TO, PROCUREMENT OF SUBSTITUTE GOODS OR SERVICES; LOSS OF USE,
** DATA, OR PROFITS; OR BUSINESS INTERRUPTION) HOWEVER CAUSED AND ON ANY
** THEORY OF LIABILITY, WHETHER IN CONTRACT, STRICT LIABILITY, OR TORT
** (INCLUDING NEGLIGENCE OR OTHERWISE) ARISING IN ANY WAY OUT OF THE USE OF
** THIS SOFTWARE, EVEN IF ADVISED OF THE POSSIBILITY OF SUCH DAMAGE.
**---------------------------------------------------------------------------
**
*/

#include "templates.h"
#include "doomdef.h"
#include "d_event.h"
#include "p_local.h"
#include "doomstat.h"
#include "s_sound.h"
#include "gi.h"
#include "m_random.h"
#include "p_pspr.h"
#include "p_enemy.h"
#include "a_sharedglobal.h"
#include "a_keys.h"
#include "w_wad.h"
#include "cmdlib.h"
#include "sbar.h"
#include "intermission/intermission.h"
#include "c_console.h"
#include "c_dispatch.h"
#include "d_net.h"
#include "serializer.h"
#include "r_renderer.h"
#include "d_player.h"
#include "r_utility.h"
#include "p_blockmap.h"
#include "a_morph.h"
#include "p_spec.h"
#include "vm.h"
#include "g_levellocals.h"
#include "actorinlines.h"
#include "p_acs.h"
#include "events.h"
#include "g_game.h"
#include "v_video.h"
#include "gstrings.h"

static FRandom pr_skullpop ("SkullPop");

// [SP] Allows respawn in single player
CVAR(Bool, sv_singleplayerrespawn, false, CVAR_SERVERINFO | CVAR_CHEAT)

// Variables for prediction
CVAR (Bool, cl_noprediction, false, CVAR_ARCHIVE|CVAR_GLOBALCONFIG)
CVAR(Bool, cl_predict_specials, true, CVAR_ARCHIVE | CVAR_GLOBALCONFIG)

CUSTOM_CVAR(Float, cl_predict_lerpscale, 0.05f, CVAR_ARCHIVE | CVAR_GLOBALCONFIG)
{
	P_PredictionLerpReset();
}
CUSTOM_CVAR(Float, cl_predict_lerpthreshold, 2.00f, CVAR_ARCHIVE | CVAR_GLOBALCONFIG)
{
	if (self < 0.1f)
		self = 0.1f;
	P_PredictionLerpReset();
}

ColorSetList ColorSets;
PainFlashList PainFlashes;

// [Nash] FOV cvar setting
CUSTOM_CVAR(Float, fov, 90.f, CVAR_ARCHIVE | CVAR_USERINFO | CVAR_NOINITCALL)
{
	player_t *p = &players[consoleplayer];
	p->SetFOV(fov);
}

struct PredictPos
{
	int gametic;
	DVector3 pos;
	DRotator angles;
} static PredictionLerpFrom, PredictionLerpResult, PredictionLast;
static int PredictionLerptics;

static player_t PredictionPlayerBackup;
static AActor *PredictionActor;
static TArray<uint8_t> PredictionActorBackupArray;
static TArray<AActor *> PredictionSectorListBackup;

static TArray<sector_t *> PredictionTouchingSectorsBackup;
static TArray<msecnode_t *> PredictionTouchingSectors_sprev_Backup;

static TArray<sector_t *> PredictionRenderSectorsBackup;
static TArray<msecnode_t *> PredictionRenderSectors_sprev_Backup;

static TArray<sector_t *> PredictionPortalSectorsBackup;
static TArray<msecnode_t *> PredictionPortalSectors_sprev_Backup;

static TArray<FLinePortal *> PredictionPortalLinesBackup;
static TArray<portnode_t *> PredictionPortalLines_sprev_Backup;

// [GRB] Custom player classes
TArray<FPlayerClass> PlayerClasses;

FPlayerClass::FPlayerClass ()
{
	Type = NULL;
	Flags = 0;
}

FPlayerClass::FPlayerClass (const FPlayerClass &other)
{
	Type = other.Type;
	Flags = other.Flags;
	Skins = other.Skins;
}

FPlayerClass::~FPlayerClass ()
{
}

bool FPlayerClass::CheckSkin (int skin)
{
	for (unsigned int i = 0; i < Skins.Size (); i++)
	{
		if (Skins[i] == skin)
			return true;
	}

	return false;
}

DEFINE_ACTION_FUNCTION(FPlayerClass, CheckSkin)
{
	PARAM_SELF_STRUCT_PROLOGUE(FPlayerClass);
	PARAM_INT(skin);
	ACTION_RETURN_BOOL(self->CheckSkin(skin));
}

//===========================================================================
//
// GetDisplayName
//
//===========================================================================

FString GetPrintableDisplayName(PClassActor *cls)
{ 
	// Fixme; This needs a decent way to access the string table without creating a mess.
	// [RH] ????
	return cls->GetDisplayName();
}

bool ValidatePlayerClass(PClassActor *ti, const char *name)
{
	if (ti == NULL)
	{
		Printf("Unknown player class '%s'\n", name);
		return false;
	}
	else if (!ti->IsDescendantOf(NAME_PlayerPawn))
	{
		Printf("Invalid player class '%s'\n", name);
		return false;
	}
	else if (ti->GetDisplayName().IsEmpty())
	{
		Printf ("Missing displayname for player class '%s'\n", name);
		return false;
	}
	return true;
}

void SetupPlayerClasses ()
{
	FPlayerClass newclass;

	PlayerClasses.Clear();
	for (unsigned i = 0; i < gameinfo.PlayerClasses.Size(); i++)
	{
		PClassActor *cls = PClass::FindActor(gameinfo.PlayerClasses[i]);
		if (ValidatePlayerClass(cls, gameinfo.PlayerClasses[i]))
		{
			newclass.Flags = 0;
			newclass.Type = cls;
			if ((GetDefaultByType(cls)->flags6 & MF6_NOMENU))
			{
				newclass.Flags |= PCF_NOMENU;
			}
			PlayerClasses.Push(newclass);
		}
	}
}

CCMD (playerclasses)
{
	for (unsigned int i = 0; i < PlayerClasses.Size (); i++)
	{
		Printf ("%3d: Class = %s, Name = %s\n", i,
			PlayerClasses[i].Type->TypeName.GetChars(),
			PlayerClasses[i].Type->GetDisplayName().GetChars());
	}
}

//
// Movement.
//

player_t::~player_t()
{
	DestroyPSprites();
}

player_t &player_t::operator=(const player_t &p)
{
	mo = p.mo;
	playerstate = p.playerstate;
	cmd = p.cmd;
	original_cmd = p.original_cmd;
	original_oldbuttons = p.original_oldbuttons;
	// Intentionally not copying userinfo!
	cls = p.cls;
	DesiredFOV = p.DesiredFOV;
	FOV = p.FOV;
	viewz = p.viewz;
	viewheight = p.viewheight;
	deltaviewheight = p.deltaviewheight;
	bob = p.bob;
	Vel = p.Vel;
	centering = p.centering;
	turnticks = p.turnticks;
	attackdown = p.attackdown;
	usedown = p.usedown;
	oldbuttons = p.oldbuttons;
	health = p.health;
	inventorytics = p.inventorytics;
	CurrentPlayerClass = p.CurrentPlayerClass;
	memcpy(frags, &p.frags, sizeof(frags));
	fragcount = p.fragcount;
	lastkilltime = p.lastkilltime;
	multicount = p.multicount;
	spreecount = p.spreecount;
	WeaponState = p.WeaponState;
	ReadyWeapon = p.ReadyWeapon;
	PendingWeapon = p.PendingWeapon;
	cheats = p.cheats;
	timefreezer = p.timefreezer;
	refire = p.refire;
	inconsistant = p.inconsistant;
	waiting = p.waiting;
	killcount = p.killcount;
	itemcount = p.itemcount;
	secretcount = p.secretcount;
	damagecount = p.damagecount;
	bonuscount = p.bonuscount;
	hazardcount = p.hazardcount;
	hazardtype = p.hazardtype;
	hazardinterval = p.hazardinterval;
	poisoncount = p.poisoncount;
	poisontype = p.poisontype;
	poisonpaintype = p.poisonpaintype;
	poisoner = p.poisoner;
	attacker = p.attacker;
	extralight = p.extralight;
	fixedcolormap = p.fixedcolormap;
	fixedlightlevel = p.fixedlightlevel;
	psprites = p.psprites;
	morphTics = p.morphTics;
	MorphedPlayerClass = p.MorphedPlayerClass;
	MorphStyle = p.MorphStyle;
	MorphExitFlash = p.MorphExitFlash;
	PremorphWeapon = p.PremorphWeapon;
	chickenPeck = p.chickenPeck;
	jumpTics = p.jumpTics;
	onground = p.onground;
	respawn_time = p.respawn_time;
	camera = p.camera;
	air_finished = p.air_finished;
	LastDamageType = p.LastDamageType;
	Bot = p.Bot;
	settings_controller = p.settings_controller;
	BlendR = p.BlendR;
	BlendG = p.BlendG;
	BlendB = p.BlendB;
	BlendA = p.BlendA;
	LogText = p.LogText;
	MinPitch = p.MinPitch;
	MaxPitch = p.MaxPitch;
	crouching = p.crouching;
	crouchdir = p.crouchdir;
	crouchfactor = p.crouchfactor;
	crouchoffset = p.crouchoffset;
	crouchviewdelta = p.crouchviewdelta;
	weapons = p.weapons;
	ConversationNPC = p.ConversationNPC;
	ConversationPC = p.ConversationPC;
	ConversationNPCAngle = p.ConversationNPCAngle;
	ConversationFaceTalker = p.ConversationFaceTalker;
	MUSINFOactor = p.MUSINFOactor;
	MUSINFOtics = p.MUSINFOtics;
	return *this;
}

size_t player_t::PropagateMark()
{
	GC::Mark(mo);
	GC::Mark(poisoner);
	GC::Mark(attacker);
	GC::Mark(camera);
	GC::Mark(Bot);
	GC::Mark(ReadyWeapon);
	GC::Mark(ConversationNPC);
	GC::Mark(ConversationPC);
	GC::Mark(MUSINFOactor);
	GC::Mark(PremorphWeapon);
	GC::Mark(psprites);
	if (PendingWeapon != WP_NOCHANGE)
	{
		GC::Mark(PendingWeapon);
	}
	return sizeof(*this);
}

void player_t::SetLogNumber (int num)
{
	char lumpname[16];
	int lumpnum;

	mysnprintf (lumpname, countof(lumpname), "LOG%d", num);
	lumpnum = Wads.CheckNumForName (lumpname);
	if (lumpnum == -1)
	{
		// Leave the log message alone if this one doesn't exist.
		//SetLogText (lumpname);
	}
	else
	{
		auto lump = Wads.ReadLump(lumpnum);
		SetLogText (lump.GetString());
	}
}

DEFINE_ACTION_FUNCTION(_PlayerInfo, SetLogNumber)
{
	PARAM_SELF_STRUCT_PROLOGUE(player_t);
	PARAM_INT(log);
	self->SetLogNumber(log);
	return 0;
}

void player_t::SetLogText (const char *text)
{
	LogText = text;

	if (mo && mo->CheckLocalView())
	{
		// Print log text to console
		AddToConsole(-1, TEXTCOLOR_GOLD);
<<<<<<< HEAD
		AddToConsole(-1, LogText[0] == '$'? GStrings(LogText.GetChars()+1) : LogText.GetChars() );
=======
		AddToConsole(-1, GStrings(text[0] == '$' ? text + 1 : text));
>>>>>>> 69492b1e
		AddToConsole(-1, "\n");
	}
}

DEFINE_ACTION_FUNCTION(_PlayerInfo, SetLogText)
{
	PARAM_SELF_STRUCT_PROLOGUE(player_t);
	PARAM_STRING(log);
	self->SetLogText(log);
	return 0;
}

int player_t::GetSpawnClass()
{
	const PClass * type = PlayerClasses[CurrentPlayerClass].Type;
	return GetDefaultByType(type)->IntVar(NAME_SpawnMask);
}

// [Nash] Set FOV
void player_t::SetFOV(float fov)
{
	player_t *p = &players[consoleplayer];
	if (p != nullptr && p->mo != nullptr)
	{
		if (dmflags & DF_NO_FOV)
		{
			if (consoleplayer == Net_Arbitrator)
			{
				Net_WriteByte(DEM_MYFOV);
			}
			else
			{
				Printf("A setting controller has disabled FOV changes.\n");
				return;
			}
		}
		else
		{
			Net_WriteByte(DEM_MYFOV);
		}
		Net_WriteFloat(clamp<float>(fov, 5.f, 179.f));
	}
}

DEFINE_ACTION_FUNCTION(_PlayerInfo, SetFOV)
{
	PARAM_SELF_STRUCT_PROLOGUE(player_t);
	PARAM_FLOAT(fov);
	self->SetFOV((float)fov);
	return 0;
}

//===========================================================================
//
// EnumColorsets
//
// Only used by the menu so it doesn't really matter that it's a bit
// inefficient.
//
//===========================================================================

static int intcmp(const void *a, const void *b)
{
	return *(const int *)a - *(const int *)b;
}

void EnumColorSets(PClassActor *cls, TArray<int> *out)
{
	TArray<int> deleteds;

	out->Clear();
	for (int i = ColorSets.Size() - 1; i >= 0; i--)
	{
		if (std::get<0>(ColorSets[i])->IsAncestorOf(cls))
		{
			int v = std::get<1>(ColorSets[i]);
			if (out->Find(v) == out->Size() && deleteds.Find(v) == deleteds.Size())
			{
				if (std::get<2>(ColorSets[i]).Name == NAME_None) deleteds.Push(v);
				else out->Push(v);
			}
		}
	}
	qsort(&(*out)[0], out->Size(), sizeof(int), intcmp);
}

DEFINE_ACTION_FUNCTION(FPlayerClass, EnumColorSets)
{
	PARAM_SELF_STRUCT_PROLOGUE(FPlayerClass);
	PARAM_POINTER(out, TArray<int>);
	EnumColorSets(self->Type, out);
	return 0;
}

//==========================================================================
//
//
//==========================================================================

FPlayerColorSet *GetColorSet(PClassActor *cls, int setnum)
{
	for (int i = ColorSets.Size() - 1; i >= 0; i--)
	{
		if (std::get<1>(ColorSets[i]) == setnum &&
			std::get<0>(ColorSets[i])->IsAncestorOf(cls))
		{
			auto c = &std::get<2>(ColorSets[i]);
			return c->Name != NAME_None ? c : nullptr;
		}
	}
	return nullptr;
}

DEFINE_ACTION_FUNCTION(FPlayerClass, GetColorSetName)
{
	PARAM_SELF_STRUCT_PROLOGUE(FPlayerClass);
	PARAM_INT(setnum);
	auto p = GetColorSet(self->Type, setnum);
	ACTION_RETURN_INT(p ? p->Name.GetIndex() : 0);
}

//==========================================================================
//
//
//==========================================================================

static int GetPainFlash(AActor *info, int type)
{
	// go backwards through the list and return the first item with a 
	// matching damage type for an ancestor of our class. 
	// This will always return the best fit because any parent class
	// must be processed before its children.
	for (int i = PainFlashes.Size() - 1; i >= 0; i--)
	{
		if (std::get<1>(PainFlashes[i]) == ENamedName(type) &&
			std::get<0>(PainFlashes[i])->IsAncestorOf(info->GetClass()))
		{
			return std::get<2>(PainFlashes[i]);
		}
	}
	return 0;
}

DEFINE_ACTION_FUNCTION_NATIVE(APlayerPawn, GetPainFlashForType, GetPainFlash)
{
	PARAM_SELF_PROLOGUE(AActor);
	PARAM_INT(type);
	ACTION_RETURN_INT(GetPainFlash(self, type));
}

//===========================================================================
//
// player_t :: SendPitchLimits
//
// Ask the local player's renderer what pitch restrictions should be imposed
// and let everybody know. Only sends data for the consoleplayer, since the
// local player is the only one our data is valid for.
//
//===========================================================================

EXTERN_CVAR(Float, maxviewpitch)
EXTERN_CVAR(Bool, cl_oldfreelooklimit);


static int GetSoftPitch(bool down)
{
	int MAX_DN_ANGLE = MIN(56, (int)maxviewpitch); // Max looking down angle
	int MAX_UP_ANGLE = MIN(32, (int)maxviewpitch); // Max looking up angle
	return (down ? MAX_DN_ANGLE : ((cl_oldfreelooklimit) ? MAX_UP_ANGLE : MAX_DN_ANGLE));
}

void player_t::SendPitchLimits() const
{
	if (this - players == consoleplayer)
	{
		int uppitch, downpitch;

		if (V_IsSoftwareRenderer())
		{
			uppitch = GetSoftPitch(false);
			downpitch = GetSoftPitch(true);
		}
		else
		{
			uppitch = downpitch = (int)maxviewpitch;
		}

		Net_WriteByte(DEM_SETPITCHLIMIT);
		Net_WriteByte(uppitch);
		Net_WriteByte(downpitch);
	}
}

DEFINE_ACTION_FUNCTION(_PlayerInfo, SendPitchLimits)
{
	PARAM_SELF_STRUCT_PROLOGUE(player_t);
	self->SendPitchLimits();
	return 0;
}


bool player_t::HasWeaponsInSlot(int slot) const
{
	for (int i = 0; i < weapons.SlotSize(slot); i++)
	{
		PClassActor *weap = weapons.GetWeapon(slot, i);
		if (weap != NULL && mo->FindInventory(weap)) return true;
	}
	return false;
}

DEFINE_ACTION_FUNCTION(_PlayerInfo, HasWeaponsInSlot)
{
	PARAM_SELF_STRUCT_PROLOGUE(player_t);
	PARAM_INT(slot);
	ACTION_RETURN_BOOL(self->HasWeaponsInSlot(slot));
}


bool player_t::Resurrect()
{
	if (mo == nullptr || mo->IsKindOf(NAME_PlayerChunk)) return false;
	mo->Revive();
	playerstate = PST_LIVE;
	health = mo->health = mo->GetDefault()->health;
	viewheight = DefaultViewHeight();
	mo->renderflags &= ~RF_INVISIBLE;
	mo->Height = mo->GetDefault()->Height;
	mo->radius = mo->GetDefault()->radius;
	mo->special1 = 0;	// required for the Hexen fighter's fist attack. 
								// This gets set by AActor::Die as flag for the wimpy death and must be reset here.
	mo->SetState(mo->SpawnState);
	int pnum = mo->Level->PlayerNum(this);
	if (!(mo->flags2 & MF2_DONTTRANSLATE))
	{
		mo->Translation = TRANSLATION(TRANSLATION_Players, uint8_t(pnum));
	}
	if (ReadyWeapon != nullptr)
	{
		PendingWeapon = ReadyWeapon;
		P_BringUpWeapon(this);
	}

	if (morphTics)
	{
		P_UnmorphActor(mo, mo);
	}

	// player is now alive.
	// fire E_PlayerRespawned and start the ACS SCRIPT_Respawn.
	mo->Level->localEventManager->PlayerRespawned(pnum);
	mo->Level->Behaviors.StartTypedScripts(SCRIPT_Respawn, mo, true);
	return true;
}

DEFINE_ACTION_FUNCTION(_PlayerInfo, Resurrect)
{
	PARAM_SELF_STRUCT_PROLOGUE(player_t);
	ACTION_RETURN_BOOL(self->Resurrect());
}


DEFINE_ACTION_FUNCTION(_PlayerInfo, GetUserName)
{
	PARAM_SELF_STRUCT_PROLOGUE(player_t);
	ACTION_RETURN_STRING(self->userinfo.GetName());
}

DEFINE_ACTION_FUNCTION(_PlayerInfo, GetNeverSwitch)
{
	PARAM_SELF_STRUCT_PROLOGUE(player_t);
	ACTION_RETURN_BOOL(self->userinfo.GetNeverSwitch());
}

DEFINE_ACTION_FUNCTION(_PlayerInfo, GetClassicFlight)
{
	PARAM_SELF_STRUCT_PROLOGUE(player_t);
	ACTION_RETURN_BOOL(self->userinfo.GetClassicFlight());
}

DEFINE_ACTION_FUNCTION(_PlayerInfo, GetColor)
{
	PARAM_SELF_STRUCT_PROLOGUE(player_t);
	ACTION_RETURN_INT(self->userinfo.GetColor());
}

DEFINE_ACTION_FUNCTION(_PlayerInfo, GetColorSet)
{
	PARAM_SELF_STRUCT_PROLOGUE(player_t);
	ACTION_RETURN_INT(self->userinfo.GetColorSet());
}

DEFINE_ACTION_FUNCTION(_PlayerInfo, GetPlayerClassNum)
{
	PARAM_SELF_STRUCT_PROLOGUE(player_t);
	ACTION_RETURN_INT(self->userinfo.GetPlayerClassNum());
}

DEFINE_ACTION_FUNCTION(_PlayerInfo, GetSkin)
{
	PARAM_SELF_STRUCT_PROLOGUE(player_t);
	ACTION_RETURN_INT(self->userinfo.GetSkin());
}

DEFINE_ACTION_FUNCTION(_PlayerInfo, GetGender)
{
	PARAM_SELF_STRUCT_PROLOGUE(player_t);
	ACTION_RETURN_INT(self->userinfo.GetGender());
}

DEFINE_ACTION_FUNCTION(_PlayerInfo, GetAutoaim)
{
	PARAM_SELF_STRUCT_PROLOGUE(player_t);
	ACTION_RETURN_FLOAT(self->userinfo.GetAutoaim());
}

DEFINE_ACTION_FUNCTION(_PlayerInfo, GetTeam)
{
	PARAM_SELF_STRUCT_PROLOGUE(player_t);
	ACTION_RETURN_INT(self->userinfo.GetTeam());
}

DEFINE_ACTION_FUNCTION(_PlayerInfo, GetNoAutostartMap)
{
	PARAM_SELF_STRUCT_PROLOGUE(player_t);
	ACTION_RETURN_INT(self->userinfo.GetNoAutostartMap());
}

DEFINE_ACTION_FUNCTION(_PlayerInfo, GetWBobSpeed)
{
	PARAM_SELF_STRUCT_PROLOGUE(player_t);
	ACTION_RETURN_FLOAT(self->userinfo.GetWBobSpeed());
}

DEFINE_ACTION_FUNCTION(_PlayerInfo, GetMoveBob)
{
	PARAM_SELF_STRUCT_PROLOGUE(player_t);
	ACTION_RETURN_FLOAT(self->userinfo.GetMoveBob());
}

DEFINE_ACTION_FUNCTION(_PlayerInfo, GetStillBob)
{
	PARAM_SELF_STRUCT_PROLOGUE(player_t);
	ACTION_RETURN_FLOAT(self->userinfo.GetStillBob());
}


//===========================================================================
//
// 
//
//===========================================================================

static int SetupCrouchSprite(AActor *self, int crouchsprite)
{
	// Check whether a PWADs normal sprite is to be combined with the base WADs
	// crouch sprite. In such a case the sprites normally don't match and it is
	// best to disable the crouch sprite.
	if (crouchsprite > 0)
	{
		// This assumes that player sprites always exist in rotated form and
		// that the front view is always a separate sprite. So far this is
		// true for anything that exists.
		FString normspritename = sprites[self->SpawnState->sprite].name;
		FString crouchspritename = sprites[crouchsprite].name;

		int spritenorm = Wads.CheckNumForName(normspritename + "A1", ns_sprites);
		if (spritenorm == -1)
		{
			spritenorm = Wads.CheckNumForName(normspritename + "A0", ns_sprites);
		}

		int spritecrouch = Wads.CheckNumForName(crouchspritename + "A1", ns_sprites);
		if (spritecrouch == -1)
		{
			spritecrouch = Wads.CheckNumForName(crouchspritename + "A0", ns_sprites);
		}

		if (spritenorm == -1 || spritecrouch == -1)
		{
			// Sprites do not exist so it is best to disable the crouch sprite.
			return false;
		}

		int wadnorm = Wads.GetLumpFile(spritenorm);
		int wadcrouch = Wads.GetLumpFile(spritenorm);

		if (wadnorm > Wads.GetIwadNum() && wadcrouch <= Wads.GetIwadNum())
		{
			// Question: Add an option / disable crouching or do what?
			return false;
		}
	}
	return true;
}

DEFINE_ACTION_FUNCTION_NATIVE(APlayerPawn, SetupCrouchSprite, SetupCrouchSprite)
{
	PARAM_SELF_PROLOGUE(AActor);
	PARAM_INT(crouchsprite);
	ACTION_RETURN_INT(SetupCrouchSprite(self, crouchsprite));
}

//===========================================================================
//
// Animations
//
//===========================================================================

void PlayIdle (AActor *player)
{
	IFVIRTUALPTRNAME(player, NAME_PlayerPawn, PlayIdle)
	{
		VMValue params[1] = { (DObject*)player };
		VMCall(func, params, 1, nullptr, 0);
	}
}

//===========================================================================
//
// A_PlayerScream
//
// try to find the appropriate death sound and use suitable 
// replacements if necessary
//
//===========================================================================

DEFINE_ACTION_FUNCTION(AActor, A_PlayerScream)
{
	PARAM_SELF_PROLOGUE(AActor);

	int sound = 0;
	int chan = CHAN_VOICE;

	if (self->player == NULL || self->DeathSound != 0)
	{
		if (self->DeathSound != 0)
		{
			S_Sound (self, CHAN_VOICE, self->DeathSound, 1, ATTN_NORM);
		}
		else
		{
			S_Sound (self, CHAN_VOICE, "*death", 1, ATTN_NORM);
		}
		return 0;
	}

	// Handle the different player death screams
	if ((((self->Level->flags >> 15) | (dmflags)) &
		(DF_FORCE_FALLINGZD | DF_FORCE_FALLINGHX)) &&
		self->Vel.Z <= -39)
	{
		sound = S_FindSkinnedSound (self, "*splat");
		chan = CHAN_BODY;
	}

	if (!sound && self->special1<10)
	{ // Wimpy death sound
		sound = S_FindSkinnedSoundEx (self, "*wimpydeath", self->player->LastDamageType);
	}
	if (!sound && self->health <= -50)
	{
		if (self->health > -100)
		{ // Crazy death sound
			sound = S_FindSkinnedSoundEx (self, "*crazydeath", self->player->LastDamageType);
		}
		if (!sound)
		{ // Extreme death sound
			sound = S_FindSkinnedSoundEx (self, "*xdeath", self->player->LastDamageType);
			if (!sound)
			{
				sound = S_FindSkinnedSoundEx (self, "*gibbed", self->player->LastDamageType);
				chan = CHAN_BODY;
			}
		}
	}
	if (!sound)
	{ // Normal death sound
		sound = S_FindSkinnedSoundEx (self, "*death", self->player->LastDamageType);
	}

	if (chan != CHAN_VOICE)
	{
		for (int i = 0; i < 8; ++i)
		{ // Stop most playing sounds from this player.
		  // This is mainly to stop *land from messing up *splat.
			if (i != CHAN_WEAPON && i != CHAN_VOICE)
			{
				S_StopSound (self, i);
			}
		}
	}
	S_Sound (self, chan, sound, 1, ATTN_NORM);
	return 0;
}


//===========================================================================
//
// P_CheckPlayerSprites
//
// Here's the place where crouching sprites are handled.
// R_ProjectSprite() calls this for any players.
//
//===========================================================================

void P_CheckPlayerSprite(AActor *actor, int &spritenum, DVector2 &scale)
{
	player_t *player = actor->player;
	int crouchspriteno;

	if (player->userinfo.GetSkin() != 0 && !(actor->flags4 & MF4_NOSKIN))
	{
		// Convert from default scale to skin scale.
		DVector2 defscale = actor->GetDefault()->Scale;
		scale.X *= Skins[player->userinfo.GetSkin()].Scale.X / defscale.X;
		scale.Y *= Skins[player->userinfo.GetSkin()].Scale.Y / defscale.Y;
	}

	// Set the crouch sprite?
	if (player->crouchfactor < 0.75)
	{
		int crouchsprite = player->mo->IntVar(NAME_crouchsprite);
		if (spritenum == actor->SpawnState->sprite || spritenum == crouchsprite) 
		{
			crouchspriteno = crouchsprite;
		}
		else if (!(actor->flags4 & MF4_NOSKIN) &&
				(spritenum == Skins[player->userinfo.GetSkin()].sprite ||
				 spritenum == Skins[player->userinfo.GetSkin()].crouchsprite))
		{
			crouchspriteno = Skins[player->userinfo.GetSkin()].crouchsprite;
		}
		else
		{ // no sprite -> squash the existing one
			crouchspriteno = -1;
		}

		if (crouchspriteno > 0) 
		{
			spritenum = crouchspriteno;
		}
		else if (player->playerstate != PST_DEAD && player->crouchfactor < 0.75)
		{
			scale.Y *= 0.5;
		}
	}
}

CUSTOM_CVAR (Float, sv_aircontrol, 0.00390625f, CVAR_SERVERINFO|CVAR_NOSAVE)
{
	primaryLevel->aircontrol = self;
	primaryLevel->AirControlChanged ();
}

//==========================================================================
//
// P_FallingDamage
//
//==========================================================================

void P_FallingDamage (AActor *actor)
{
	int damagestyle;
	int damage;
	double vel;

	damagestyle = ((actor->Level->flags >> 15) | (dmflags)) &
		(DF_FORCE_FALLINGZD | DF_FORCE_FALLINGHX);

	if (damagestyle == 0)
		return;
		
	if (actor->floorsector->Flags & SECF_NOFALLINGDAMAGE)
		return;

	vel = fabs(actor->Vel.Z);

	// Since Hexen falling damage is stronger than ZDoom's, it takes
	// precedence. ZDoom falling damage may not be as strong, but it
	// gets felt sooner.

	switch (damagestyle)
	{
	case DF_FORCE_FALLINGHX:		// Hexen falling damage
		if (vel <= 23)
		{ // Not fast enough to hurt
			return;
		}
		if (vel >= 63)
		{ // automatic death
			damage = TELEFRAG_DAMAGE;
		}
		else
		{
			vel *= (16. / 23);
			damage = int((vel * vel) / 10 - 24);
			if (actor->Vel.Z > -39 && damage > actor->health
				&& actor->health != 1)
			{ // No-death threshold
				damage = actor->health-1;
			}
		}
		break;
	
	case DF_FORCE_FALLINGZD:		// ZDoom falling damage
		if (vel <= 19)
		{ // Not fast enough to hurt
			return;
		}
		if (vel >= 84)
		{ // automatic death
			damage = TELEFRAG_DAMAGE;
		}
		else
		{
			damage = int((vel*vel*(11 / 128.) - 30) / 2);
			if (damage < 1)
			{
				damage = 1;
			}
		}
		break;

	case DF_FORCE_FALLINGST:		// Strife falling damage
		if (vel <= 20)
		{ // Not fast enough to hurt
			return;
		}
		// The minimum amount of damage you take from falling in Strife
		// is 52. Ouch!
		damage = int(vel / (25000./65536.));
		break;

	default:
		return;
	}

	if (actor->player)
	{
		S_Sound (actor, CHAN_AUTO, "*land", 1, ATTN_NORM);
		P_NoiseAlert (actor, actor, true);
		if (damage >= TELEFRAG_DAMAGE && ((actor->player->cheats & (CF_GODMODE | CF_BUDDHA) ||
			(actor->FindInventory(PClass::FindActor(NAME_PowerBuddha), true) != nullptr))))
		{
			damage = TELEFRAG_DAMAGE - 1;
		}
	}
	P_DamageMobj (actor, NULL, NULL, damage, NAME_Falling);
}

//----------------------------------------------------------------------------
//
// PROC P_CheckMusicChange
//
//----------------------------------------------------------------------------

void P_CheckMusicChange(player_t *player)
{
	// MUSINFO stuff
	if (player->MUSINFOtics >= 0 && player->MUSINFOactor != NULL)
	{
		if (--player->MUSINFOtics < 0)
		{
			if (player == player->mo->Level->GetConsolePlayer())
			{
				if (player->MUSINFOactor->args[0] != 0)
				{
					FName *music = player->MUSINFOactor->Level->info->MusicMap.CheckKey(player->MUSINFOactor->args[0]);

					if (music != NULL)
					{
						S_ChangeMusic(music->GetChars(), player->MUSINFOactor->args[1]);
					}
				}
				else
				{
					S_ChangeMusic("*");
				}
			}
			DPrintf(DMSG_NOTIFY, "MUSINFO change for player %d to %d\n", (int)player->mo->Level->PlayerNum(player), player->MUSINFOactor->args[0]);
		}
	}
}

DEFINE_ACTION_FUNCTION(APlayerPawn, CheckMusicChange)
{
	PARAM_SELF_PROLOGUE(AActor);
	P_CheckMusicChange(self->player);
	return 0;
}

//----------------------------------------------------------------------------
//
// PROC P_CheckEnviroment
//
//----------------------------------------------------------------------------

void P_CheckEnvironment(player_t *player)
{
	P_PlayerOnSpecial3DFloor(player);
	P_PlayerInSpecialSector(player);

	if (!player->mo->isAbove(player->mo->Sector->floorplane.ZatPoint(player->mo)) ||
		player->mo->waterlevel)
	{
		// Player must be touching the floor
		P_PlayerOnSpecialFlat(player, P_GetThingFloorType(player->mo));
	}
	if (player->mo->Vel.Z <= -player->mo->FloatVar(NAME_FallingScreamMinSpeed) &&
		player->mo->Vel.Z >= -player->mo->FloatVar(NAME_FallingScreamMaxSpeed) && !player->morphTics &&
		player->mo->waterlevel == 0)
	{
		int id = S_FindSkinnedSound(player->mo, "*falling");
		if (id != 0 && !S_IsActorPlayingSomething(player->mo, CHAN_VOICE, id))
		{
			S_Sound(player->mo, CHAN_VOICE, id, 1, ATTN_NORM);
		}
	}
}

DEFINE_ACTION_FUNCTION(APlayerPawn, CheckEnvironment)
{
	PARAM_SELF_PROLOGUE(AActor);
	P_CheckEnvironment(self->player);
	return 0;
}

//----------------------------------------------------------------------------
//
// PROC P_CheckUse
//
//----------------------------------------------------------------------------

void P_CheckUse(player_t *player)
{
	// check for use
	if (player->cmd.ucmd.buttons & BT_USE)
	{
		if (!player->usedown)
		{
			player->usedown = true;
			if (!P_TalkFacing(player->mo))
			{
				P_UseLines(player);
			}
		}
	}
	else
	{
		player->usedown = false;
	}
}


DEFINE_ACTION_FUNCTION(APlayerPawn, CheckUse)
{
	PARAM_SELF_PROLOGUE(AActor);
	P_CheckUse(self->player);
	return 0;
}

//----------------------------------------------------------------------------
//
// PROC P_PlayerThink
//
//----------------------------------------------------------------------------

void P_PlayerThink (player_t *player)
{
	ticcmd_t *cmd = &player->cmd;

	if (player->mo == NULL)
	{
		I_Error ("No player %td start\n", player - players + 1);
	}

	// Bots do not think in freeze mode.
	if (player->mo->Level->isFrozen() && player->Bot != nullptr)
	{
		return;
	}

	if (debugfile && !(player->cheats & CF_PREDICTING))
	{
		fprintf (debugfile, "tic %d for pl %d: (%f, %f, %f, %f) b:%02x p:%d y:%d f:%d s:%d u:%d\n",
			gametic, (int)(player-players), player->mo->X(), player->mo->Y(), player->mo->Z(),
			player->mo->Angles.Yaw.Degrees, player->cmd.ucmd.buttons,
			player->cmd.ucmd.pitch, player->cmd.ucmd.yaw, player->cmd.ucmd.forwardmove,
			player->cmd.ucmd.sidemove, player->cmd.ucmd.upmove);
	}

	// Make unmodified copies for ACS's GetPlayerInput.
	player->original_oldbuttons = player->original_cmd.buttons;
	player->original_cmd = cmd->ucmd;
	// Don't interpolate the view for more than one tic
	player->cheats &= ~CF_INTERPVIEW;

	IFVIRTUALPTRNAME(player->mo, NAME_PlayerPawn, PlayerThink)
	{
		VMValue param = player->mo;
		VMCall(func, &param, 1, nullptr, 0);
	}
}

void P_PredictionLerpReset()
{
	PredictionLerptics = PredictionLast.gametic = PredictionLerpFrom.gametic = PredictionLerpResult.gametic = 0;
}

bool P_LerpCalculate(AActor *pmo, PredictPos from, PredictPos to, PredictPos &result, float scale)
{
	DVector3 vecFrom = from.pos;
	DVector3 vecTo = to.pos;
	DVector3 vecResult;
	vecResult = vecTo - vecFrom;
	vecResult *= scale;
	vecResult = vecResult + vecFrom;
	DVector3 delta = vecResult - vecTo;

	result.pos = pmo->Vec3Offset(vecResult - to.pos);

	// As a fail safe, assume extrapolation is the threshold.
	return (delta.LengthSquared() > cl_predict_lerpthreshold && scale <= 1.00f);
}

template<class nodetype, class linktype>
void BackupNodeList(AActor *act, nodetype *head, nodetype *linktype::*otherlist, TArray<nodetype*, nodetype*> &prevbackup, TArray<linktype *, linktype *> &otherbackup)
{
	// The ordering of the touching_sectorlist needs to remain unchanged
	// Also store a copy of all previous sector_thinglist nodes
	prevbackup.Clear();
	otherbackup.Clear();

	for (auto mnode = head; mnode != nullptr; mnode = mnode->m_tnext)
	{
		otherbackup.Push(mnode->m_sector);

		for (auto snode = mnode->m_sector->*otherlist; snode; snode = snode->m_snext)
		{
			if (snode->m_thing == act)
			{
				prevbackup.Push(snode->m_sprev);
				break;
			}
		}
	}
}

template<class nodetype, class linktype>
nodetype *RestoreNodeList(AActor *act, nodetype *head, nodetype *linktype::*otherlist, TArray<nodetype*, nodetype*> &prevbackup, TArray<linktype *, linktype *> &otherbackup)
{
	// Destroy old refrences
	nodetype *node = head;
	while (node)
	{
		node->m_thing = NULL;
		node = node->m_tnext;
	}

	// Make the sector_list match the player's touching_sectorlist before it got predicted.
	P_DelSeclist(head, otherlist);
	head = NULL;
	for (auto i = otherbackup.Size(); i-- > 0;)
	{
		head = P_AddSecnode(otherbackup[i], act, head, otherbackup[i]->*otherlist);
	}
	//act->touching_sectorlist = ctx.sector_list;	// Attach to thing
	//ctx.sector_list = NULL;		// clear for next time

	// In the old code this block never executed because of the commented-out NULL assignment above. Needs to be checked
	node = head;
	while (node)
	{
		if (node->m_thing == NULL)
		{
			if (node == head)
				head = node->m_tnext;
			node = P_DelSecnode(node, otherlist);
		}
		else
		{
			node = node->m_tnext;
		}
	}

	nodetype *snode;

	// Restore sector thinglist order
	for (auto i = otherbackup.Size(); i-- > 0;)
	{
		// If we were already the head node, then nothing needs to change
		if (prevbackup[i] == NULL)
			continue;

		for (snode = otherbackup[i]->*otherlist; snode; snode = snode->m_snext)
		{
			if (snode->m_thing == act)
			{
				if (snode->m_sprev)
					snode->m_sprev->m_snext = snode->m_snext;
				else
					snode->m_sector->*otherlist = snode->m_snext;
				if (snode->m_snext)
					snode->m_snext->m_sprev = snode->m_sprev;

				snode->m_sprev = prevbackup[i];

				// At the moment, we don't exist in the list anymore, but we do know what our previous node is, so we set its current m_snext->m_sprev to us.
				if (snode->m_sprev->m_snext)
					snode->m_sprev->m_snext->m_sprev = snode;
				snode->m_snext = snode->m_sprev->m_snext;
				snode->m_sprev->m_snext = snode;
				break;
			}
		}
	}
	return head;
}

void P_PredictPlayer (player_t *player)
{
	int maxtic;

	if (cl_noprediction ||
		singletics ||
		demoplayback ||
		player->mo == NULL ||
		player != player->mo->Level->GetConsolePlayer() ||
		player->playerstate != PST_LIVE ||
		!netgame ||
		/*player->morphTics ||*/
		(player->cheats & CF_PREDICTING))
	{
		return;
	}

	maxtic = maketic;

	if (gametic == maxtic)
	{
		return;
	}

	// Save original values for restoration later
	PredictionPlayerBackup = *player;

	auto act = player->mo;
	PredictionActor = player->mo;
	PredictionActorBackupArray.Resize(act->GetClass()->Size);
	memcpy(PredictionActorBackupArray.Data(), &act->snext, act->GetClass()->Size - ((uint8_t *)&act->snext - (uint8_t *)act));

	act->flags &= ~MF_PICKUP;
	act->flags2 &= ~MF2_PUSHWALL;
	player->cheats |= CF_PREDICTING;

	BackupNodeList(act, act->touching_sectorlist, &sector_t::touching_thinglist, PredictionTouchingSectors_sprev_Backup, PredictionTouchingSectorsBackup);
	BackupNodeList(act, act->touching_rendersectors, &sector_t::touching_renderthings, PredictionRenderSectors_sprev_Backup, PredictionRenderSectorsBackup);
	BackupNodeList(act, act->touching_sectorportallist, &sector_t::sectorportal_thinglist, PredictionPortalSectors_sprev_Backup, PredictionPortalSectorsBackup);
	BackupNodeList(act, act->touching_lineportallist, &FLinePortal::lineportal_thinglist, PredictionPortalLines_sprev_Backup, PredictionPortalLinesBackup);

	// Keep an ordered list off all actors in the linked sector.
	PredictionSectorListBackup.Clear();
	if (!(act->flags & MF_NOSECTOR))
	{
		AActor *link = act->Sector->thinglist;
		
		while (link != NULL)
		{
			PredictionSectorListBackup.Push(link);
			link = link->snext;
		}
	}

	// Blockmap ordering also needs to stay the same, so unlink the block nodes
	// without releasing them. (They will be used again in P_UnpredictPlayer).
	FBlockNode *block = act->BlockNode;

	while (block != NULL)
	{
		if (block->NextActor != NULL)
		{
			block->NextActor->PrevActor = block->PrevActor;
		}
		*(block->PrevActor) = block->NextActor;
		block = block->NextBlock;
	}
	act->BlockNode = NULL;

	// Values too small to be usable for lerping can be considered "off".
	bool CanLerp = (!(cl_predict_lerpscale < 0.01f) && (ticdup == 1)), DoLerp = false, NoInterpolateOld = R_GetViewInterpolationStatus();
	for (int i = gametic; i < maxtic; ++i)
	{
		if (!NoInterpolateOld)
			R_RebuildViewInterpolation(player);

		player->cmd = localcmds[i % LOCALCMDTICS];
		P_PlayerThink (player);
		player->mo->Tick ();

		if (CanLerp && PredictionLast.gametic > 0 && i == PredictionLast.gametic && !NoInterpolateOld)
		{
			// Z is not compared as lifts will alter this with no apparent change
			// Make lerping less picky by only testing whole units
			DoLerp = (int)PredictionLast.pos.X != (int)player->mo->X() || (int)PredictionLast.pos.Y != (int)player->mo->Y();

			// Aditional Debug information
			if (developer >= DMSG_NOTIFY && DoLerp)
			{
				DPrintf(DMSG_NOTIFY, "Lerp! Ltic (%d) && Ptic (%d) | Lx (%f) && Px (%f) | Ly (%f) && Py (%f)\n",
					PredictionLast.gametic, i,
					(PredictionLast.pos.X), (player->mo->X()),
					(PredictionLast.pos.Y), (player->mo->Y()));
			}
		}
	}

	if (CanLerp)
	{
		if (NoInterpolateOld)
			P_PredictionLerpReset();

		else if (DoLerp)
		{
			// If lerping is already in effect, use the previous camera postion so the view doesn't suddenly snap
			PredictionLerpFrom = (PredictionLerptics == 0) ? PredictionLast : PredictionLerpResult;
			PredictionLerptics = 1;
		}

		PredictionLast.gametic = maxtic - 1;
		PredictionLast.pos = player->mo->Pos();
		//PredictionLast.portalgroup = player->mo->Sector->PortalGroup;

		if (PredictionLerptics > 0)
		{
			if (PredictionLerpFrom.gametic > 0 &&
				P_LerpCalculate(player->mo, PredictionLerpFrom, PredictionLast, PredictionLerpResult, (float)PredictionLerptics * cl_predict_lerpscale))
			{
				PredictionLerptics++;
				player->mo->SetXYZ(PredictionLerpResult.pos);
			}
			else
			{
				PredictionLerptics = 0;
			}
		}
	}
}

void P_UnPredictPlayer ()
{
	player_t *player = &players[consoleplayer];

	if (player->cheats & CF_PREDICTING)
	{
		unsigned int i;
		AActor *act = player->mo;

		if (act != PredictionActor)
		{
			// Q: Can this happen? If yes, can we continue?
		}

		AActor *savedcamera = player->camera;

		auto &actInvSel = act->PointerVar<AActor*>(NAME_InvSel);
		auto InvSel = actInvSel;
		int inventorytics = player->inventorytics;
		const bool settings_controller = player->settings_controller;

		*player = PredictionPlayerBackup;

		player->settings_controller = settings_controller;
		// Restore the camera instead of using the backup's copy, because spynext/prev
		// could cause it to change during prediction.
		player->camera = savedcamera;

		FLinkContext ctx;
		// Unlink from all list, including those which are not being handled by UnlinkFromWorld.
		auto sectorportal_list = act->touching_sectorportallist;
		auto lineportal_list = act->touching_lineportallist;
		act->touching_sectorportallist = nullptr;
		act->touching_lineportallist = nullptr;

		act->UnlinkFromWorld(&ctx);
		memcpy(&act->snext, PredictionActorBackupArray.Data(), PredictionActorBackupArray.Size() - ((uint8_t *)&act->snext - (uint8_t *)act));

		// The blockmap ordering needs to remain unchanged, too.
		// Restore sector links and refrences.
		// [ED850] This is somewhat of a duplicate of LinkToWorld(), but we need to keep every thing the same,
		// otherwise we end up fixing bugs in blockmap logic (i.e undefined behaviour with polyobject collisions),
		// which we really don't want to do here.
		if (!(act->flags & MF_NOSECTOR))
		{
			sector_t *sec = act->Sector;
			AActor *me, *next;
			AActor **link;// , **prev;

			// The thinglist is just a pointer chain. We are restoring the exact same things, so we can NULL the head safely
			sec->thinglist = NULL;

			for (i = PredictionSectorListBackup.Size(); i-- > 0;)
			{
				me = PredictionSectorListBackup[i];
				link = &sec->thinglist;
				next = *link;
				if ((me->snext = next))
					next->sprev = &me->snext;
				me->sprev = link;
				*link = me;
			}

			act->touching_sectorlist = RestoreNodeList(act, ctx.sector_list, &sector_t::touching_thinglist, PredictionTouchingSectors_sprev_Backup, PredictionTouchingSectorsBackup);
			act->touching_rendersectors = RestoreNodeList(act, ctx.render_list, &sector_t::touching_renderthings, PredictionRenderSectors_sprev_Backup, PredictionRenderSectorsBackup);
			act->touching_sectorportallist = RestoreNodeList(act, sectorportal_list, &sector_t::sectorportal_thinglist, PredictionPortalSectors_sprev_Backup, PredictionPortalSectorsBackup);
			act->touching_lineportallist = RestoreNodeList(act, lineportal_list, &FLinePortal::lineportal_thinglist, PredictionPortalLines_sprev_Backup, PredictionPortalLinesBackup);
		}

		// Now fix the pointers in the blocknode chain
		FBlockNode *block = act->BlockNode;

		while (block != NULL)
		{
			*(block->PrevActor) = block;
			if (block->NextActor != NULL)
			{
				block->NextActor->PrevActor = &block->NextActor;
			}
			block = block->NextBlock;
		}

		actInvSel = InvSel;
		player->inventorytics = inventorytics;
	}
}

void player_t::Serialize(FSerializer &arc)
{
	FString skinname;

	arc("class", cls)
		("mo", mo)
		("camera", camera)
		("playerstate", playerstate)
		("cmd", cmd);

	if (arc.isReading())
	{
		ReadUserInfo(arc, userinfo, skinname);
	}
	else
	{
		WriteUserInfo(arc, userinfo);
	}

	arc("desiredfov", DesiredFOV)
		("fov", FOV)
		("viewz", viewz)
		("viewheight", viewheight)
		("deltaviewheight", deltaviewheight)
		("bob", bob)
		("vel", Vel)
		("centering", centering)
		("health", health)
		("inventorytics", inventorytics)
		("fragcount", fragcount)
		("spreecount", spreecount)
		("multicount", multicount)
		("lastkilltime", lastkilltime)
		("readyweapon", ReadyWeapon)
		("pendingweapon", PendingWeapon)
		("cheats", cheats)
		("refire", refire)
		("inconsistant", inconsistant)
		("killcount", killcount)
		("itemcount", itemcount)
		("secretcount", secretcount)
		("damagecount", damagecount)
		("bonuscount", bonuscount)
		("hazardcount", hazardcount)
		("poisoncount", poisoncount)
		("poisoner", poisoner)
		("attacker", attacker)
		("extralight", extralight)
		("fixedcolormap", fixedcolormap)
		("fixedlightlevel", fixedlightlevel)
		("morphTics", morphTics)
		("morphedplayerclass", MorphedPlayerClass)
		("morphstyle", MorphStyle)
		("morphexitflash", MorphExitFlash)
		("premorphweapon", PremorphWeapon)
		("chickenpeck", chickenPeck)
		("jumptics", jumpTics)
		("respawntime", respawn_time)
		("airfinished", air_finished)
		("turnticks", turnticks)
		("oldbuttons", oldbuttons)
		("hazardtype", hazardtype)
		("hazardinterval", hazardinterval)
		("bot", Bot)
		("blendr", BlendR)
		("blendg", BlendG)
		("blendb", BlendB)
		("blenda", BlendA)
		("weaponstate", WeaponState)
		("logtext", LogText)
		("conversionnpc", ConversationNPC)
		("conversionpc", ConversationPC)
		("conversionnpcangle", ConversationNPCAngle)
		("conversionfacetalker", ConversationFaceTalker)
		.Array("frags", frags, MAXPLAYERS)
		("psprites", psprites)
		("currentplayerclass", CurrentPlayerClass)
		("crouchfactor", crouchfactor)
		("crouching", crouching)
		("crouchdir", crouchdir)
		("crouchviewdelta", crouchviewdelta)
		("original_cmd", original_cmd)
		("original_oldbuttons", original_oldbuttons)
		("poisontype", poisontype)
		("poisonpaintype", poisonpaintype)
		("timefreezer", timefreezer)
		("settings_controller", settings_controller)
		("onground", onground)
		("musinfoactor", MUSINFOactor)
		("musinfotics", MUSINFOtics);

	if (arc.isWriting ())
	{
		// If the player reloaded because they pressed +use after dying, we
		// don't want +use to still be down after the game is loaded.
		oldbuttons = ~0;
		original_oldbuttons = ~0;
	}
	if (skinname.IsNotEmpty())
	{
		userinfo.SkinChanged(skinname, CurrentPlayerClass);
	}
}

bool P_IsPlayerTotallyFrozen(const player_t *player)
{
	return
		gamestate == GS_TITLELEVEL ||
		player->cheats & CF_TOTALLYFROZEN ||
		player->mo->isFrozen();
}


//==========================================================================
//
// native members
//
//==========================================================================

DEFINE_FIELD_X(PlayerInfo, player_t, mo)
DEFINE_FIELD_X(PlayerInfo, player_t, playerstate)
DEFINE_FIELD_X(PlayerInfo, player_t, original_oldbuttons)
DEFINE_FIELD_X(PlayerInfo, player_t, cls)
DEFINE_FIELD_X(PlayerInfo, player_t, DesiredFOV)
DEFINE_FIELD_X(PlayerInfo, player_t, FOV)
DEFINE_FIELD_X(PlayerInfo, player_t, viewz)
DEFINE_FIELD_X(PlayerInfo, player_t, viewheight)
DEFINE_FIELD_X(PlayerInfo, player_t, deltaviewheight)
DEFINE_FIELD_X(PlayerInfo, player_t, bob)
DEFINE_FIELD_X(PlayerInfo, player_t, Vel)
DEFINE_FIELD_X(PlayerInfo, player_t, centering)
DEFINE_FIELD_X(PlayerInfo, player_t, turnticks)
DEFINE_FIELD_X(PlayerInfo, player_t, attackdown)
DEFINE_FIELD_X(PlayerInfo, player_t, usedown)
DEFINE_FIELD_X(PlayerInfo, player_t, oldbuttons)
DEFINE_FIELD_X(PlayerInfo, player_t, health)
DEFINE_FIELD_X(PlayerInfo, player_t, inventorytics)
DEFINE_FIELD_X(PlayerInfo, player_t, CurrentPlayerClass)
DEFINE_FIELD_X(PlayerInfo, player_t, frags)
DEFINE_FIELD_X(PlayerInfo, player_t, fragcount)
DEFINE_FIELD_X(PlayerInfo, player_t, lastkilltime)
DEFINE_FIELD_X(PlayerInfo, player_t, multicount)
DEFINE_FIELD_X(PlayerInfo, player_t, spreecount)
DEFINE_FIELD_X(PlayerInfo, player_t, WeaponState)
DEFINE_FIELD_X(PlayerInfo, player_t, ReadyWeapon)
DEFINE_FIELD_X(PlayerInfo, player_t, PendingWeapon)
DEFINE_FIELD_X(PlayerInfo, player_t, psprites)
DEFINE_FIELD_X(PlayerInfo, player_t, cheats)
DEFINE_FIELD_X(PlayerInfo, player_t, timefreezer)
DEFINE_FIELD_X(PlayerInfo, player_t, refire)
DEFINE_FIELD_NAMED_X(PlayerInfo, player_t, inconsistant, inconsistent)
DEFINE_FIELD_X(PlayerInfo, player_t, waiting)
DEFINE_FIELD_X(PlayerInfo, player_t, killcount)
DEFINE_FIELD_X(PlayerInfo, player_t, itemcount)
DEFINE_FIELD_X(PlayerInfo, player_t, secretcount)
DEFINE_FIELD_X(PlayerInfo, player_t, damagecount)
DEFINE_FIELD_X(PlayerInfo, player_t, bonuscount)
DEFINE_FIELD_X(PlayerInfo, player_t, hazardcount)
DEFINE_FIELD_X(PlayerInfo, player_t, hazardinterval)
DEFINE_FIELD_X(PlayerInfo, player_t, hazardtype)
DEFINE_FIELD_X(PlayerInfo, player_t, poisoncount)
DEFINE_FIELD_X(PlayerInfo, player_t, poisontype)
DEFINE_FIELD_X(PlayerInfo, player_t, poisonpaintype)
DEFINE_FIELD_X(PlayerInfo, player_t, poisoner)
DEFINE_FIELD_X(PlayerInfo, player_t, attacker)
DEFINE_FIELD_X(PlayerInfo, player_t, extralight)
DEFINE_FIELD_X(PlayerInfo, player_t, fixedcolormap)
DEFINE_FIELD_X(PlayerInfo, player_t, fixedlightlevel)
DEFINE_FIELD_X(PlayerInfo, player_t, morphTics)
DEFINE_FIELD_X(PlayerInfo, player_t, MorphedPlayerClass)
DEFINE_FIELD_X(PlayerInfo, player_t, MorphStyle)
DEFINE_FIELD_X(PlayerInfo, player_t, MorphExitFlash)
DEFINE_FIELD_X(PlayerInfo, player_t, PremorphWeapon)
DEFINE_FIELD_X(PlayerInfo, player_t, chickenPeck)
DEFINE_FIELD_X(PlayerInfo, player_t, jumpTics)
DEFINE_FIELD_X(PlayerInfo, player_t, onground)
DEFINE_FIELD_X(PlayerInfo, player_t, respawn_time)
DEFINE_FIELD_X(PlayerInfo, player_t, camera)
DEFINE_FIELD_X(PlayerInfo, player_t, air_finished)
DEFINE_FIELD_X(PlayerInfo, player_t, LastDamageType)
DEFINE_FIELD_X(PlayerInfo, player_t, MUSINFOactor)
DEFINE_FIELD_X(PlayerInfo, player_t, MUSINFOtics)
DEFINE_FIELD_X(PlayerInfo, player_t, settings_controller)
DEFINE_FIELD_X(PlayerInfo, player_t, crouching)
DEFINE_FIELD_X(PlayerInfo, player_t, crouchdir)
DEFINE_FIELD_X(PlayerInfo, player_t, Bot)
DEFINE_FIELD_X(PlayerInfo, player_t, BlendR)
DEFINE_FIELD_X(PlayerInfo, player_t, BlendG)
DEFINE_FIELD_X(PlayerInfo, player_t, BlendB)
DEFINE_FIELD_X(PlayerInfo, player_t, BlendA)
DEFINE_FIELD_X(PlayerInfo, player_t, LogText)
DEFINE_FIELD_X(PlayerInfo, player_t, MinPitch)
DEFINE_FIELD_X(PlayerInfo, player_t, MaxPitch)
DEFINE_FIELD_X(PlayerInfo, player_t, crouchfactor)
DEFINE_FIELD_X(PlayerInfo, player_t, crouchoffset)
DEFINE_FIELD_X(PlayerInfo, player_t, crouchviewdelta)
DEFINE_FIELD_X(PlayerInfo, player_t, ConversationNPC)
DEFINE_FIELD_X(PlayerInfo, player_t, ConversationPC)
DEFINE_FIELD_X(PlayerInfo, player_t, ConversationNPCAngle)
DEFINE_FIELD_X(PlayerInfo, player_t, ConversationFaceTalker)
DEFINE_FIELD_NAMED_X(PlayerInfo, player_t, cmd.ucmd, cmd)
DEFINE_FIELD_X(PlayerInfo, player_t, original_cmd)
DEFINE_FIELD_X(PlayerInfo, player_t, userinfo)
DEFINE_FIELD_X(PlayerInfo, player_t, weapons)
DEFINE_FIELD_NAMED_X(PlayerInfo, player_t, cmd.ucmd.buttons, buttons)

DEFINE_FIELD_X(UserCmd, usercmd_t, buttons)
DEFINE_FIELD_X(UserCmd, usercmd_t, pitch)
DEFINE_FIELD_X(UserCmd, usercmd_t, yaw)
DEFINE_FIELD_X(UserCmd, usercmd_t, roll)
DEFINE_FIELD_X(UserCmd, usercmd_t, forwardmove)
DEFINE_FIELD_X(UserCmd, usercmd_t, sidemove)
DEFINE_FIELD_X(UserCmd, usercmd_t, upmove)

DEFINE_FIELD(FPlayerClass, Type)
DEFINE_FIELD(FPlayerClass, Flags)
DEFINE_FIELD(FPlayerClass, Skins)<|MERGE_RESOLUTION|>--- conflicted
+++ resolved
@@ -404,11 +404,7 @@
 	{
 		// Print log text to console
 		AddToConsole(-1, TEXTCOLOR_GOLD);
-<<<<<<< HEAD
-		AddToConsole(-1, LogText[0] == '$'? GStrings(LogText.GetChars()+1) : LogText.GetChars() );
-=======
-		AddToConsole(-1, GStrings(text[0] == '$' ? text + 1 : text));
->>>>>>> 69492b1e
+		AddToConsole(-1, LogText[0] == '$'? GStrings(text+1) : text );
 		AddToConsole(-1, "\n");
 	}
 }
