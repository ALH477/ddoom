/*
**  Renderer multithreading framework
**  Copyright (c) 2016 Magnus Norddahl
**
**  This software is provided 'as-is', without any express or implied
**  warranty.  In no event will the authors be held liable for any damages
**  arising from the use of this software.
**
**  Permission is granted to anyone to use this software for any purpose,
**  including commercial applications, and to alter it and redistribute it
**  freely, subject to the following restrictions:
**
**  1. The origin of this software must not be misrepresented; you must not
**     claim that you wrote the original software. If you use this software
**     in a product, an acknowledgment in the product documentation would be
**     appreciated but is not required.
**  2. Altered source versions must be plainly marked as such, and must not be
**     misrepresented as being the original software.
**  3. This notice may not be removed or altered from any source distribution.
**
*/

#include <stdlib.h>
#include "templates.h"
#include "doomdef.h"
#include "m_bbox.h"
#include "i_system.h"
#include "p_lnspec.h"
#include "p_setup.h"
#include "a_sharedglobal.h"
#include "g_level.h"
#include "p_effect.h"
#include "doomstat.h"
#include "r_state.h"
#include "v_palette.h"
#include "r_sky.h"
#include "po_man.h"
#include "r_data/colormaps.h"
#include "r_renderthread.h"
#include "swrenderer/things/r_visiblespritelist.h"
#include "swrenderer/scene/r_portal.h"
#include "swrenderer/scene/r_opaque_pass.h"
#include "swrenderer/scene/r_translucent_pass.h"
#include "swrenderer/scene/r_3dfloors.h"
#include "swrenderer/scene/r_scene.h"
#include "swrenderer/things/r_playersprite.h"
#include "swrenderer/plane/r_visibleplanelist.h"
#include "swrenderer/segments/r_drawsegment.h"
#include "swrenderer/segments/r_clipsegment.h"
#include "swrenderer/drawers/r_thread.h"
#include "swrenderer/drawers/r_draw.h"
#include "swrenderer/drawers/r_draw_rgba.h"
#include "swrenderer/drawers/r_draw_pal.h"
#include "swrenderer/viewport/r_viewport.h"
#include "r_memory.h"

namespace swrenderer
{
	RenderThread::RenderThread(RenderScene *scene, bool mainThread)
	{
		Scene = scene;
		MainThread = mainThread;
		FrameMemory.reset(new RenderMemory());
		Viewport.reset(new RenderViewport());
		Light.reset(new LightVisibility());
		DrawQueue.reset(new DrawerCommandQueue(FrameMemory.get()));
		OpaquePass.reset(new RenderOpaquePass(this));
		TranslucentPass.reset(new RenderTranslucentPass(this));
		SpriteList.reset(new VisibleSpriteList());
		Portal.reset(new RenderPortal(this));
		Clip3D.reset(new Clip3DFloors(this));
		PlayerSprites.reset(new RenderPlayerSprites(this));
		PlaneList.reset(new VisiblePlaneList(this));
		DrawSegments.reset(new DrawSegmentList(this));
		ClipSegments.reset(new RenderClipSegment());
		tc_drawers.reset(new SWTruecolorDrawers(DrawQueue));
		pal_drawers.reset(new SWPalDrawers(DrawQueue));
	}

	RenderThread::~RenderThread()
	{
	}
	
	SWPixelFormatDrawers *RenderThread::Drawers(RenderViewport *viewport)
	{
		if (viewport->RenderTarget->IsBgra())
			return tc_drawers.get();
		else
			return pal_drawers.get();
	}

<<<<<<< HEAD
	void RenderThread::PrepareTexture(FSoftwareTexture *texture, FRenderStyle style)
=======
	static std::mutex loadmutex;
	void RenderThread::PrepareTexture(FTexture *texture, FRenderStyle style)
>>>>>>> cbb5f8a0
	{
		if (texture == nullptr)
			return;

		// Textures may not have loaded/refreshed yet. The shared code doing
		// this is not thread safe. By calling GetPixels in a mutex lock we
		// make sure that only one thread is loading a texture at any given
		// time.
		//
		// It is critical that this function is called before any direct
		// calls to GetPixels for this to work.

		std::unique_lock<std::mutex> lock(loadmutex);

		const FSoftwareTextureSpan *spans;
		if (Viewport->RenderTarget->IsBgra())
		{
			texture->GetPixelsBgra();
			texture->GetColumnBgra(0, &spans);
		}
		else
		{
			bool alpha = !!(style.Flags & STYLEF_RedIsAlpha);
			texture->GetPixels(alpha);
			texture->GetColumn(alpha, 0, &spans);
		}
	}

	static std::mutex polyobjmutex;
	void RenderThread::PreparePolyObject(subsector_t *sub)
	{
		std::unique_lock<std::mutex> lock(polyobjmutex);

		if (sub->BSP == nullptr || sub->BSP->bDirty)
		{
			sub->BuildPolyBSP();
		}
	}
}<|MERGE_RESOLUTION|>--- conflicted
+++ resolved
@@ -89,13 +89,8 @@
 			return pal_drawers.get();
 	}
 
-<<<<<<< HEAD
-	void RenderThread::PrepareTexture(FSoftwareTexture *texture, FRenderStyle style)
-=======
 	static std::mutex loadmutex;
-	void RenderThread::PrepareTexture(FTexture *texture, FRenderStyle style)
->>>>>>> cbb5f8a0
-	{
+	void RenderThread::PrepareTexture(FSoftwareTexture *texture, FRenderStyle style)	{
 		if (texture == nullptr)
 			return;
 
@@ -120,7 +115,7 @@
 			bool alpha = !!(style.Flags & STYLEF_RedIsAlpha);
 			texture->GetPixels(alpha);
 			texture->GetColumn(alpha, 0, &spans);
-		}
+	}
 	}
 
 	static std::mutex polyobjmutex;
