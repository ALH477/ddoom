// Emacs style mode select	 -*- C++ -*- 
//-----------------------------------------------------------------------------
//
// $Id:$
//
// Copyright (C) 1993-1996 by id Software, Inc.
//
// This source is available for distribution and/or modification
// only under the terms of the DOOM Source Code License as
// published by id Software. All rights reserved.
//
// The source is distributed in the hope that it will be useful,
// but WITHOUT ANY WARRANTY; without even the implied warranty of
// FITNESS FOR A PARTICULAR PURPOSE. See the DOOM Source Code License
// for more details.
//
// DESCRIPTION:
//		All the clipping: columns, horizontal spans, sky columns.
//
// This file contains some code from the Build Engine.
//
// "Build Engine & Tools" Copyright (c) 1993-1997 Ken Silverman
// Ken Silverman's official web site: "http://www.advsys.net/ken"
// See the included license file "BUILDLIC.TXT" for license info.
//
//-----------------------------------------------------------------------------

#include <stdlib.h>
#include <stddef.h>

#include "templates.h"
#include "i_system.h"

#include "doomdef.h"
#include "doomstat.h"
#include "doomdata.h"
#include "p_lnspec.h"

#include "r_local.h"
#include "r_sky.h"
#include "v_video.h"

#include "m_swap.h"
#include "w_wad.h"
#include "stats.h"
#include "a_sharedglobal.h"
#include "d_net.h"
#include "g_level.h"
#include "r_bsp.h"
#include "r_plane.h"
#include "r_segs.h"
#include "r_3dfloors.h"
#include "r_draw.h"
#include "v_palette.h"
#include "r_data/colormaps.h"

#define WALLYREPEAT 8


CVAR(Bool, r_np2, true, 0)
EXTERN_CVAR(Bool, r_fullbrightignoresectorcolor);

//CVAR (Int, ty, 8, 0)
//CVAR (Int, tx, 8, 0)

#define HEIGHTBITS 12
#define HEIGHTSHIFT (FRACBITS-HEIGHTBITS)

extern double globaluclip, globaldclip;

PortalDrawseg* CurrentPortal = NULL;
int CurrentPortalUniq = 0;
bool CurrentPortalInSkybox = false;

// OPTIMIZE: closed two sided lines as single sided

// killough 1/6/98: replaced globals with statics where appropriate

static bool		segtextured;	// True if any of the segs textures might be visible.
bool		markfloor;		// False if the back side is the same plane.
bool		markceiling;
FTexture *toptexture;
FTexture *bottomtexture;
FTexture *midtexture;
fixed_t rw_offset_top;
fixed_t rw_offset_mid;
fixed_t rw_offset_bottom;


int		wallshade;

short	walltop[MAXWIDTH];	// [RH] record max extents of wall
short	wallbottom[MAXWIDTH];
short	wallupper[MAXWIDTH];
short	walllower[MAXWIDTH];
float	swall[MAXWIDTH];
fixed_t	lwall[MAXWIDTH];
double	lwallscale;

//
// regular wall
//
extern double	rw_backcz1, rw_backcz2;
extern double	rw_backfz1, rw_backfz2;
extern double	rw_frontcz1, rw_frontcz2;
extern double	rw_frontfz1, rw_frontfz2;

int				rw_ceilstat, rw_floorstat;
bool			rw_mustmarkfloor, rw_mustmarkceiling;
bool			rw_prepped;
bool			rw_markportal;
bool			rw_havehigh;
bool			rw_havelow;

float			rw_light;		// [RH] Scale lights with viewsize adjustments
float			rw_lightstep;
float			rw_lightleft;

static double	rw_frontlowertop;

static int		rw_x;
static int		rw_stopx;
fixed_t			rw_offset;
static double	rw_scalestep;
static double	rw_midtexturemid;
static double	rw_toptexturemid;
static double	rw_bottomtexturemid;
static double	rw_midtexturescalex;
static double	rw_midtexturescaley;
static double	rw_toptexturescalex;
static double	rw_toptexturescaley;
static double	rw_bottomtexturescalex;
static double	rw_bottomtexturescaley;

FTexture		*rw_pic;

static fixed_t	*maskedtexturecol;

static void R_RenderDecal (side_t *wall, DBaseDecal *first, drawseg_t *clipper, int pass);
static void WallSpriteColumn (void (*drawfunc)(const BYTE *column, const FTexture::Span *spans));
void wallscan_np2(int x1, int x2, short *uwal, short *dwal, float *swal, fixed_t *lwal, double yrepeat, double top, double bot, bool mask);
static void wallscan_np2_ds(drawseg_t *ds, int x1, int x2, short *uwal, short *dwal, float *swal, fixed_t *lwal, double yrepeat);
static void call_wallscan(int x1, int x2, short *uwal, short *dwal, float *swal, fixed_t *lwal, double yrepeat, bool mask);

//=============================================================================
//
// CVAR r_fogboundary
//
// If true, makes fog look more "real" by shading the walls separating two
// sectors with different fog.
//=============================================================================

CVAR(Bool, r_fogboundary, true, 0)

inline bool IsFogBoundary (sector_t *front, sector_t *back)
{
	return r_fogboundary && fixedcolormap == NULL && front->ColorMap->Fade &&
		front->ColorMap->Fade != back->ColorMap->Fade &&
		(front->GetTexture(sector_t::ceiling) != skyflatnum || back->GetTexture(sector_t::ceiling) != skyflatnum);
}

//=============================================================================
//
// CVAR r_drawmirrors
//
// Set to false to disable rendering of mirrors
//=============================================================================

CVAR(Bool, r_drawmirrors, true, 0)

//
// R_RenderMaskedSegRange
//
float *MaskedSWall;
float MaskedScaleY;

static void BlastMaskedColumn (FTexture *tex, bool useRt)
{
	// calculate lighting
	if (fixedcolormap == NULL && fixedlightlev < 0)
	{
		R_SetColorMapLight(basecolormap, rw_light, wallshade);
	}

	dc_iscale = xs_Fix<16>::ToFix(MaskedSWall[dc_x] * MaskedScaleY);
 	if (sprflipvert)
		sprtopscreen = CenterY + dc_texturemid * spryscale;
	else
		sprtopscreen = CenterY - dc_texturemid * spryscale;
	
	// killough 1/25/98: here's where Medusa came in, because
	// it implicitly assumed that the column was all one patch.
	// Originally, Doom did not construct complete columns for
	// multipatched textures, so there were no header or trailer
	// bytes in the column referred to below, which explains
	// the Medusa effect. The fix is to construct true columns
	// when forming multipatched textures (see r_data.c).

	// draw the texture
	const FTexture::Span *spans;
	const BYTE *pixels;
	if (r_swtruecolor && !drawer_needs_pal_input)
		pixels = (const BYTE *)tex->GetColumnBgra(maskedtexturecol[dc_x] >> FRACBITS, &spans);
	else
		pixels = tex->GetColumn(maskedtexturecol[dc_x] >> FRACBITS, &spans);
	R_DrawMaskedColumn(pixels, spans, useRt);
	rw_light += rw_lightstep;
	spryscale += rw_scalestep;
}

// Clip a midtexture to the floor and ceiling of the sector in front of it.
void ClipMidtex(int x1, int x2)
{
	short most[MAXWIDTH];

	WallMost(most, curline->frontsector->ceilingplane, &WallC);
	for (int i = x1; i < x2; ++i)
	{
		if (wallupper[i] < most[i])
			wallupper[i] = most[i];
	}
	WallMost(most, curline->frontsector->floorplane, &WallC);
	for (int i = x1; i < x2; ++i)
	{
		if (walllower[i] > most[i])
			walllower[i] = most[i];
	}
}

void R_RenderFakeWallRange(drawseg_t *ds, int x1, int x2);

void R_RenderMaskedSegRange (drawseg_t *ds, int x1, int x2)
{
	FTexture	*tex;
	int			i;
	sector_t	tempsec;		// killough 4/13/98
	double		texheight, texheightscale;
	bool		notrelevant = false;
	double		rowoffset;
	bool		wrap = false;

	const sector_t *sec;

	sprflipvert = false;

	curline = ds->curline;

	// killough 4/11/98: draw translucent 2s normal textures
	// [RH] modified because we don't use user-definable translucency maps
	ESPSResult drawmode;

	drawmode = R_SetPatchStyle (LegacyRenderStyles[curline->linedef->flags & ML_ADDTRANS ? STYLE_Add : STYLE_Translucent],
		(float)MIN(curline->linedef->alpha, 1.),	0, 0);

	if ((drawmode == DontDraw && !ds->bFogBoundary && !ds->bFakeBoundary))
	{
		return;
	}

	NetUpdate ();

	frontsector = curline->frontsector;
	backsector = curline->backsector;

	tex = TexMan(curline->sidedef->GetTexture(side_t::mid), true);
	if (i_compatflags & COMPATF_MASKEDMIDTEX)
	{
		tex = tex->GetRawTexture();
	}

	// killough 4/13/98: get correct lightlevel for 2s normal textures
	sec = R_FakeFlat (frontsector, &tempsec, NULL, NULL, false);

	basecolormap = sec->ColorMap;	// [RH] Set basecolormap

	wallshade = ds->shade;
	rw_lightstep = ds->lightstep;
	rw_light = ds->light + (x1 - ds->x1) * rw_lightstep;

	if (fixedlightlev < 0)
	{
		if (!(fake3D & FAKE3D_CLIPTOP))
		{
			sclipTop = sec->ceilingplane.ZatPoint(ViewPos);
		}
		for (i = frontsector->e->XFloor.lightlist.Size() - 1; i >= 0; i--)
		{
			if (sclipTop <= frontsector->e->XFloor.lightlist[i].plane.Zat0())
			{
				lightlist_t *lit = &frontsector->e->XFloor.lightlist[i];
				basecolormap = lit->extra_colormap;
				wallshade = LIGHT2SHADE(curline->sidedef->GetLightLevel(foggy, *lit->p_lightlevel, lit->lightsource != NULL) + r_actualextralight);
				break;
			}
		}
	}

	mfloorclip = openings + ds->sprbottomclip - ds->x1;
	mceilingclip = openings + ds->sprtopclip - ds->x1;

	// [RH] Draw fog partition
	if (ds->bFogBoundary)
	{
		R_DrawFogBoundary (x1, x2, mceilingclip, mfloorclip);
		if (ds->maskedtexturecol == -1)
		{
			goto clearfog;
		}
	}
	if ((ds->bFakeBoundary && !(ds->bFakeBoundary & 4)) || drawmode == DontDraw)
	{
		goto clearfog;
	}

	MaskedSWall = (float *)(openings + ds->swall) - ds->x1;
	MaskedScaleY = ds->yscale;
	maskedtexturecol = (fixed_t *)(openings + ds->maskedtexturecol) - ds->x1;
	spryscale = ds->iscale + ds->iscalestep * (x1 - ds->x1);
	rw_scalestep = ds->iscalestep;

	if (fixedlightlev >= 0)
		R_SetColorMapLight((r_fullbrightignoresectorcolor) ? &FullNormalLight : basecolormap, 0, FIXEDLIGHT2SHADE(fixedlightlev));
	else if (fixedcolormap != NULL)
		R_SetColorMapLight(fixedcolormap, 0, 0);

	// find positioning
	texheight = tex->GetScaledHeightDouble();
	texheightscale = fabs(curline->sidedef->GetTextureYScale(side_t::mid));
	if (texheightscale != 1)
	{
		texheight = texheight / texheightscale;
	}
	if (curline->linedef->flags & ML_DONTPEGBOTTOM)
	{
		dc_texturemid = MAX(frontsector->GetPlaneTexZ(sector_t::floor), backsector->GetPlaneTexZ(sector_t::floor)) + texheight;
	}
	else
	{
		dc_texturemid = MIN(frontsector->GetPlaneTexZ(sector_t::ceiling), backsector->GetPlaneTexZ(sector_t::ceiling));
	}

	rowoffset = curline->sidedef->GetTextureYOffset(side_t::mid);

	wrap = (curline->linedef->flags & ML_WRAP_MIDTEX) || (curline->sidedef->Flags & WALLF_WRAP_MIDTEX);
	if (!wrap)
	{ // Texture does not wrap vertically.
		double textop;

		if (MaskedScaleY < 0)
		{
			MaskedScaleY = -MaskedScaleY;
			sprflipvert = true;
		}
		if (tex->bWorldPanning)
		{
			// rowoffset is added before the multiply so that the masked texture will
			// still be positioned in world units rather than texels.
			dc_texturemid += rowoffset - ViewPos.Z;
			textop = dc_texturemid;
			dc_texturemid *= MaskedScaleY;
		}
		else
		{
			// rowoffset is added outside the multiply so that it positions the texture
			// by texels instead of world units.
			textop = dc_texturemid + rowoffset / MaskedScaleY - ViewPos.Z;
			dc_texturemid = (dc_texturemid - ViewPos.Z) * MaskedScaleY + rowoffset;
		}
		if (sprflipvert)
		{
			MaskedScaleY = -MaskedScaleY;
			dc_texturemid -= tex->GetHeight() << FRACBITS;
		}

		// [RH] Don't bother drawing segs that are completely offscreen
		if (globaldclip * ds->sz1 < -textop && globaldclip * ds->sz2 < -textop)
		{ // Texture top is below the bottom of the screen
			goto clearfog;
		}

		if (globaluclip * ds->sz1 > texheight - textop && globaluclip * ds->sz2 > texheight - textop)
		{ // Texture bottom is above the top of the screen
			goto clearfog;
		}

		if ((fake3D & FAKE3D_CLIPBOTTOM) && textop < sclipBottom - ViewPos.Z)
		{
			notrelevant = true;
			goto clearfog;
		}
		if ((fake3D & FAKE3D_CLIPTOP) && textop - texheight > sclipTop - ViewPos.Z)
		{
			notrelevant = true;
			goto clearfog;
		}

		WallC.sz1 = ds->sz1;
		WallC.sz2 = ds->sz2;
		WallC.sx1 = ds->sx1;
		WallC.sx2 = ds->sx2;

		if (fake3D & FAKE3D_CLIPTOP)
		{
			OWallMost(wallupper, textop < sclipTop - ViewPos.Z ? textop : sclipTop - ViewPos.Z, &WallC);
		}
		else
		{
			OWallMost(wallupper, textop, &WallC);
		}
		if (fake3D & FAKE3D_CLIPBOTTOM)
		{
			OWallMost(walllower, textop - texheight > sclipBottom - ViewPos.Z ? textop - texheight : sclipBottom - ViewPos.Z, &WallC);
		}
		else
		{
			OWallMost(walllower, textop - texheight, &WallC);
		}

		for (i = x1; i < x2; i++)
		{
			if (wallupper[i] < mceilingclip[i])
				wallupper[i] = mceilingclip[i];
		}
		for (i = x1; i < x2; i++)
		{
			if (walllower[i] > mfloorclip[i])
				walllower[i] = mfloorclip[i];
		}

		if (CurrentSkybox)
		{ // Midtex clipping doesn't work properly with skyboxes, since you're normally below the floor
		  // or above the ceiling, so the appropriate end won't be clipped automatically when adding
		  // this drawseg.
			if ((curline->linedef->flags & ML_CLIP_MIDTEX) ||
				(curline->sidedef->Flags & WALLF_CLIP_MIDTEX))
			{
				ClipMidtex(x1, x2);
			}
		}

		mfloorclip = walllower;
		mceilingclip = wallupper;

		// draw the columns one at a time
		if (drawmode == DoDraw0)
		{
			for (dc_x = x1; dc_x < x2; ++dc_x)
			{
				BlastMaskedColumn (tex, false);
			}
		}
		else
		{
			// [RH] Draw up to four columns at once
			int stop = x2 & ~3;

			if (x1 >= x2)
				goto clearfog;

			dc_x = x1;

			while ((dc_x < stop) && (dc_x & 3))
			{
				BlastMaskedColumn (tex, false);
				dc_x++;
			}

			while (dc_x < stop)
			{
				rt_initcols(nullptr);
				BlastMaskedColumn (tex, true); dc_x++;
				BlastMaskedColumn (tex, true); dc_x++;
				BlastMaskedColumn (tex, true); dc_x++;
				BlastMaskedColumn (tex, true);
				rt_draw4cols (dc_x - 3);
				dc_x++;
			}

			while (dc_x < x2)
			{
				BlastMaskedColumn (tex, false);
				dc_x++;
			}
		}
	}
	else
	{ // Texture does wrap vertically.
		if (tex->bWorldPanning)
		{
			// rowoffset is added before the multiply so that the masked texture will
			// still be positioned in world units rather than texels.
			dc_texturemid = (dc_texturemid - ViewPos.Z + rowoffset) * MaskedScaleY;
		}
		else
		{
			// rowoffset is added outside the multiply so that it positions the texture
			// by texels instead of world units.
			dc_texturemid = (dc_texturemid - ViewPos.Z) * MaskedScaleY + rowoffset;
		}

		WallC.sz1 = ds->sz1;
		WallC.sz2 = ds->sz2;
		WallC.sx1 = ds->sx1;
		WallC.sx2 = ds->sx2;

		if (CurrentSkybox)
		{ // Midtex clipping doesn't work properly with skyboxes, since you're normally below the floor
		  // or above the ceiling, so the appropriate end won't be clipped automatically when adding
		  // this drawseg.
			if ((curline->linedef->flags & ML_CLIP_MIDTEX) ||
				(curline->sidedef->Flags & WALLF_CLIP_MIDTEX))
			{
				ClipMidtex(x1, x2);
			}
		}

		if (fake3D & FAKE3D_CLIPTOP)
		{
			OWallMost(wallupper, sclipTop - ViewPos.Z, &WallC);
			for (i = x1; i < x2; i++)
			{
				if (wallupper[i] < mceilingclip[i])
					wallupper[i] = mceilingclip[i];
			}
			mceilingclip = wallupper;
		}
		if (fake3D & FAKE3D_CLIPBOTTOM)
		{
			OWallMost(walllower, sclipBottom - ViewPos.Z, &WallC);
			for (i = x1; i < x2; i++)
			{
				if (walllower[i] > mfloorclip[i])
					walllower[i] = mfloorclip[i];
			}
			mfloorclip = walllower;
		}

		rw_offset = 0;
		rw_pic = tex;
		wallscan_np2_ds(ds, x1, x2, mceilingclip, mfloorclip, MaskedSWall, maskedtexturecol, ds->yscale);
	}

clearfog:
	R_FinishSetPatchStyle ();
	if (ds->bFakeBoundary & 3)
	{
		R_RenderFakeWallRange(ds, x1, x2);
	}
	if (!notrelevant)
	{
		if (fake3D & FAKE3D_REFRESHCLIP)
		{
			if (!wrap)
			{
				assert(ds->bkup >= 0);
				memcpy(openings + ds->sprtopclip, openings + ds->bkup, (ds->x2 - ds->x1) * 2);
			}
		}
		else
		{
			clearbufshort(openings + ds->sprtopclip - ds->x1 + x1, x2 - x1, viewheight);
		}
	}
	return;
}

// kg3D - render one fake wall
void R_RenderFakeWall(drawseg_t *ds, int x1, int x2, F3DFloor *rover)
{
	int i;
	double xscale;
	double yscale;

	fixed_t Alpha = Scale(rover->alpha, OPAQUE, 255);
	ESPSResult drawmode;
	drawmode = R_SetPatchStyle (LegacyRenderStyles[rover->flags & FF_ADDITIVETRANS ? STYLE_Add : STYLE_Translucent],
		Alpha, 0, 0);

	if(drawmode == DontDraw) {
		R_FinishSetPatchStyle();
		return;
	}

	rw_lightstep = ds->lightstep;
	rw_light = ds->light + (x1 - ds->x1) * rw_lightstep;

	mfloorclip = openings + ds->sprbottomclip - ds->x1;
	mceilingclip = openings + ds->sprtopclip - ds->x1;

	spryscale = ds->iscale + ds->iscalestep * (x1 - ds->x1);
	rw_scalestep = ds->iscalestep;
	MaskedSWall = (float *)(openings + ds->swall) - ds->x1;

	// find positioning
	side_t *scaledside;
	side_t::ETexpart scaledpart;
	if (rover->flags & FF_UPPERTEXTURE)
	{
		scaledside = curline->sidedef;
		scaledpart = side_t::top;
	}
	else if (rover->flags & FF_LOWERTEXTURE)
	{
		scaledside = curline->sidedef;
		scaledpart = side_t::bottom;
	}
	else
	{
		scaledside = rover->master->sidedef[0];
		scaledpart = side_t::mid;
	}
	xscale = rw_pic->Scale.X * scaledside->GetTextureXScale(scaledpart);
	yscale = rw_pic->Scale.Y * scaledside->GetTextureYScale(scaledpart);

	double rowoffset = curline->sidedef->GetTextureYOffset(side_t::mid) + rover->master->sidedef[0]->GetTextureYOffset(side_t::mid);
	double planez = rover->model->GetPlaneTexZ(sector_t::ceiling);
	rw_offset = FLOAT2FIXED(curline->sidedef->GetTextureXOffset(side_t::mid) + rover->master->sidedef[0]->GetTextureXOffset(side_t::mid));
	if (rowoffset < 0)
	{
		rowoffset += rw_pic->GetHeight();
	}
	dc_texturemid = (planez - ViewPos.Z) * yscale;
	if (rw_pic->bWorldPanning)
	{
		// rowoffset is added before the multiply so that the masked texture will
		// still be positioned in world units rather than texels.

		dc_texturemid = dc_texturemid + rowoffset * yscale;
		rw_offset = xs_RoundToInt(rw_offset * xscale);
	}
	else
	{
		// rowoffset is added outside the multiply so that it positions the texture
		// by texels instead of world units.
		dc_texturemid += rowoffset;
	}

	if (fixedlightlev >= 0)
		R_SetColorMapLight((r_fullbrightignoresectorcolor) ? &FullNormalLight : basecolormap, 0, FIXEDLIGHT2SHADE(fixedlightlev));
	else if (fixedcolormap != NULL)
		R_SetColorMapLight(fixedcolormap, 0, 0);

	WallC.sz1 = ds->sz1;
	WallC.sz2 = ds->sz2;
	WallC.sx1 = ds->sx1;
	WallC.sx2 = ds->sx2;
	WallC.tleft.X = ds->cx;
	WallC.tleft.Y = ds->cy;
	WallC.tright.X = ds->cx + ds->cdx;
	WallC.tright.Y = ds->cy + ds->cdy;
	WallT = ds->tmapvals;

	OWallMost(wallupper, sclipTop - ViewPos.Z, &WallC);
	OWallMost(walllower, sclipBottom - ViewPos.Z, &WallC);

	for (i = x1; i < x2; i++)
	{
		if (wallupper[i] < mceilingclip[i])
			wallupper[i] = mceilingclip[i];
	}
	for (i = x1; i < x2; i++)
	{
		if (walllower[i] > mfloorclip[i])
			walllower[i] = mfloorclip[i];
	}

	PrepLWall (lwall, curline->sidedef->TexelLength*xscale, ds->sx1, ds->sx2);
	wallscan_np2_ds(ds, x1, x2, wallupper, walllower, MaskedSWall, lwall, yscale);
	R_FinishSetPatchStyle();
}

// kg3D - walls of fake floors
void R_RenderFakeWallRange (drawseg_t *ds, int x1, int x2)
{
	FTexture *const DONT_DRAW = ((FTexture*)(intptr_t)-1);
	int i,j;
	F3DFloor *rover, *fover = NULL;
	int passed, last;
	double floorHeight;
	double ceilingHeight;

	sprflipvert = false;
	curline = ds->curline;

	frontsector = curline->frontsector;
	backsector = curline->backsector;

	if (backsector == NULL)
	{
		return;
	}
	if ((ds->bFakeBoundary & 3) == 2)
	{
		sector_t *sec = backsector;
		backsector = frontsector;
		frontsector = sec;
	}

	floorHeight = backsector->CenterFloor();
	ceilingHeight = backsector->CenterCeiling();

	// maybe fix clipheights
	if (!(fake3D & FAKE3D_CLIPBOTTOM)) sclipBottom = floorHeight;
	if (!(fake3D & FAKE3D_CLIPTOP))    sclipTop = ceilingHeight;

	// maybe not visible
	if (sclipBottom >= frontsector->CenterCeiling()) return;
	if (sclipTop <= frontsector->CenterFloor()) return;

	if (fake3D & FAKE3D_DOWN2UP)
	{ // bottom to viewz
		last = 0;
		for (i = backsector->e->XFloor.ffloors.Size() - 1; i >= 0; i--) 
		{
			rover = backsector->e->XFloor.ffloors[i];
			if (!(rover->flags & FF_EXISTS)) continue;

			// visible?
			passed = 0;
			if (!(rover->flags & FF_RENDERSIDES) || rover->top.plane->isSlope() || rover->bottom.plane->isSlope() ||
				rover->top.plane->Zat0() <= sclipBottom ||
				rover->bottom.plane->Zat0() >= ceilingHeight ||
				rover->top.plane->Zat0() <= floorHeight)
			{
				if (!i)
				{
					passed = 1;
				}
				else
				{
					continue;
				}
			}

			rw_pic = NULL;
			if (rover->bottom.plane->Zat0() >= sclipTop || passed) 
			{
				if (last)
				{
					break;
				}
				// maybe wall from inside rendering?
				fover = NULL;
				for (j = frontsector->e->XFloor.ffloors.Size() - 1; j >= 0; j--)
				{
					fover = frontsector->e->XFloor.ffloors[j];
					if (fover->model == rover->model)
					{ // never
						fover = NULL;
						break;
					}
					if (!(fover->flags & FF_EXISTS)) continue;
					if (!(fover->flags & FF_RENDERSIDES)) continue;
					// no sloped walls, it's bugged
					if (fover->top.plane->isSlope() || fover->bottom.plane->isSlope()) continue;

					// visible?
					if (fover->top.plane->Zat0() <= sclipBottom) continue; // no
					if (fover->bottom.plane->Zat0() >= sclipTop)
					{ // no, last possible
 						fover = NULL;
						break;
					}
					// it is, render inside?
					if (!(fover->flags & (FF_BOTHPLANES|FF_INVERTPLANES)))
					{ // no
						fover = NULL;
					}
					break;
				}
				// nothing
				if (!fover || j == -1)
				{
					break;
				}
				// correct texture
				if (fover->flags & rover->flags & FF_SWIMMABLE)
				{	// don't ever draw (but treat as something has been found)
					rw_pic = DONT_DRAW;
				}
				else if(fover->flags & FF_UPPERTEXTURE)
				{
					rw_pic = TexMan(curline->sidedef->GetTexture(side_t::top), true);
				}
				else if(fover->flags & FF_LOWERTEXTURE)
				{
					rw_pic = TexMan(curline->sidedef->GetTexture(side_t::bottom), true);
				}
				else
				{
					rw_pic = TexMan(fover->master->sidedef[0]->GetTexture(side_t::mid), true);
				}
			} 
			else if (frontsector->e->XFloor.ffloors.Size()) 
			{
				// maybe not visible?
				fover = NULL;
				for (j = frontsector->e->XFloor.ffloors.Size() - 1; j >= 0; j--)
				{
					fover = frontsector->e->XFloor.ffloors[j];
					if (fover->model == rover->model) // never
					{
						break;
					}
					if (!(fover->flags & FF_EXISTS)) continue;
					if (!(fover->flags & FF_RENDERSIDES)) continue;
					// no sloped walls, it's bugged
					if (fover->top.plane->isSlope() || fover->bottom.plane->isSlope()) continue;

					// visible?
					if (fover->top.plane->Zat0() <= sclipBottom) continue; // no
					if (fover->bottom.plane->Zat0() >= sclipTop)
					{ // visible, last possible
 						fover = NULL;
						break;
					}
					if ((fover->flags & FF_SOLID) == (rover->flags & FF_SOLID) &&
						!(!(fover->flags & FF_SOLID) && (fover->alpha == 255 || rover->alpha == 255))
					)
					{
						break;
					}
					if (fover->flags & rover->flags & FF_SWIMMABLE)
					{ // don't ever draw (but treat as something has been found)
						rw_pic = DONT_DRAW;
					}
					fover = NULL; // visible
					break;
				}
				if (fover && j != -1)
				{
					fover = NULL;
					last = 1;
					continue; // not visible
				}
			}
			if (!rw_pic) 
			{
				fover = NULL;
				if (rover->flags & FF_UPPERTEXTURE)
				{
					rw_pic = TexMan(curline->sidedef->GetTexture(side_t::top), true);
				}
				else if(rover->flags & FF_LOWERTEXTURE)
				{
					rw_pic = TexMan(curline->sidedef->GetTexture(side_t::bottom), true);
				}
				else
				{
					rw_pic = TexMan(rover->master->sidedef[0]->GetTexture(side_t::mid), true);
				}
			}
			// correct colors now
			basecolormap = frontsector->ColorMap;
			wallshade = ds->shade;
			if (fixedlightlev < 0)
			{
				if ((ds->bFakeBoundary & 3) == 2)
				{
					for (j = backsector->e->XFloor.lightlist.Size() - 1; j >= 0; j--)
					{
						if (sclipTop <= backsector->e->XFloor.lightlist[j].plane.Zat0())
						{
							lightlist_t *lit = &backsector->e->XFloor.lightlist[j];
							basecolormap = lit->extra_colormap;
							wallshade = LIGHT2SHADE(curline->sidedef->GetLightLevel(foggy, *lit->p_lightlevel, lit->lightsource != NULL) + r_actualextralight);
							break;
						}
					}
				}
				else
				{
					for (j = frontsector->e->XFloor.lightlist.Size() - 1; j >= 0; j--)
					{
						if (sclipTop <= frontsector->e->XFloor.lightlist[j].plane.Zat0())
						{
							lightlist_t *lit = &frontsector->e->XFloor.lightlist[j];
							basecolormap = lit->extra_colormap;
							wallshade = LIGHT2SHADE(curline->sidedef->GetLightLevel(foggy, *lit->p_lightlevel, lit->lightsource != NULL) + r_actualextralight);
							break;
						}
					}
				}
			}
			if (rw_pic != DONT_DRAW)
			{
				R_RenderFakeWall(ds, x1, x2, fover ? fover : rover);
			}
			else rw_pic = NULL;
			break;
		}
	}
	else
	{ // top to viewz
		for (i = 0; i < (int)backsector->e->XFloor.ffloors.Size(); i++)
		{
			rover = backsector->e->XFloor.ffloors[i];
			if (!(rover->flags & FF_EXISTS)) continue;

			// visible?
			passed = 0;
			if (!(rover->flags & FF_RENDERSIDES) ||
				rover->top.plane->isSlope() || rover->bottom.plane->isSlope() ||
				rover->bottom.plane->Zat0() >= sclipTop ||
				rover->top.plane->Zat0() <= floorHeight ||
				rover->bottom.plane->Zat0() >= ceilingHeight)
			{
				if ((unsigned)i == backsector->e->XFloor.ffloors.Size() - 1)
				{
					passed = 1;
				}
				else
				{
					continue;
				}
			}
			rw_pic = NULL;
			if (rover->top.plane->Zat0() <= sclipBottom || passed)
			{ // maybe wall from inside rendering?
				fover = NULL;
				for (j = 0; j < (int)frontsector->e->XFloor.ffloors.Size(); j++)
				{
					fover = frontsector->e->XFloor.ffloors[j];
					if (fover->model == rover->model)
					{ // never
						fover = NULL;
						break;
					}
					if (!(fover->flags & FF_EXISTS)) continue;
					if (!(fover->flags & FF_RENDERSIDES)) continue;
					// no sloped walls, it's bugged
					if (fover->top.plane->isSlope() || fover->bottom.plane->isSlope()) continue;

					// visible?
					if (fover->bottom.plane->Zat0() >= sclipTop) continue; // no
					if (fover->top.plane->Zat0() <= sclipBottom)
					{ // no, last possible
 						fover = NULL;
						break;
					}
					// it is, render inside?
					if (!(fover->flags & (FF_BOTHPLANES|FF_INVERTPLANES)))
					{ // no
						fover = NULL;
					}
					break;
				}
				// nothing
				if (!fover || (unsigned)j == frontsector->e->XFloor.ffloors.Size())
				{
					break;
				}
				// correct texture
				if (fover->flags & rover->flags & FF_SWIMMABLE)
				{
					rw_pic = DONT_DRAW;	// don't ever draw (but treat as something has been found)
				}
				else if (fover->flags & FF_UPPERTEXTURE)
				{
					rw_pic = TexMan(curline->sidedef->GetTexture(side_t::top), true);
				}
				else if (fover->flags & FF_LOWERTEXTURE)
				{
					rw_pic = TexMan(curline->sidedef->GetTexture(side_t::bottom), true);
				}
				else
				{
					rw_pic = TexMan(fover->master->sidedef[0]->GetTexture(side_t::mid), true);
				}
			}
			else if (frontsector->e->XFloor.ffloors.Size())
			{ // maybe not visible?
				fover = NULL;
				for (j = 0; j < (int)frontsector->e->XFloor.ffloors.Size(); j++)
				{
					fover = frontsector->e->XFloor.ffloors[j];
					if (fover->model == rover->model)
					{ // never
						break;
					}
					if (!(fover->flags & FF_EXISTS)) continue;
					if (!(fover->flags & FF_RENDERSIDES)) continue;
					// no sloped walls, its bugged
					if (fover->top.plane->isSlope() || fover->bottom.plane->isSlope()) continue;

					// visible?
					if (fover->bottom.plane->Zat0() >= sclipTop) continue; // no
					if (fover->top.plane->Zat0() <= sclipBottom)
					{ // visible, last possible
 						fover = NULL;
						break;
					}
					if ((fover->flags & FF_SOLID) == (rover->flags & FF_SOLID) &&
						!(!(rover->flags & FF_SOLID) && (fover->alpha == 255 || rover->alpha == 255))
					)
					{
						break;
					}
					if (fover->flags & rover->flags & FF_SWIMMABLE)
					{ // don't ever draw (but treat as something has been found)
						rw_pic = DONT_DRAW;
					}
					fover = NULL; // visible
					break;
				}
				if (fover && (unsigned)j != frontsector->e->XFloor.ffloors.Size())
				{ // not visible
					break;
				}
			}
			if (rw_pic == NULL)
			{
				fover = NULL;
				if (rover->flags & FF_UPPERTEXTURE)
				{
					rw_pic = TexMan(curline->sidedef->GetTexture(side_t::top), true);
				}
				else if (rover->flags & FF_LOWERTEXTURE)
				{
					rw_pic = TexMan(curline->sidedef->GetTexture(side_t::bottom), true);
				}
				else
				{
					rw_pic = TexMan(rover->master->sidedef[0]->GetTexture(side_t::mid), true);
				}
			}
			// correct colors now
			basecolormap = frontsector->ColorMap;
			wallshade = ds->shade;
			if (fixedlightlev < 0)
			{
				if ((ds->bFakeBoundary & 3) == 2)
				{
					for (j = backsector->e->XFloor.lightlist.Size() - 1; j >= 0; j--)
					{
						if (sclipTop <= backsector->e->XFloor.lightlist[j].plane.Zat0())
						{
							lightlist_t *lit = &backsector->e->XFloor.lightlist[j];
							basecolormap = lit->extra_colormap;
							wallshade = LIGHT2SHADE(curline->sidedef->GetLightLevel(foggy, *lit->p_lightlevel, lit->lightsource != NULL) + r_actualextralight);
							break;
						}
					}
				}
				else
				{
					for (j = frontsector->e->XFloor.lightlist.Size() - 1; j >= 0; j--)
					{
						if(sclipTop <= frontsector->e->XFloor.lightlist[j].plane.Zat0())
						{
							lightlist_t *lit = &frontsector->e->XFloor.lightlist[j];
							basecolormap = lit->extra_colormap;
							wallshade = LIGHT2SHADE(curline->sidedef->GetLightLevel(foggy, *lit->p_lightlevel, lit->lightsource != NULL) + r_actualextralight);
							break;
						}
					}
				}
			}

			if (rw_pic != DONT_DRAW)
			{
				R_RenderFakeWall(ds, x1, x2, fover ? fover : rover);
			}
			else
			{
				rw_pic = NULL;
			}
			break;
		}
	}
	return;
}

EXTERN_CVAR(Bool, r_mipmap)

struct WallscanSampler
{
	WallscanSampler() { }
	WallscanSampler(int y1, float swal, double yrepeat, fixed_t xoffset, FTexture *texture, const BYTE*(*getcol)(FTexture *texture, int x));

	uint32_t uv_pos;
	uint32_t uv_step;
	uint32_t uv_max;

	const BYTE *source;
	const BYTE *source2;
	uint32_t texturefracx;
	uint32_t height;
};

WallscanSampler::WallscanSampler(int y1, float swal, double yrepeat, fixed_t xoffset, FTexture *texture, const BYTE*(*getcol)(FTexture *texture, int x))
{
	if (!r_swtruecolor)
	{
		height = texture->GetHeight();
		int uv_fracbits = 32 - texture->HeightBits;
		uv_max = height << uv_fracbits;

		// Find start uv in [0-base_height[ range.
		// Not using xs_ToFixed because it rounds the result and we need something that always rounds down to stay within the range.
		double uv_stepd = swal * yrepeat;
		double v = (dc_texturemid + uv_stepd * (y1 - CenterY + 0.5)) / height;
		v = v - floor(v);
		v *= height;
		v *= (1 << uv_fracbits);

		uv_pos = (uint32_t)v;
		uv_step = xs_ToFixed(uv_fracbits, uv_stepd);
		if (uv_step == 0) // To prevent divide by zero elsewhere
			uv_step = 1;

		source = getcol(texture, xoffset >> FRACBITS);
		source2 = nullptr;
		texturefracx = 0;
	}
	else
	{
		// Normalize to 0-1 range:
		double uv_stepd = swal * yrepeat;
		double v = (dc_texturemid + uv_stepd * (y1 - CenterY + 0.5)) / texture->GetHeight();
		v = v - floor(v);
		double v_step = uv_stepd / texture->GetHeight();

		if (isnan(v) || isnan(v_step)) // this should never happen, but it apparently does..
		{
			uv_stepd = 0.0;
			v = 0.0;
			v_step = 0.0;
		}

		// Convert to uint32:
		uv_pos = (uint32_t)(v * 0x100000000LL);
		uv_step = (uint32_t)(v_step * 0x100000000LL);
		uv_max = 0;

		// Texture mipmap and filter selection:
		if (getcol != R_GetColumn)
		{
			source = getcol(texture, xoffset >> FRACBITS);
			source2 = nullptr;
			height = texture->GetHeight();
			texturefracx = 0;
		}
		else
		{
			double magnitude = fabs(uv_stepd * 2);
			bool magnifying = magnitude < 1.0f;

			int mipmap_offset = 0;
			int mip_width = texture->GetWidth();
			int mip_height = texture->GetHeight();
			if (r_mipmap && texture->Mipmapped())
			{
				uint32_t xpos = (uint32_t)((((uint64_t)xoffset) << FRACBITS) / mip_width);
				double texture_bias = 1.7f;
				double level = MAX(magnitude - 3.0, 0.0);
				while (level > texture_bias)
				{
					mipmap_offset += mip_width * mip_height;
					level *= 0.5f;
					mip_width = MAX(mip_width >> 1, 1);
					mip_height = MAX(mip_height >> 1, 1);
				}
				xoffset = (xpos >> FRACBITS) * mip_width;
			}

			const uint32_t *pixels = texture->GetPixelsBgra() + mipmap_offset;

			bool filter_nearest = (magnifying && !r_magfilter) || (!magnifying && !r_minfilter);
			if (filter_nearest)
			{
				int tx = (xoffset >> FRACBITS) % mip_width;
				if (tx < 0)
					tx += mip_width;
				source = (BYTE*)(pixels + tx * mip_height);
				source2 = nullptr;
				height = mip_height;
				texturefracx = 0;
			}
			else
			{
				int tx0 = (xoffset >> FRACBITS) % mip_width;
				if (tx0 < 0)
					tx0 += mip_width;
				int tx1 = (tx0 + 1) % mip_width;
				source = (BYTE*)(pixels + tx0 * mip_height);
				source2 = (BYTE*)(pixels + tx1 * mip_height);
				height = mip_height;
				texturefracx = (xoffset >> (FRACBITS - 4)) & 15;
			}
		}
	}
}

// Draw a column with support for non-power-of-two ranges
void wallscan_drawcol1(int x, int y1, int y2, WallscanSampler &sampler, DWORD(*draw1column)())
{
	if (r_swtruecolor)
	{
		int count = y2 - y1;

		dc_source = sampler.source;
		dc_source2 = sampler.source2;
		dc_texturefracx = sampler.texturefracx;
		dc_dest = (ylookup[y1] + x) * 4 + dc_destorg;
		dc_count = count;
		dc_iscale = sampler.uv_step;
		dc_texturefrac = sampler.uv_pos;
		dc_textureheight = sampler.height;
		draw1column();

		uint64_t step64 = sampler.uv_step;
		uint64_t pos64 = sampler.uv_pos;
		sampler.uv_pos = (uint32_t)(pos64 + step64 * count);
	}
	else
	{
		if (sampler.uv_max == 0) // power of two
		{
			int count = y2 - y1;

			dc_source = sampler.source;
			dc_source2 = sampler.source2;
			dc_texturefracx = sampler.texturefracx;
			dc_dest = (ylookup[y1] + x) + dc_destorg;
			dc_count = count;
			dc_iscale = sampler.uv_step;
			dc_texturefrac = sampler.uv_pos;
			draw1column();

			uint64_t step64 = sampler.uv_step;
			uint64_t pos64 = sampler.uv_pos;
			sampler.uv_pos = (uint32_t)(pos64 + step64 * count);
		}
		else
		{
			uint32_t uv_pos = sampler.uv_pos;

			uint32_t left = y2 - y1;
			while (left > 0)
			{
				uint32_t available = sampler.uv_max - uv_pos;
				uint32_t next_uv_wrap = available / sampler.uv_step;
				if (available % sampler.uv_step != 0)
					next_uv_wrap++;
				uint32_t count = MIN(left, next_uv_wrap);

				dc_source = sampler.source;
				dc_source2 = sampler.source2;
				dc_texturefracx = sampler.texturefracx;
				dc_dest = (ylookup[y1] + x) + dc_destorg;
				dc_count = count;
				dc_iscale = sampler.uv_step;
				dc_texturefrac = uv_pos;
				draw1column();

				left -= count;
				uv_pos += sampler.uv_step * count;
				if (uv_pos >= sampler.uv_max)
					uv_pos -= sampler.uv_max;
			}

			sampler.uv_pos = uv_pos;
		}
	}
}

// Draw four columns with support for non-power-of-two ranges
void wallscan_drawcol4(int x, int y1, int y2, WallscanSampler *sampler, void(*draw4columns)())
{
	if (r_swtruecolor)
	{
		int count = y2 - y1;
		for (int i = 0; i < 4; i++)
		{
			bufplce[i] = sampler[i].source;
			bufplce2[i] = sampler[i].source2;
			buftexturefracx[i] = sampler[i].texturefracx;
			bufheight[i] = sampler[i].height;
			vplce[i] = sampler[i].uv_pos;
			vince[i] = sampler[i].uv_step;

			uint64_t step64 = sampler[i].uv_step;
			uint64_t pos64 = sampler[i].uv_pos;
			sampler[i].uv_pos = (uint32_t)(pos64 + step64 * count);
		}
		dc_dest = (ylookup[y1] + x) * 4 + dc_destorg;
		dc_count = count;
		draw4columns();
	}
	else
	{
		if (sampler[0].uv_max == 0) // power of two, no wrap handling needed
		{
			int count = y2 - y1;
			for (int i = 0; i < 4; i++)
			{
				bufplce[i] = sampler[i].source;
				bufplce2[i] = sampler[i].source2;
				buftexturefracx[i] = sampler[i].texturefracx;
				vplce[i] = sampler[i].uv_pos;
				vince[i] = sampler[i].uv_step;

				uint64_t step64 = sampler[i].uv_step;
				uint64_t pos64 = sampler[i].uv_pos;
				sampler[i].uv_pos = (uint32_t)(pos64 + step64 * count);
			}
			dc_dest = (ylookup[y1] + x) + dc_destorg;
			dc_count = count;
			draw4columns();
		}
		else
		{
			dc_dest = (ylookup[y1] + x) + dc_destorg;
			for (int i = 0; i < 4; i++)
			{
				bufplce[i] = sampler[i].source;
				bufplce2[i] = sampler[i].source2;
				buftexturefracx[i] = sampler[i].texturefracx;
			}

			uint32_t left = y2 - y1;
			while (left > 0)
			{
				// Find which column wraps first
				uint32_t count = left;
				for (int i = 0; i < 4; i++)
				{
					uint32_t available = sampler[i].uv_max - sampler[i].uv_pos;
					uint32_t next_uv_wrap = available / sampler[i].uv_step;
					if (available % sampler[i].uv_step != 0)
						next_uv_wrap++;
					count = MIN(next_uv_wrap, count);
				}

				// Draw until that column wraps
				for (int i = 0; i < 4; i++)
				{
					vplce[i] = sampler[i].uv_pos;
					vince[i] = sampler[i].uv_step;
				}
				dc_count = count;
				draw4columns();

				// Wrap the uv position
				for (int i = 0; i < 4; i++)
				{
					sampler[i].uv_pos += sampler[i].uv_step * count;
					if (sampler[i].uv_pos >= sampler[i].uv_max)
						sampler[i].uv_pos -= sampler[i].uv_max;
				}

				left -= count;
			}
		}
	}
}

typedef DWORD(*Draw1ColumnFuncPtr)();
typedef void(*Draw4ColumnsFuncPtr)();

void wallscan_any(
	int x1, int x2, short *uwal, short *dwal, float *swal, fixed_t *lwal, double yrepeat,
	const BYTE *(*getcol)(FTexture *tex, int x),
	void(setupwallscan(int bits, Draw1ColumnFuncPtr &draw1, Draw4ColumnsFuncPtr &draw2)))
{
	if (rw_pic->UseType == FTexture::TEX_Null)
		return;

<<<<<<< HEAD
	fixed_t xoffset = rw_offset;
	rw_pic->GetHeight(); // To ensure that rw_pic->HeightBits has been set
=======
	rw_pic->GetHeight();	// Make sure texture size is loaded
	fracbits = 32 - rw_pic->HeightBits;
	if (fracbits == 32)
	{ // Hack for one pixel tall textures
		fracbits = 0;
		yrepeat = 0;
		dc_texturemid = 0;
	}
	setupvline(fracbits);
	xoffset = rw_offset;
	basecolormapdata = basecolormap->Maps;
>>>>>>> b420347b

	DWORD(*draw1column)();
	void(*draw4columns)();
	setupwallscan(r_swtruecolor ? FRACBITS : 32 - rw_pic->HeightBits, draw1column, draw4columns);

	bool fixed = (fixedcolormap != NULL || fixedlightlev >= 0);
	if (fixed)
	{
		palookupoffse[0] = dc_colormap;
		palookupoffse[1] = dc_colormap;
		palookupoffse[2] = dc_colormap;
		palookupoffse[3] = dc_colormap;
		palookuplight[0] = 0;
		palookuplight[1] = 0;
		palookuplight[2] = 0;
		palookuplight[3] = 0;
	}

	if (fixedcolormap)
		R_SetColorMapLight(fixedcolormap, 0, 0);
	else
		R_SetColorMapLight(basecolormap, 0, 0);

	float light = rw_light;

	// Calculate where 4 column alignment begins and ends:
	int aligned_x1 = clamp((x1 + 3) / 4 * 4, x1, x2);
	int aligned_x2 = clamp(x2 / 4 * 4, x1, x2);

	// First unaligned columns:
	for (int x = x1; x < aligned_x1; x++, light += rw_lightstep)
	{
		int y1 = uwal[x];
		int y2 = dwal[x];
		if (y2 <= y1)
			continue;

		if (!fixed)
			R_SetColorMapLight(basecolormap, light, wallshade);

		WallscanSampler sampler(y1, swal[x], yrepeat, lwal[x] + xoffset, rw_pic, getcol);
		wallscan_drawcol1(x, y1, y2, sampler, draw1column);
	}

	// The aligned columns
	for (int x = aligned_x1; x < aligned_x2; x += 4)
	{
		// Find y1, y2, light and uv values for four columns:
		int y1[4] = { uwal[x], uwal[x + 1], uwal[x + 2], uwal[x + 3] };
		int y2[4] = { dwal[x], dwal[x + 1], dwal[x + 2], dwal[x + 3] };

		float lights[4];
		for (int i = 0; i < 4; i++)
		{
			lights[i] = light;
			light += rw_lightstep;
		}

		WallscanSampler sampler[4];
		for (int i = 0; i < 4; i++)
			sampler[i] = WallscanSampler(y1[i], swal[x + i], yrepeat, lwal[x + i] + xoffset, rw_pic, getcol);

		// Figure out where we vertically can start and stop drawing 4 columns in one go
		int middle_y1 = y1[0];
		int middle_y2 = y2[0];
		for (int i = 1; i < 4; i++)
		{
			middle_y1 = MAX(y1[i], middle_y1);
			middle_y2 = MIN(y2[i], middle_y2);
		}

		// If we got an empty column in our set we cannot draw 4 columns in one go:
		bool empty_column_in_set = false;
		int bilinear_count = 0;
		for (int i = 0; i < 4; i++)
		{
			if (y2[i] <= y1[i])
				empty_column_in_set = true;
			if (sampler[i].source2)
				bilinear_count++;
		}

		if (empty_column_in_set || middle_y2 <= middle_y1 || (bilinear_count > 0  && bilinear_count < 4))
		{
			for (int i = 0; i < 4; i++)
			{
				if (y2[i] <= y1[i])
					continue;

				if (!fixed)
					R_SetColorMapLight(basecolormap, lights[i], wallshade);
				wallscan_drawcol1(x + i, y1[i], y2[i], sampler[i], draw1column);
			}
			continue;
		}

		// Draw the first rows where not all 4 columns are active
		for (int i = 0; i < 4; i++)
		{
			if (!fixed)
				R_SetColorMapLight(basecolormap, lights[i], wallshade);

			if (y1[i] < middle_y1)
				wallscan_drawcol1(x + i, y1[i], middle_y1, sampler[i], draw1column);
		}

		// Draw the area where all 4 columns are active
		if (!fixed)
		{
			for (int i = 0; i < 4; i++)
			{
				if (r_swtruecolor)
				{
					palookupoffse[i] = basecolormap->Maps;
					palookuplight[i] = LIGHTSCALE(lights[i], wallshade);
				}
				else
				{
					palookupoffse[i] = basecolormap->Maps + (GETPALOOKUP(lights[i], wallshade) << COLORMAPSHIFT);
					palookuplight[i] = 0;
				}
			}
		}
		wallscan_drawcol4(x, middle_y1, middle_y2, sampler, draw4columns);

		// Draw the last rows where not all 4 columns are active
		for (int i = 0; i < 4; i++)
		{
			if (!fixed)
				R_SetColorMapLight(basecolormap, lights[i], wallshade);

			if (middle_y2 < y2[i])
				wallscan_drawcol1(x + i, middle_y2, y2[i], sampler[i], draw1column);
		}
	}

	// The last unaligned columns:
	for (int x = aligned_x2; x < x2; x++, light += rw_lightstep)
	{
		int y1 = uwal[x];
		int y2 = dwal[x];
		if (y2 <= y1)
			continue;

		if (!fixed)
			R_SetColorMapLight(basecolormap, light, wallshade);

		WallscanSampler sampler(y1, swal[x], yrepeat, lwal[x] + xoffset, rw_pic, getcol);
		wallscan_drawcol1(x, y1, y2, sampler, draw1column);
	}

	NetUpdate ();
}

void wallscan(int x1, int x2, short *uwal, short *dwal, float *swal, fixed_t *lwal, double yrepeat, const BYTE *(*getcol)(FTexture *tex, int x))
{
	wallscan_any(x1, x2, uwal, dwal, swal, lwal, yrepeat, getcol, [](int bits, Draw1ColumnFuncPtr &line1, Draw4ColumnsFuncPtr &line4)
	{
		setupvline(bits);
		line1 = dovline1;
		line4 = dovline4;
	});
}

void maskwallscan(int x1, int x2, short *uwal, short *dwal, float *swal, fixed_t *lwal, double yrepeat, const BYTE *(*getcol)(FTexture *tex, int x))
{
	if (!rw_pic->bMasked) // Textures that aren't masked can use the faster wallscan.
	{
		wallscan(x1, x2, uwal, dwal, swal, lwal, yrepeat, getcol);
	}
	else
	{
		wallscan_any(x1, x2, uwal, dwal, swal, lwal, yrepeat, getcol, [](int bits, Draw1ColumnFuncPtr &line1, Draw4ColumnsFuncPtr &line4)
		{
			setupmvline(bits);
			line1 = domvline1;
			line4 = domvline4;
		});
	}
}

void transmaskwallscan(int x1, int x2, short *uwal, short *dwal, float *swal, fixed_t *lwal, double yrepeat, const BYTE *(*getcol)(FTexture *tex, int x))
{
	static fixed_t(*tmvline1)();
	static void(*tmvline4)();
	if (!R_GetTransMaskDrawers(&tmvline1, &tmvline4))
	{
		// The current translucency is unsupported, so draw with regular maskwallscan instead.
		maskwallscan(x1, x2, uwal, dwal, swal, lwal, yrepeat, getcol);
	}
	else
	{
		wallscan_any(x1, x2, uwal, dwal, swal, lwal, yrepeat, getcol, [](int bits, Draw1ColumnFuncPtr &line1, Draw4ColumnsFuncPtr &line4)
		{
			setuptmvline(bits);
			line1 = reinterpret_cast<DWORD(*)()>(tmvline1);
			line4 = tmvline4;
		});
	}
}

void wallscan_striped (int x1, int x2, short *uwal, short *dwal, float *swal, fixed_t *lwal, double yrepeat)
{
	FDynamicColormap *startcolormap = basecolormap;
	int startshade = wallshade;
	bool fogginess = foggy;

	short most1[MAXWIDTH], most2[MAXWIDTH], most3[MAXWIDTH];
	short *up, *down;

	up = uwal;
	down = most1;

	assert(WallC.sx1 <= x1);
	assert(WallC.sx2 >= x2);

	// kg3D - fake floors instead of zdoom light list
	for (unsigned int i = 0; i < frontsector->e->XFloor.lightlist.Size(); i++)
	{
		int j = WallMost (most3, frontsector->e->XFloor.lightlist[i].plane, &WallC);
		if (j != 3)
		{
			for (int j = x1; j < x2; ++j)
			{
				down[j] = clamp (most3[j], up[j], dwal[j]);
			}
			wallscan (x1, x2, up, down, swal, lwal, yrepeat);
			up = down;
			down = (down == most1) ? most2 : most1;
		}

		lightlist_t *lit = &frontsector->e->XFloor.lightlist[i];
		basecolormap = lit->extra_colormap;
		wallshade = LIGHT2SHADE(curline->sidedef->GetLightLevel(fogginess,
			*lit->p_lightlevel, lit->lightsource != NULL) + r_actualextralight);
 	}

	wallscan (x1, x2, up, dwal, swal, lwal, yrepeat);
	basecolormap = startcolormap;
	wallshade = startshade;
}

static void call_wallscan(int x1, int x2, short *uwal, short *dwal, float *swal, fixed_t *lwal, double yrepeat, bool mask)
{
	if (mask)
	{
		if (colfunc == basecolfunc)
		{
			maskwallscan(x1, x2, uwal, dwal, swal, lwal, yrepeat);
		}
		else
		{
			transmaskwallscan(x1, x2, uwal, dwal, swal, lwal, yrepeat);
		}
	}
	else
	{
		if (fixedcolormap != NULL || fixedlightlev >= 0 || !(frontsector->e && frontsector->e->XFloor.lightlist.Size()))
		{
			wallscan(x1, x2, uwal, dwal, swal, lwal, yrepeat);
		}
		else
		{
			wallscan_striped(x1, x2, uwal, dwal, swal, lwal, yrepeat);
		}
	}
}

//=============================================================================
//
// wallscan_np2
//
// This is a wrapper around wallscan that helps it tile textures whose heights
// are not powers of 2. It divides the wall into texture-sized strips and calls
// wallscan for each of those. Since only one repetition of the texture fits
// in each strip, wallscan will not tile.
//
//=============================================================================

void wallscan_np2(int x1, int x2, short *uwal, short *dwal, float *swal, fixed_t *lwal, double yrepeat, double top, double bot, bool mask)
{
	if (!r_np2)
	{
		call_wallscan(x1, x2, uwal, dwal, swal, lwal, yrepeat, mask);
	}
	else
	{
		short most1[MAXWIDTH], most2[MAXWIDTH], most3[MAXWIDTH];
		short *up, *down;
		double texheight = rw_pic->GetHeight();
		double partition;
		double scaledtexheight = texheight / yrepeat;

		if (yrepeat >= 0)
		{ // normal orientation: draw strips from top to bottom
			partition = top - fmod(top - dc_texturemid / yrepeat - ViewPos.Z, scaledtexheight);
			if (partition == top)
			{
				partition -= scaledtexheight;
			}
			up = uwal;
			down = most1;
			dc_texturemid = (partition - ViewPos.Z) * yrepeat + texheight;
			while (partition > bot)
			{
				int j = OWallMost(most3, partition - ViewPos.Z, &WallC);
				if (j != 3)
				{
					for (int j = x1; j < x2; ++j)
					{
						down[j] = clamp(most3[j], up[j], dwal[j]);
					}
					call_wallscan(x1, x2, up, down, swal, lwal, yrepeat, mask);
					up = down;
					down = (down == most1) ? most2 : most1;
				}
				partition -= scaledtexheight;
				dc_texturemid -= texheight;
 			}
			call_wallscan(x1, x2, up, dwal, swal, lwal, yrepeat, mask);
		}
		else
		{ // upside down: draw strips from bottom to top
			partition = bot - fmod(bot - dc_texturemid / yrepeat - ViewPos.Z, scaledtexheight);
			up = most1;
			down = dwal;
			dc_texturemid = (partition - ViewPos.Z) * yrepeat + texheight;
			while (partition < top)
			{
				int j = OWallMost(most3, partition - ViewPos.Z, &WallC);
				if (j != 12)
				{
					for (int j = x1; j < x2; ++j)
					{
						up[j] = clamp(most3[j], uwal[j], down[j]);
					}
					call_wallscan(x1, x2, up, down, swal, lwal, yrepeat, mask);
					down = up;
					up = (up == most1) ? most2 : most1;
				}
				partition -= scaledtexheight;
				dc_texturemid -= texheight;
 			}
			call_wallscan(x1, x2, uwal, down, swal, lwal, yrepeat, mask);
		}
	}
}

static void wallscan_np2_ds(drawseg_t *ds, int x1, int x2, short *uwal, short *dwal, float *swal, fixed_t *lwal, double yrepeat)
{
	if (rw_pic->GetHeight() != 1 << rw_pic->HeightBits)
	{
		double frontcz1 = ds->curline->frontsector->ceilingplane.ZatPoint(ds->curline->v1);
		double frontfz1 = ds->curline->frontsector->floorplane.ZatPoint(ds->curline->v1);
		double frontcz2 = ds->curline->frontsector->ceilingplane.ZatPoint(ds->curline->v2);
		double frontfz2 = ds->curline->frontsector->floorplane.ZatPoint(ds->curline->v2);
		double top = MAX(frontcz1, frontcz2);
		double bot = MIN(frontfz1, frontfz2);
		if (fake3D & FAKE3D_CLIPTOP)
		{
			top = MIN(top, sclipTop);
		}
		if (fake3D & FAKE3D_CLIPBOTTOM)
		{
			bot = MAX(bot, sclipBottom);
		}
		wallscan_np2(x1, x2, uwal, dwal, swal, lwal, yrepeat, top, bot, true);
	}
	else
	{
		call_wallscan(x1, x2, uwal, dwal, swal, lwal, yrepeat, true);
	}
}

<<<<<<< HEAD
=======
inline fixed_t mvline1 (fixed_t vince, BYTE *colormap, int count, fixed_t vplce, const BYTE *bufplce, BYTE *dest)
{
	dc_iscale = vince;
	dc_colormap = colormap;
	dc_count = count;
	dc_texturefrac = vplce;
	dc_source = bufplce;
	dc_dest = dest;
	return domvline1 ();
}

void maskwallscan (int x1, int x2, short *uwal, short *dwal, float *swal, fixed_t *lwal,
	double yrepeat, const BYTE *(*getcol)(FTexture *tex, int x))
{
	int x, fracbits;
	BYTE *p;
	int y1ve[4], y2ve[4], u4, d4, startx, dax, z;
	char bad;
	float light = rw_light - rw_lightstep;
	SDWORD xoffset;
	BYTE *basecolormapdata;
	double iscale;

	if (rw_pic->UseType == FTexture::TEX_Null)
	{
		return;
	}

	if (!rw_pic->bMasked)
	{ // Textures that aren't masked can use the faster wallscan.
		wallscan (x1, x2, uwal, dwal, swal, lwal, yrepeat, getcol);
		return;
	}

//extern cycle_t WallScanCycles;
//clock (WallScanCycles);

	rw_pic->GetHeight();	// Make sure texture size is loaded
	fracbits = 32- rw_pic->HeightBits;
	if (fracbits == 32)
	{ // Hack for one pixel tall textures
		fracbits = 0;
		yrepeat = 0;
		dc_texturemid = 0;
	}
	setupmvline(fracbits);
	xoffset = rw_offset;
	basecolormapdata = basecolormap->Maps;

	x = startx = x1;
	p = x + dc_destorg;

	bool fixed = (fixedcolormap != NULL || fixedlightlev >= 0);
	if (fixed)
	{
		palookupoffse[0] = dc_colormap;
		palookupoffse[1] = dc_colormap;
		palookupoffse[2] = dc_colormap;
		palookupoffse[3] = dc_colormap;
	}

	for(; (x < x2) && ((size_t)p & 3); ++x, ++p)
	{
		light += rw_lightstep;
		y1ve[0] = uwal[x];//max(uwal[x],umost[x]);
		y2ve[0] = dwal[x];//min(dwal[x],dmost[x]);
		if (y2ve[0] <= y1ve[0]) continue;

		if (!fixed)
		{ // calculate lighting
			dc_colormap = basecolormapdata + (GETPALOOKUP (light, wallshade) << COLORMAPSHIFT);
		}

		dc_source = getcol (rw_pic, (lwal[x] + xoffset) >> FRACBITS);
		dc_dest = ylookup[y1ve[0]] + p;
		dc_count = y2ve[0] - y1ve[0];
		iscale = swal[x] * yrepeat;
		dc_iscale = xs_ToFixed(fracbits, iscale);
		dc_texturefrac = xs_ToFixed(fracbits, dc_texturemid + iscale * (y1ve[0] - CenterY + 0.5));

		domvline1();
	}

	for(; x < x2-3; x += 4, p+= 4)
	{
		bad = 0;
		for (z = 3, dax = x+3; z >= 0; --z, --dax)
		{
			y1ve[z] = uwal[dax];
			y2ve[z] = dwal[dax];
			if (y2ve[z] <= y1ve[z]) { bad += 1<<z; continue; }

			bufplce[z] = getcol (rw_pic, (lwal[dax] + xoffset) >> FRACBITS);
			iscale = swal[dax] * yrepeat;
			vince[z] = xs_ToFixed(fracbits, iscale);
			vplce[z] = xs_ToFixed(fracbits, dc_texturemid + iscale * (y1ve[z] - CenterY + 0.5));
		}
		if (bad == 15)
		{
			light += rw_lightstep * 4;
			continue;
		}

		if (!fixed)
		{
			for (z = 0; z < 4; ++z)
			{
				light += rw_lightstep;
				palookupoffse[z] = basecolormapdata + (GETPALOOKUP (light, wallshade) << COLORMAPSHIFT);
			}
		}

		u4 = MAX(MAX(y1ve[0],y1ve[1]),MAX(y1ve[2],y1ve[3]));
		d4 = MIN(MIN(y2ve[0],y2ve[1]),MIN(y2ve[2],y2ve[3]));

		if ((bad != 0) || (u4 >= d4))
		{
			for (z = 0; z < 4; ++z)
			{
				if (!(bad & 1))
				{
					mvline1(vince[z],palookupoffse[z],y2ve[z]-y1ve[z],vplce[z],bufplce[z],ylookup[y1ve[z]]+p+z);
				}
				bad >>= 1;
			}
			continue;
		}

		for (z = 0; z < 4; ++z)
		{
			if (u4 > y1ve[z])
			{
				vplce[z] = mvline1(vince[z],palookupoffse[z],u4-y1ve[z],vplce[z],bufplce[z],ylookup[y1ve[z]]+p+z);
			}
		}

		if (d4 > u4)
		{
			dc_count = d4-u4;
			dc_dest = ylookup[u4]+p;
			domvline4();
		}

		BYTE *i = p+ylookup[d4];
		for (z = 0; z < 4; ++z)
		{
			if (y2ve[z] > d4)
			{
				mvline1(vince[z],palookupoffse[0],y2ve[z]-d4,vplce[z],bufplce[z],i+z);
			}
		}
	}
	for(; x < x2; ++x, ++p)
	{
		light += rw_lightstep;
		y1ve[0] = uwal[x];
		y2ve[0] = dwal[x];
		if (y2ve[0] <= y1ve[0]) continue;

		if (!fixed)
		{ // calculate lighting
			dc_colormap = basecolormapdata + (GETPALOOKUP (light, wallshade) << COLORMAPSHIFT);
		}

		dc_source = getcol (rw_pic, (lwal[x] + xoffset) >> FRACBITS);
		dc_dest = ylookup[y1ve[0]] + p;
		dc_count = y2ve[0] - y1ve[0];
		iscale = swal[x] * yrepeat;
		dc_iscale = xs_ToFixed(fracbits, iscale);
		dc_texturefrac = xs_ToFixed(fracbits, dc_texturemid + iscale * (y1ve[0] - CenterY + 0.5));

		domvline1();
	}

//unclock(WallScanCycles);

	NetUpdate ();
}

inline void preptmvline1 (fixed_t vince, BYTE *colormap, int count, fixed_t vplce, const BYTE *bufplce, BYTE *dest)
{
	dc_iscale = vince;
	dc_colormap = colormap;
	dc_count = count;
	dc_texturefrac = vplce;
	dc_source = bufplce;
	dc_dest = dest;
}

void transmaskwallscan (int x1, int x2, short *uwal, short *dwal, float *swal, fixed_t *lwal,
	double yrepeat, const BYTE *(*getcol)(FTexture *tex, int x))
{
	fixed_t (*tmvline1)();
	void (*tmvline4)();
	int x, fracbits;
	BYTE *p;
	int y1ve[4], y2ve[4], u4, d4, startx, dax, z;
	char bad;
	float light = rw_light - rw_lightstep;
	SDWORD xoffset;
	BYTE *basecolormapdata;
	double iscale;

	if (rw_pic->UseType == FTexture::TEX_Null)
	{
		return;
	}

	if (!R_GetTransMaskDrawers (&tmvline1, &tmvline4))
	{
		// The current translucency is unsupported, so draw with regular maskwallscan instead.
		maskwallscan (x1, x2, uwal, dwal, swal, lwal, yrepeat, getcol);
		return;
	}

//extern cycle_t WallScanCycles;
//clock (WallScanCycles);

	rw_pic->GetHeight();	// Make sure texture size is loaded
	fracbits = 32 - rw_pic->HeightBits;
	if (fracbits == 32)
	{ // Hack for one pixel tall textures
		fracbits = 0;
		yrepeat = 0;
		dc_texturemid = 0;
	}
	setuptmvline(fracbits);
	xoffset = rw_offset;
	basecolormapdata = basecolormap->Maps;
	fixed_t centeryfrac = FLOAT2FIXED(CenterY);

	x = startx = x1;
	p = x + dc_destorg;

	bool fixed = (fixedcolormap != NULL || fixedlightlev >= 0);
	if (fixed)
	{
		palookupoffse[0] = dc_colormap;
		palookupoffse[1] = dc_colormap;
		palookupoffse[2] = dc_colormap;
		palookupoffse[3] = dc_colormap;
	}

	for(; (x < x2) && ((size_t)p & 3); ++x, ++p)
	{
		light += rw_lightstep;
		y1ve[0] = uwal[x];//max(uwal[x],umost[x]);
		y2ve[0] = dwal[x];//min(dwal[x],dmost[x]);
		if (y2ve[0] <= y1ve[0]) continue;

		if (!fixed)
		{ // calculate lighting
			dc_colormap = basecolormapdata + (GETPALOOKUP (light, wallshade) << COLORMAPSHIFT);
		}

		dc_source = getcol (rw_pic, (lwal[x] + xoffset) >> FRACBITS);
		dc_dest = ylookup[y1ve[0]] + p;
		dc_count = y2ve[0] - y1ve[0];
		iscale = swal[x] * yrepeat;
		dc_iscale = xs_ToFixed(fracbits, iscale);
		dc_texturefrac = xs_ToFixed(fracbits, dc_texturemid + iscale * (y1ve[0] - CenterY + 0.5));

		tmvline1();
	}

	for(; x < x2-3; x += 4, p+= 4)
	{
		bad = 0;
		for (z = 3, dax = x+3; z >= 0; --z, --dax)
		{
			y1ve[z] = uwal[dax];
			y2ve[z] = dwal[dax];
			if (y2ve[z] <= y1ve[z]) { bad += 1<<z; continue; }

			bufplce[z] = getcol (rw_pic, (lwal[dax] + xoffset) >> FRACBITS);
			iscale = swal[dax] * yrepeat;
			vince[z] = xs_ToFixed(fracbits, iscale);
			vplce[z] = xs_ToFixed(fracbits, dc_texturemid + vince[z] * (y1ve[z] - CenterY + 0.5));
		}
		if (bad == 15)
		{
			light += rw_lightstep * 4;
			continue;
		}

		if (!fixed)
		{
			for (z = 0; z < 4; ++z)
			{
				light += rw_lightstep;
				palookupoffse[z] = basecolormapdata + (GETPALOOKUP (light, wallshade) << COLORMAPSHIFT);
			}
		}

		u4 = MAX(MAX(y1ve[0],y1ve[1]),MAX(y1ve[2],y1ve[3]));
		d4 = MIN(MIN(y2ve[0],y2ve[1]),MIN(y2ve[2],y2ve[3]));

		if ((bad != 0) || (u4 >= d4))
		{
			for (z = 0; z < 4; ++z)
			{
				if (!(bad & 1))
				{
					preptmvline1(vince[z],palookupoffse[z],y2ve[z]-y1ve[z],vplce[z],bufplce[z],ylookup[y1ve[z]]+p+z);
					tmvline1();
				}
				bad >>= 1;
			}
			continue;
		}

		for (z = 0; z < 4; ++z)
		{
			if (u4 > y1ve[z])
			{
				preptmvline1(vince[z],palookupoffse[z],u4-y1ve[z],vplce[z],bufplce[z],ylookup[y1ve[z]]+p+z);
				vplce[z] = tmvline1();
			}
		}

		if (d4 > u4)
		{
			dc_count = d4-u4;
			dc_dest = ylookup[u4]+p;
			tmvline4();
		}

		BYTE *i = p+ylookup[d4];
		for (z = 0; z < 4; ++z)
		{
			if (y2ve[z] > d4)
			{
				preptmvline1(vince[z],palookupoffse[0],y2ve[z]-d4,vplce[z],bufplce[z],i+z);
				tmvline1();
			}
		}
	}
	for(; x < x2; ++x, ++p)
	{
		light += rw_lightstep;
		y1ve[0] = uwal[x];
		y2ve[0] = dwal[x];
		if (y2ve[0] <= y1ve[0]) continue;

		if (!fixed)
		{ // calculate lighting
			dc_colormap = basecolormapdata + (GETPALOOKUP (light, wallshade) << COLORMAPSHIFT);
		}

		dc_source = getcol (rw_pic, (lwal[x] + xoffset) >> FRACBITS);
		dc_dest = ylookup[y1ve[0]] + p;
		dc_count = y2ve[0] - y1ve[0];
		iscale = swal[x] * yrepeat;
		dc_iscale = xs_ToFixed(fracbits, iscale);
		dc_texturefrac = xs_ToFixed(fracbits, dc_texturemid + iscale * (y1ve[0] - CenterY + 0.5));

		tmvline1();
	}

//unclock(WallScanCycles);

	NetUpdate ();
}

>>>>>>> b420347b
//
// R_RenderSegLoop
// Draws zero, one, or two textures for walls.
// Can draw or mark the starting pixel of floor and ceiling textures.
// CALLED: CORE LOOPING ROUTINE.
//
// [RH] Rewrote this to use Build's wallscan, so it's quite far
// removed from the original Doom routine.
//

void R_RenderSegLoop ()
{
	int x1 = rw_x;
	int x2 = rw_stopx;
	int x;
	double xscale;
	double yscale;
	fixed_t xoffset = rw_offset;

	if (fixedlightlev >= 0)
		R_SetColorMapLight((r_fullbrightignoresectorcolor) ? &FullNormalLight : basecolormap, 0, FIXEDLIGHT2SHADE(fixedlightlev));
	else if (fixedcolormap != NULL)
		R_SetColorMapLight(fixedcolormap, 0, 0);

	// clip wall to the floor and ceiling
	for (x = x1; x < x2; ++x)
	{
		if (walltop[x] < ceilingclip[x])
		{
			walltop[x] = ceilingclip[x];
		}
		if (wallbottom[x] > floorclip[x])
		{
			wallbottom[x] = floorclip[x];
		}
	}

	// mark ceiling areas
	if (markceiling)
	{
		for (x = x1; x < x2; ++x)
		{
			short top = (fakeFloor && fake3D & 2) ? fakeFloor->ceilingclip[x] : ceilingclip[x];
			short bottom = MIN (walltop[x], floorclip[x]);
			if (top < bottom)
			{
				ceilingplane->top[x] = top;
				ceilingplane->bottom[x] = bottom;
			}
		}
	}

	// mark floor areas
	if (markfloor)
	{
		for (x = x1; x < x2; ++x)
		{
			short top = MAX (wallbottom[x], ceilingclip[x]);
			short bottom = (fakeFloor && fake3D & 1) ? fakeFloor->floorclip[x] : floorclip[x];
			if (top < bottom)
			{
				assert (bottom <= viewheight);
				floorplane->top[x] = top;
				floorplane->bottom[x] = bottom;
			}
		}
	}

	// kg3D - fake planes clipping
	if (fake3D & FAKE3D_REFRESHCLIP)
	{
		if (fake3D & FAKE3D_CLIPBOTFRONT)
		{
			memcpy (fakeFloor->floorclip+x1, wallbottom+x1, (x2-x1)*sizeof(short));
		}
		else
		{
			for (x = x1; x < x2; ++x)
			{
				walllower[x] = MIN (MAX (walllower[x], ceilingclip[x]), wallbottom[x]);
			}
			memcpy (fakeFloor->floorclip+x1, walllower+x1, (x2-x1)*sizeof(short));
		}
		if (fake3D & FAKE3D_CLIPTOPFRONT)
		{
			memcpy (fakeFloor->ceilingclip+x1, walltop+x1, (x2-x1)*sizeof(short));
		}
		else
		{
			for (x = x1; x < x2; ++x)
			{
				wallupper[x] = MAX (MIN (wallupper[x], floorclip[x]), walltop[x]);
			}
			memcpy (fakeFloor->ceilingclip+x1, wallupper+x1, (x2-x1)*sizeof(short));
		}
	}
	if(fake3D & 7) return;

	// draw the wall tiers
	if (midtexture)
	{ // one sided line
		if (midtexture->UseType != FTexture::TEX_Null && viewactive)
		{
			dc_texturemid = rw_midtexturemid;
			rw_pic = midtexture;
			xscale = rw_pic->Scale.X * rw_midtexturescalex;
			yscale = rw_pic->Scale.Y * rw_midtexturescaley;
			if (xscale != lwallscale)
			{
				PrepLWall (lwall, curline->sidedef->TexelLength*xscale, WallC.sx1, WallC.sx2);
				lwallscale = xscale;
			}
			if (midtexture->bWorldPanning)
			{
				rw_offset = xs_RoundToInt(rw_offset_mid * xscale);
			}
			else
			{
				rw_offset = rw_offset_mid;
			}
			if (xscale < 0)
			{
				rw_offset = -rw_offset;
			}
			if (rw_pic->GetHeight() != 1 << rw_pic->HeightBits)
			{
				wallscan_np2(x1, x2, walltop, wallbottom, swall, lwall, yscale, MAX(rw_frontcz1, rw_frontcz2), MIN(rw_frontfz1, rw_frontfz2), false);
			}
			else
			{
				call_wallscan(x1, x2, walltop, wallbottom, swall, lwall, yscale, false);
			}
		}
		clearbufshort (ceilingclip+x1, x2-x1, viewheight);
		clearbufshort (floorclip+x1, x2-x1, 0xffff);
	}
	else
	{ // two sided line
		if (toptexture != NULL && toptexture->UseType != FTexture::TEX_Null)
		{ // top wall
			for (x = x1; x < x2; ++x)
			{
				wallupper[x] = MAX (MIN (wallupper[x], floorclip[x]), walltop[x]);
			}
			if (viewactive)
			{
				dc_texturemid = rw_toptexturemid;
				rw_pic = toptexture;
				xscale = rw_pic->Scale.X * rw_toptexturescalex;
				yscale = rw_pic->Scale.Y * rw_toptexturescaley;
				if (xscale != lwallscale)
				{
					PrepLWall (lwall, curline->sidedef->TexelLength*xscale, WallC.sx1, WallC.sx2);
					lwallscale = xscale;
				}
				if (toptexture->bWorldPanning)
				{
					rw_offset = xs_RoundToInt(rw_offset_top * xscale);
				}
				else
				{
					rw_offset = rw_offset_top;
				}
				if (xscale < 0)
				{
					rw_offset = -rw_offset;
				}
				if (rw_pic->GetHeight() != 1 << rw_pic->HeightBits)
				{
					wallscan_np2(x1, x2, walltop, wallupper, swall, lwall, yscale, MAX(rw_frontcz1, rw_frontcz2), MIN(rw_backcz1, rw_backcz2), false);
				}
				else
				{
					call_wallscan(x1, x2, walltop, wallupper, swall, lwall, yscale, false);
				}
			}
			memcpy (ceilingclip+x1, wallupper+x1, (x2-x1)*sizeof(short));
		}
		else if (markceiling)
		{ // no top wall
			memcpy (ceilingclip+x1, walltop+x1, (x2-x1)*sizeof(short));
		}

		
		if (bottomtexture != NULL && bottomtexture->UseType != FTexture::TEX_Null)
		{ // bottom wall
			for (x = x1; x < x2; ++x)
			{
				walllower[x] = MIN (MAX (walllower[x], ceilingclip[x]), wallbottom[x]);
			}
			if (viewactive)
			{
				dc_texturemid = rw_bottomtexturemid;
				rw_pic = bottomtexture;
				xscale = rw_pic->Scale.X * rw_bottomtexturescalex;
				yscale = rw_pic->Scale.Y * rw_bottomtexturescaley;
				if (xscale != lwallscale)
				{
					PrepLWall (lwall, curline->sidedef->TexelLength*xscale, WallC.sx1, WallC.sx2);
					lwallscale = xscale;
				}
				if (bottomtexture->bWorldPanning)
				{
					rw_offset = xs_RoundToInt(rw_offset_bottom * xscale);
				}
				else
				{
					rw_offset = rw_offset_bottom;
				}
				if (xscale < 0)
				{
					rw_offset = -rw_offset;
				}
				if (rw_pic->GetHeight() != 1 << rw_pic->HeightBits)
				{
					wallscan_np2(x1, x2, walllower, wallbottom, swall, lwall, yscale, MAX(rw_backfz1, rw_backfz2), MIN(rw_frontfz1, rw_frontfz2), false);
				}
				else
				{
					call_wallscan(x1, x2, walllower, wallbottom, swall, lwall, yscale, false);
				}
			}
			memcpy (floorclip+x1, walllower+x1, (x2-x1)*sizeof(short));
		}
		else if (markfloor)
		{ // no bottom wall
			memcpy (floorclip+x1, wallbottom+x1, (x2-x1)*sizeof(short));
		}
	}
	rw_offset = xoffset;
}

void R_NewWall (bool needlights)
{
	double rowoffset;
	double yrepeat;

	rw_markportal = false;

	sidedef = curline->sidedef;
	linedef = curline->linedef;

	// mark the segment as visible for auto map
	if (!r_dontmaplines) linedef->flags |= ML_MAPPED;

	midtexture = toptexture = bottomtexture = 0;

	if (sidedef == linedef->sidedef[0] &&
		(linedef->special == Line_Mirror && r_drawmirrors)) // [ZZ] compatibility with r_drawmirrors cvar that existed way before portals
	{
		markfloor = markceiling = true; // act like a one-sided wall here (todo: check how does this work with transparency)
		rw_markportal = true;
	}
	else if (backsector == NULL)
	{
		// single sided line
		// a single sided line is terminal, so it must mark ends
		markfloor = markceiling = true;
		// [RH] Horizon lines do not need to be textured
		if (linedef->isVisualPortal())
		{
			rw_markportal = true;
		}
		else if (linedef->special != Line_Horizon)
		{
			midtexture = TexMan(sidedef->GetTexture(side_t::mid), true);
			rw_offset_mid = FLOAT2FIXED(sidedef->GetTextureXOffset(side_t::mid));
			rowoffset = sidedef->GetTextureYOffset(side_t::mid);
			rw_midtexturescalex = sidedef->GetTextureXScale(side_t::mid);
			rw_midtexturescaley = sidedef->GetTextureYScale(side_t::mid);
			yrepeat = midtexture->Scale.Y * rw_midtexturescaley;
			if (yrepeat >= 0)
			{ // normal orientation
				if (linedef->flags & ML_DONTPEGBOTTOM)
				{ // bottom of texture at bottom
					rw_midtexturemid = (frontsector->GetPlaneTexZ(sector_t::floor) - ViewPos.Z) * yrepeat + midtexture->GetHeight();
				}
				else
				{ // top of texture at top
					rw_midtexturemid = (frontsector->GetPlaneTexZ(sector_t::ceiling) - ViewPos.Z) * yrepeat;
					if (rowoffset < 0 && midtexture != NULL)
					{
						rowoffset += midtexture->GetHeight();
					}
				}
			}
			else
			{ // upside down
				rowoffset = -rowoffset;
				if (linedef->flags & ML_DONTPEGBOTTOM)
				{ // top of texture at bottom
					rw_midtexturemid = (frontsector->GetPlaneTexZ(sector_t::floor) - ViewPos.Z) * yrepeat;
				}
				else
				{ // bottom of texture at top
					rw_midtexturemid = (frontsector->GetPlaneTexZ(sector_t::ceiling) - ViewPos.Z) * yrepeat + midtexture->GetHeight();
				}
			}
			if (midtexture->bWorldPanning)
			{
				rw_midtexturemid += rowoffset * yrepeat;
			}
			else
			{
				// rowoffset is added outside the multiply so that it positions the texture
				// by texels instead of world units.
				rw_midtexturemid += rowoffset;
			}
		}
	}
	else
	{ // two-sided line
		// hack to allow height changes in outdoor areas

		rw_frontlowertop = frontsector->GetPlaneTexZ(sector_t::ceiling);

		if (frontsector->GetTexture(sector_t::ceiling) == skyflatnum &&
			backsector->GetTexture(sector_t::ceiling) == skyflatnum)
		{
			if (rw_havehigh)
			{ // front ceiling is above back ceiling
				memcpy (&walltop[WallC.sx1], &wallupper[WallC.sx1], (WallC.sx2 - WallC.sx1)*sizeof(walltop[0]));
				rw_havehigh = false;
			}
			else if (rw_havelow && frontsector->ceilingplane != backsector->ceilingplane)
			{ // back ceiling is above front ceiling
				// The check for rw_havelow is not Doom-compliant, but it avoids HoM that
				// would otherwise occur because there is space made available for this
				// wall but nothing to draw for it.
				// Recalculate walltop so that the wall is clipped by the back sector's
				// ceiling instead of the front sector's ceiling.
				WallMost (walltop, backsector->ceilingplane, &WallC);
			}
			// Putting sky ceilings on the front and back of a line alters the way unpegged
			// positioning works.
			rw_frontlowertop = backsector->GetPlaneTexZ(sector_t::ceiling);
		}

		if (linedef->isVisualPortal())
		{
			markceiling = markfloor = true;
		}
		else if ((rw_backcz1 <= rw_frontfz1 && rw_backcz2 <= rw_frontfz2) ||
				 (rw_backfz1 >= rw_frontcz1 && rw_backfz2 >= rw_frontcz2))
		{
			// closed door
			markceiling = markfloor = true;
		}
		else
		{
			markfloor = rw_mustmarkfloor
				|| backsector->floorplane != frontsector->floorplane
				|| backsector->lightlevel != frontsector->lightlevel
				|| backsector->GetTexture(sector_t::floor) != frontsector->GetTexture(sector_t::floor)
				|| backsector->GetPlaneLight(sector_t::floor) != frontsector->GetPlaneLight(sector_t::floor)

				// killough 3/7/98: Add checks for (x,y) offsets
				|| backsector->planes[sector_t::floor].xform != frontsector->planes[sector_t::floor].xform
				|| backsector->GetAlpha(sector_t::floor) != frontsector->GetAlpha(sector_t::floor)

				// killough 4/15/98: prevent 2s normals
				// from bleeding through deep water
				|| frontsector->heightsec

				|| backsector->GetVisFlags(sector_t::floor) != frontsector->GetVisFlags(sector_t::floor)

				// [RH] Add checks for colormaps
				|| backsector->ColorMap != frontsector->ColorMap


				// kg3D - add fake lights
				|| (frontsector->e && frontsector->e->XFloor.lightlist.Size())
				|| (backsector->e && backsector->e->XFloor.lightlist.Size())

				|| (sidedef->GetTexture(side_t::mid).isValid() &&
					((linedef->flags & (ML_CLIP_MIDTEX|ML_WRAP_MIDTEX)) ||
					 (sidedef->Flags & (WALLF_CLIP_MIDTEX|WALLF_WRAP_MIDTEX))))
				;

			markceiling = (frontsector->GetTexture(sector_t::ceiling) != skyflatnum ||
				backsector->GetTexture(sector_t::ceiling) != skyflatnum) &&
				(rw_mustmarkceiling
				|| backsector->ceilingplane != frontsector->ceilingplane
				|| backsector->lightlevel != frontsector->lightlevel
				|| backsector->GetTexture(sector_t::ceiling) != frontsector->GetTexture(sector_t::ceiling)

				// killough 3/7/98: Add checks for (x,y) offsets
				|| backsector->planes[sector_t::ceiling].xform != frontsector->planes[sector_t::ceiling].xform
				|| backsector->GetAlpha(sector_t::ceiling) != frontsector->GetAlpha(sector_t::ceiling)

				// killough 4/15/98: prevent 2s normals
				// from bleeding through fake ceilings
				|| (frontsector->heightsec && frontsector->GetTexture(sector_t::ceiling) != skyflatnum)

				|| backsector->GetPlaneLight(sector_t::ceiling) != frontsector->GetPlaneLight(sector_t::ceiling)
				|| backsector->GetFlags(sector_t::ceiling) != frontsector->GetFlags(sector_t::ceiling)

				// [RH] Add check for colormaps
				|| backsector->ColorMap != frontsector->ColorMap

				// kg3D - add fake lights
				|| (frontsector->e && frontsector->e->XFloor.lightlist.Size())
				|| (backsector->e && backsector->e->XFloor.lightlist.Size())

				|| (sidedef->GetTexture(side_t::mid).isValid() &&
					((linedef->flags & (ML_CLIP_MIDTEX|ML_WRAP_MIDTEX)) ||
					(sidedef->Flags & (WALLF_CLIP_MIDTEX|WALLF_WRAP_MIDTEX))))
				);
		}

		if (rw_havehigh)
		{ // top texture
			toptexture = TexMan(sidedef->GetTexture(side_t::top), true);

			rw_offset_top = FLOAT2FIXED(sidedef->GetTextureXOffset(side_t::top));
			rowoffset = sidedef->GetTextureYOffset(side_t::top);
			rw_toptexturescalex =sidedef->GetTextureXScale(side_t::top);
			rw_toptexturescaley =sidedef->GetTextureYScale(side_t::top);
			yrepeat = toptexture->Scale.Y * rw_toptexturescaley;
			if (yrepeat >= 0)
			{ // normal orientation
				if (linedef->flags & ML_DONTPEGTOP)
				{ // top of texture at top
					rw_toptexturemid = (frontsector->GetPlaneTexZ(sector_t::ceiling) - ViewPos.Z) * yrepeat;
					if (rowoffset < 0 && toptexture != NULL)
					{
						rowoffset += toptexture->GetHeight();
					}
				}
				else
				{ // bottom of texture at bottom
					rw_toptexturemid = (backsector->GetPlaneTexZ(sector_t::ceiling) - ViewPos.Z) * yrepeat + toptexture->GetHeight();
				}
			}
			else
			{ // upside down
				rowoffset = -rowoffset;
				if (linedef->flags & ML_DONTPEGTOP)
				{ // bottom of texture at top
					rw_toptexturemid = (frontsector->GetPlaneTexZ(sector_t::ceiling) - ViewPos.Z) * yrepeat + toptexture->GetHeight();
				}
				else
				{ // top of texture at bottom
					rw_toptexturemid = (backsector->GetPlaneTexZ(sector_t::ceiling) - ViewPos.Z) * yrepeat;
				}
			}
			if (toptexture->bWorldPanning)
			{
				rw_toptexturemid += rowoffset * yrepeat;
			}
			else
			{
				rw_toptexturemid += rowoffset;
			}
		}
		if (rw_havelow)
		{ // bottom texture
			bottomtexture = TexMan(sidedef->GetTexture(side_t::bottom), true);

			rw_offset_bottom = FLOAT2FIXED(sidedef->GetTextureXOffset(side_t::bottom));
			rowoffset = sidedef->GetTextureYOffset(side_t::bottom);
			rw_bottomtexturescalex = sidedef->GetTextureXScale(side_t::bottom);
			rw_bottomtexturescaley = sidedef->GetTextureYScale(side_t::bottom);
			yrepeat = bottomtexture->Scale.Y * rw_bottomtexturescaley;
			if (yrepeat >= 0)
			{ // normal orientation
				if (linedef->flags & ML_DONTPEGBOTTOM)
				{ // bottom of texture at bottom
					rw_bottomtexturemid = (rw_frontlowertop - ViewPos.Z) * yrepeat;
				}
				else
				{ // top of texture at top
					rw_bottomtexturemid = (backsector->GetPlaneTexZ(sector_t::floor) - ViewPos.Z) * yrepeat;
					if (rowoffset < 0 && bottomtexture != NULL)
					{
						rowoffset += bottomtexture->GetHeight();
					}
				}
			}
			else
			{ // upside down
				rowoffset = -rowoffset;
				if (linedef->flags & ML_DONTPEGBOTTOM)
				{ // top of texture at bottom
					rw_bottomtexturemid = (rw_frontlowertop - ViewPos.Z) * yrepeat;
				}
				else
				{ // bottom of texture at top
					rw_bottomtexturemid = (backsector->GetPlaneTexZ(sector_t::floor) - ViewPos.Z) * yrepeat + bottomtexture->GetHeight();
				}
			}
			if (bottomtexture->bWorldPanning)
			{
				rw_bottomtexturemid += rowoffset * yrepeat;
			}
			else
			{
				rw_bottomtexturemid += rowoffset;
			}
		}
		rw_markportal = linedef->isVisualPortal();
	}

	// if a floor / ceiling plane is on the wrong side of the view plane,
	// it is definitely invisible and doesn't need to be marked.

	// killough 3/7/98: add deep water check
	if (frontsector->GetHeightSec() == NULL)
	{
		int planeside;

		planeside = frontsector->floorplane.PointOnSide(ViewPos);
		if (frontsector->floorplane.fC() < 0)	// 3D floors have the floor backwards
			planeside = -planeside;
		if (planeside <= 0)		// above view plane
			markfloor = false;

		if (frontsector->GetTexture(sector_t::ceiling) != skyflatnum)
		{
			planeside = frontsector->ceilingplane.PointOnSide(ViewPos);
			if (frontsector->ceilingplane.fC() > 0)	// 3D floors have the ceiling backwards
				planeside = -planeside;
			if (planeside <= 0)		// below view plane
				markceiling = false;
		}
	}

	FTexture *midtex = TexMan(sidedef->GetTexture(side_t::mid), true);

	segtextured = midtex != NULL || toptexture != NULL || bottomtexture != NULL;

	// calculate light table
	if (needlights && (segtextured || (backsector && IsFogBoundary(frontsector, backsector))))
	{
		lwallscale =
			midtex ? (midtex->Scale.X * sidedef->GetTextureXScale(side_t::mid)) :
			toptexture ? (toptexture->Scale.X * sidedef->GetTextureXScale(side_t::top)) :
			bottomtexture ? (bottomtexture->Scale.X * sidedef->GetTextureXScale(side_t::bottom)) :
			1.;

		PrepWall (swall, lwall, sidedef->TexelLength * lwallscale, WallC.sx1, WallC.sx2);

		if (fixedcolormap == NULL && fixedlightlev < 0)
		{
			wallshade = LIGHT2SHADE(curline->sidedef->GetLightLevel(foggy, frontsector->lightlevel)
				+ r_actualextralight);
			GlobVis = r_WallVisibility;
			rw_lightleft = float (GlobVis / WallC.sz1);
			rw_lightstep = float((GlobVis / WallC.sz2 - rw_lightleft) / (WallC.sx2 - WallC.sx1));
		}
		else
		{
			rw_lightleft = 1;
			rw_lightstep = 0;
		}
	}
}


//
// R_CheckDrawSegs
//

void R_CheckDrawSegs ()
{
	if (ds_p == &drawsegs[MaxDrawSegs])
	{ // [RH] Grab some more drawsegs
		size_t newdrawsegs = MaxDrawSegs ? MaxDrawSegs*2 : 32;
		ptrdiff_t firstofs = firstdrawseg - drawsegs;
		drawsegs = (drawseg_t *)M_Realloc (drawsegs, newdrawsegs * sizeof(drawseg_t));
		firstdrawseg = drawsegs + firstofs;
		ds_p = drawsegs + MaxDrawSegs;
		MaxDrawSegs = newdrawsegs;
		DPrintf (DMSG_NOTIFY, "MaxDrawSegs increased to %zu\n", MaxDrawSegs);
	}
}

//
// R_CheckOpenings
//

ptrdiff_t R_NewOpening (ptrdiff_t len)
{
	ptrdiff_t res = lastopening;
	len = (len + 1) & ~1;	// only return DWORD aligned addresses because some code stores fixed_t's and floats in openings... 
	lastopening += len;
	if ((size_t)lastopening > maxopenings)
	{
		do
			maxopenings = maxopenings ? maxopenings*2 : 16384;
		while ((size_t)lastopening > maxopenings);
		openings = (short *)M_Realloc (openings, maxopenings * sizeof(*openings));
		DPrintf (DMSG_NOTIFY, "MaxOpenings increased to %zu\n", maxopenings);
	}
	return res;
}


//
// R_StoreWallRange
// A wall segment will be drawn between start and stop pixels (inclusive).
//

void R_StoreWallRange (int start, int stop)
{
	int i;
	bool maskedtexture = false;

#ifdef RANGECHECK
	if (start >= viewwidth || start >= stop)
		I_FatalError ("Bad R_StoreWallRange: %i to %i", start , stop);
#endif

	// don't overflow and crash
	R_CheckDrawSegs ();
	
	if (!rw_prepped)
	{
		rw_prepped = true;
		R_NewWall (true);
	}

	rw_offset = FLOAT2FIXED(sidedef->GetTextureXOffset(side_t::mid));
	rw_light = rw_lightleft + rw_lightstep * (start - WallC.sx1);

	ds_p->CurrentPortalUniq = CurrentPortalUniq;
	ds_p->sx1 = WallC.sx1;
	ds_p->sx2 = WallC.sx2;
	ds_p->sz1 = WallC.sz1;
	ds_p->sz2 = WallC.sz2;
	ds_p->cx = WallC.tleft.X;;
	ds_p->cy = WallC.tleft.Y;
	ds_p->cdx = WallC.tright.X - WallC.tleft.X;
	ds_p->cdy = WallC.tright.Y - WallC.tleft.Y;
	ds_p->tmapvals = WallT;
	ds_p->siz1 = 1 / WallC.sz1;
	ds_p->siz2 = 1 / WallC.sz2;
	ds_p->x1 = rw_x = start;
	ds_p->x2 = stop;
	ds_p->curline = curline;
	rw_stopx = stop;
	ds_p->bFogBoundary = false;
	ds_p->bFakeBoundary = false;
	if(fake3D & 7) ds_p->fake = 1;
	else ds_p->fake = 0;

	// killough 1/6/98, 2/1/98: remove limit on openings
	ds_p->sprtopclip = ds_p->sprbottomclip = ds_p->maskedtexturecol = ds_p->bkup = ds_p->swall = -1;

	if (rw_markportal)
	{
		ds_p->silhouette = SIL_BOTH;
	}
	else if (backsector == NULL)
	{
		ds_p->sprtopclip = R_NewOpening (stop - start);
		ds_p->sprbottomclip = R_NewOpening (stop - start);
		clearbufshort (openings + ds_p->sprtopclip, stop-start, viewheight);
		memset (openings + ds_p->sprbottomclip, -1, (stop-start)*sizeof(short));
		ds_p->silhouette = SIL_BOTH;
	}
	else
	{
		// two sided line
		ds_p->silhouette = 0;

		if (rw_frontfz1 > rw_backfz1 || rw_frontfz2 > rw_backfz2 ||
			backsector->floorplane.PointOnSide(ViewPos) < 0)
		{
			ds_p->silhouette = SIL_BOTTOM;
		}

		if (rw_frontcz1 < rw_backcz1 || rw_frontcz2 < rw_backcz2 ||
			backsector->ceilingplane.PointOnSide(ViewPos) < 0)
		{
			ds_p->silhouette |= SIL_TOP;
		}

		// killough 1/17/98: this test is required if the fix
		// for the automap bug (r_bsp.c) is used, or else some
		// sprites will be displayed behind closed doors. That
		// fix prevents lines behind closed doors with dropoffs
		// from being displayed on the automap.
		//
		// killough 4/7/98: make doorclosed external variable

		{
			extern int doorclosed;	// killough 1/17/98, 2/8/98, 4/7/98
			if (doorclosed || (rw_backcz1 <= rw_frontfz1 && rw_backcz2 <= rw_frontfz2))
			{
				ds_p->sprbottomclip = R_NewOpening (stop - start);
				memset (openings + ds_p->sprbottomclip, -1, (stop-start)*sizeof(short));
				ds_p->silhouette |= SIL_BOTTOM;
			}
			if (doorclosed || (rw_backfz1 >= rw_frontcz1 && rw_backfz2 >= rw_frontcz2))
			{						// killough 1/17/98, 2/8/98
				ds_p->sprtopclip = R_NewOpening (stop - start);
				clearbufshort (openings + ds_p->sprtopclip, stop - start, viewheight);
				ds_p->silhouette |= SIL_TOP;
			}
		}

		if(!ds_p->fake && r_3dfloors && backsector->e && backsector->e->XFloor.ffloors.Size()) {
			for(i = 0; i < (int)backsector->e->XFloor.ffloors.Size(); i++) {
				F3DFloor *rover = backsector->e->XFloor.ffloors[i];
				if(rover->flags & FF_RENDERSIDES && (!(rover->flags & FF_INVERTSIDES) || rover->flags & FF_ALLSIDES)) {
					ds_p->bFakeBoundary |= 1;
					break;
				}
			}
		}
		if(!ds_p->fake && r_3dfloors && frontsector->e && frontsector->e->XFloor.ffloors.Size()) {
			for(i = 0; i < (int)frontsector->e->XFloor.ffloors.Size(); i++) {
				F3DFloor *rover = frontsector->e->XFloor.ffloors[i];
				if(rover->flags & FF_RENDERSIDES && (rover->flags & FF_ALLSIDES || rover->flags & FF_INVERTSIDES)) {
					ds_p->bFakeBoundary |= 2;
					break;
				}
			}
		}
		// kg3D - no for fakes
		if(!ds_p->fake)
		// allocate space for masked texture tables, if needed
		// [RH] Don't just allocate the space; fill it in too.
		if ((TexMan(sidedef->GetTexture(side_t::mid), true)->UseType != FTexture::TEX_Null || ds_p->bFakeBoundary || IsFogBoundary (frontsector, backsector)) &&
			(rw_ceilstat != 12 || !sidedef->GetTexture(side_t::top).isValid()) &&
			(rw_floorstat != 3 || !sidedef->GetTexture(side_t::bottom).isValid()) &&
			(WallC.sz1 >= TOO_CLOSE_Z && WallC.sz2 >= TOO_CLOSE_Z))
		{
			float *swal;
			fixed_t *lwal;
			int i;

			maskedtexture = true;

			// kg3D - backup for mid and fake walls
			ds_p->bkup = R_NewOpening(stop - start);
			memcpy(openings + ds_p->bkup, &ceilingclip[start], sizeof(short)*(stop - start));

			ds_p->bFogBoundary = IsFogBoundary (frontsector, backsector);
			if (sidedef->GetTexture(side_t::mid).isValid() || ds_p->bFakeBoundary)
			{
				if(sidedef->GetTexture(side_t::mid).isValid())
					ds_p->bFakeBoundary |= 4; // it is also mid texture

				// note: This should never have used the openings array to store its data!
				ds_p->maskedtexturecol = R_NewOpening ((stop - start) * 2);
				ds_p->swall = R_NewOpening ((stop - start) * 2);

				lwal = (fixed_t *)(openings + ds_p->maskedtexturecol);
				swal = (float *)(openings + ds_p->swall);
				FTexture *pic = TexMan(sidedef->GetTexture(side_t::mid), true);
				double yscale = pic->Scale.Y * sidedef->GetTextureYScale(side_t::mid);
				fixed_t xoffset = FLOAT2FIXED(sidedef->GetTextureXOffset(side_t::mid));

				if (pic->bWorldPanning)
				{
					xoffset = xs_RoundToInt(xoffset * lwallscale);
				}

				for (i = start; i < stop; i++)
				{
					*lwal++ = lwall[i] + xoffset;
					*swal++ = swall[i];
				}

				double istart = *((float *)(openings + ds_p->swall)) * yscale;
				double iend = *(swal - 1) * yscale;
#if 0
				///This was for avoiding overflow when using fixed point. It might not be needed anymore.
				const double mini = 3 / 65536.0;
				if (istart < mini && istart >= 0) istart = mini;
				if (istart > -mini && istart < 0) istart = -mini;
				if (iend < mini && iend >= 0) iend = mini;
				if (iend > -mini && iend < 0) iend = -mini;
#endif
				istart = 1 / istart;
				iend = 1 / iend;
				ds_p->yscale = (float)yscale;
				ds_p->iscale = (float)istart;
				if (stop - start > 0)
				{
					ds_p->iscalestep = float((iend - istart) / (stop - start));
				}
				else
				{
					ds_p->iscalestep = 0;
				}
			}
			ds_p->light = rw_light;
			ds_p->lightstep = rw_lightstep;

			// Masked midtextures should get the light level from the sector they reference,
			// not from the current subsector, which is what the current wallshade value
			// comes from. We make an exeption for polyobjects, however, since their "home"
			// sector should be whichever one they move into.
			if (curline->sidedef->Flags & WALLF_POLYOBJ)
			{
				ds_p->shade = wallshade;
			}
			else
			{
				ds_p->shade = LIGHT2SHADE(curline->sidedef->GetLightLevel(foggy, curline->frontsector->lightlevel)
					+ r_actualextralight);
			}

			if (ds_p->bFogBoundary || ds_p->maskedtexturecol != -1)
			{
				size_t drawsegnum = ds_p - drawsegs;
				InterestingDrawsegs.Push (drawsegnum);
			}
		}
	}
	
	// render it
	if (markceiling)
	{
		if (ceilingplane)
		{	// killough 4/11/98: add NULL ptr checks
			ceilingplane = R_CheckPlane (ceilingplane, start, stop);
		}
		else
		{
			markceiling = false;
		}
	}
	
	if (markfloor)
	{
		if (floorplane)
		{	// killough 4/11/98: add NULL ptr checks
			floorplane = R_CheckPlane (floorplane, start, stop);
		}
		else
		{
			markfloor = false;
		}
	}

	R_RenderSegLoop ();

	if(fake3D & 7) {
		ds_p++;
		return;
	}

	// save sprite clipping info
	if ( ((ds_p->silhouette & SIL_TOP) || maskedtexture) && ds_p->sprtopclip == -1)
	{
		ds_p->sprtopclip = R_NewOpening (stop - start);
		memcpy (openings + ds_p->sprtopclip, &ceilingclip[start], sizeof(short)*(stop-start));
	}

	if ( ((ds_p->silhouette & SIL_BOTTOM) || maskedtexture) && ds_p->sprbottomclip == -1)
	{
		ds_p->sprbottomclip = R_NewOpening (stop - start);
		memcpy (openings + ds_p->sprbottomclip, &floorclip[start], sizeof(short)*(stop-start));
	}

	if (maskedtexture && curline->sidedef->GetTexture(side_t::mid).isValid())
	{
		ds_p->silhouette |= SIL_TOP | SIL_BOTTOM;
	}

	// [RH] Draw any decals bound to the seg
	// [ZZ] Only if not an active mirror
	if (!rw_markportal)
	{
		for (DBaseDecal *decal = curline->sidedef->AttachedDecals; decal != NULL; decal = decal->WallNext)
		{
			R_RenderDecal (curline->sidedef, decal, ds_p, 0);
		}
	}

	if (rw_markportal)
	{
		PortalDrawseg pds;
		pds.src = curline->linedef;
		pds.dst = curline->linedef->special == Line_Mirror? curline->linedef : curline->linedef->getPortalDestination();
		pds.x1 = ds_p->x1;
		pds.x2 = ds_p->x2;
		pds.len = pds.x2 - pds.x1;
		pds.ceilingclip.Resize(pds.len);
		memcpy(&pds.ceilingclip[0], openings + ds_p->sprtopclip, pds.len*sizeof(*openings));
		pds.floorclip.Resize(pds.len);
		memcpy(&pds.floorclip[0], openings + ds_p->sprbottomclip, pds.len*sizeof(*openings));

		for (int i = 0; i < pds.x2-pds.x1; i++)
		{
			if (pds.ceilingclip[i] < 0)
				pds.ceilingclip[i] = 0;
			if (pds.ceilingclip[i] >= viewheight)
				pds.ceilingclip[i] = viewheight-1;
			if (pds.floorclip[i] < 0)
				pds.floorclip[i] = 0;
			if (pds.floorclip[i] >= viewheight)
				pds.floorclip[i] = viewheight-1;
		}

		pds.mirror = curline->linedef->special == Line_Mirror;
		WallPortals.Push(pds);
	}

	ds_p++;
}

int OWallMost (short *mostbuf, double z, const FWallCoords *wallc)
{
	int bad, ix1, ix2;
	double y, iy1, iy2;
	double s1, s2, s3, s4;

	z = -z;
	s1 = globaluclip * wallc->sz1; s2 = globaluclip * wallc->sz2;
	s3 = globaldclip * wallc->sz1; s4 = globaldclip * wallc->sz2;
	bad = (z<s1)+((z<s2)<<1)+((z>s3)<<2)+((z>s4)<<3);

	if ((bad&3) == 3)
	{ // entire line is above the screen
		memset (&mostbuf[wallc->sx1], 0, (wallc->sx2 - wallc->sx1)*sizeof(mostbuf[0]));
		return bad;
	}

	if ((bad&12) == 12)
	{ // entire line is below the screen
		clearbufshort (&mostbuf[wallc->sx1], wallc->sx2 - wallc->sx1, viewheight);
		return bad;
	}
	ix1 = wallc->sx1; iy1 = wallc->sz1;
	ix2 = wallc->sx2; iy2 = wallc->sz2;
	if (bad & 3)
	{ // the line intersects the top of the screen
		double t = (z-s1) / (s2-s1);
		double inty = wallc->sz1 + t * (wallc->sz2 - wallc->sz1);
		int xcross = xs_RoundToInt(wallc->sx1 + (t * wallc->sz2 * (wallc->sx2 - wallc->sx1)) / inty);

		if ((bad & 3) == 2)
		{ // the right side is above the screen
			if (wallc->sx1 <= xcross) { iy2 = inty; ix2 = xcross; }
			if (wallc->sx2 > xcross) memset (&mostbuf[xcross], 0, (wallc->sx2-xcross)*sizeof(mostbuf[0]));
		}
		else
		{ // the left side is above the screen
			if (xcross <= wallc->sx2) { iy1 = inty; ix1 = xcross; }
			if (xcross > wallc->sx1) memset (&mostbuf[wallc->sx1], 0, (xcross-wallc->sx1)*sizeof(mostbuf[0]));
		}
	}

	if (bad & 12)
	{ // the line intersects the bottom of the screen
		double t = (z-s3) / (s4-s3);
		double inty = wallc->sz1 + t * (wallc->sz2 - wallc->sz1);
		int xcross = xs_RoundToInt(wallc->sx1 + (t * wallc->sz2 * (wallc->sx2 - wallc->sx1)) / inty);

		if ((bad & 12) == 8)
		{ // the right side is below the screen
			if (wallc->sx1 <= xcross) { iy2 = inty; ix2 = xcross; }
			if (wallc->sx2 > xcross) clearbufshort (&mostbuf[xcross], wallc->sx2 - xcross, viewheight);
		}
		else
		{ // the left side is below the screen
			if (xcross <= wallc->sx2) { iy1 = inty; ix1 = xcross; }
			if (xcross > wallc->sx1) clearbufshort (&mostbuf[wallc->sx1], xcross - wallc->sx1, viewheight);
		}
	}

	y = z * InvZtoScale / iy1;
	if (ix2 == ix1)
	{
		mostbuf[ix1] = (short)xs_RoundToInt(y + CenterY);
	}
	else
	{
		fixed_t yinc = FLOAT2FIXED(((z * InvZtoScale / iy2) - y) / (ix2 - ix1));
		qinterpolatedown16short (&mostbuf[ix1], ix2-ix1, FLOAT2FIXED(y + CenterY) + FRACUNIT/2, yinc);
	}
	return bad;
}

int WallMost (short *mostbuf, const secplane_t &plane, const FWallCoords *wallc)
{
	if (!plane.isSlope())
	{
		return OWallMost(mostbuf, plane.Zat0() - ViewPos.Z, wallc);
	}

	double x, y, den, z1, z2, oz1, oz2;
	double s1, s2, s3, s4;
	int bad, ix1, ix2;
	double iy1, iy2;

	// Get Z coordinates at both ends of the line
	if (MirrorFlags & RF_XFLIP)
	{
		x = curline->v2->fX();
		y = curline->v2->fY();
		if (wallc->sx1 == 0 && 0 != (den = wallc->tleft.X - wallc->tright.X + wallc->tleft.Y - wallc->tright.Y))
		{
			double frac = (wallc->tleft.Y + wallc->tleft.X) / den;
			x -= frac * (x - curline->v1->fX());
			y -= frac * (y - curline->v1->fY());
		}
		z1 = ViewPos.Z - plane.ZatPoint(x, y);

		if (wallc->sx2 > wallc->sx1 + 1)
		{
			x = curline->v1->fX();
			y = curline->v1->fY();
			if (wallc->sx2 == viewwidth && 0 != (den = wallc->tleft.X - wallc->tright.X - wallc->tleft.Y + wallc->tright.Y))
			{
				double frac = (wallc->tright.Y - wallc->tright.X) / den;
				x += frac * (curline->v2->fX() - x);
				y += frac * (curline->v2->fY() - y);
			}
			z2 = ViewPos.Z - plane.ZatPoint(x, y);
		}
		else
		{
			z2 = z1;
		}
	}
	else
	{
		x = curline->v1->fX();
		y = curline->v1->fY();
		if (wallc->sx1 == 0 && 0 != (den = wallc->tleft.X - wallc->tright.X + wallc->tleft.Y - wallc->tright.Y))
		{
			double frac = (wallc->tleft.Y + wallc->tleft.X) / den;
			x += frac * (curline->v2->fX() - x);
			y += frac * (curline->v2->fY() - y);
		}
		z1 = ViewPos.Z - plane.ZatPoint(x, y);

		if (wallc->sx2 > wallc->sx1 + 1)
		{
			x = curline->v2->fX();
			y = curline->v2->fY();
			if (wallc->sx2 == viewwidth && 0 != (den = wallc->tleft.X - wallc->tright.X - wallc->tleft.Y + wallc->tright.Y))
			{
				double frac = (wallc->tright.Y - wallc->tright.X) / den;
				x -= frac * (x - curline->v1->fX());
				y -= frac * (y - curline->v1->fY());
			}
			z2 = ViewPos.Z - plane.ZatPoint(x, y);
		}
		else
		{
			z2 = z1;
		}
	}

	s1 = globaluclip * wallc->sz1; s2 = globaluclip * wallc->sz2;
	s3 = globaldclip * wallc->sz1; s4 = globaldclip * wallc->sz2;
	bad = (z1<s1)+((z2<s2)<<1)+((z1>s3)<<2)+((z2>s4)<<3);

	ix1 = wallc->sx1; ix2 = wallc->sx2;
	iy1 = wallc->sz1; iy2 = wallc->sz2;
	oz1 = z1; oz2 = z2;

	if ((bad&3) == 3)
	{ // The entire line is above the screen
		memset (&mostbuf[ix1], 0, (ix2-ix1)*sizeof(mostbuf[0]));
		return bad;
	}

	if ((bad&12) == 12)
	{ // The entire line is below the screen
		clearbufshort (&mostbuf[ix1], ix2-ix1, viewheight);
		return bad;

	}

	if (bad&3)
	{ // The line intersects the top of the screen
			//inty = intz / (globaluclip>>16)
		double t = (oz1-s1) / (s2-s1+oz1-oz2);
		double inty = wallc->sz1 + t * (wallc->sz2-wallc->sz1);
		double intz = oz1 + t * (oz2-oz1);
		int xcross = wallc->sx1 + xs_RoundToInt((t * wallc->sz2 * (wallc->sx2-wallc->sx1)) / inty);

		//t = divscale30((x1<<4)-xcross*yb1[w],xcross*(yb2[w]-yb1[w])-((x2-x1)<<4));
		//inty = yb1[w] + mulscale30(yb2[w]-yb1[w],t);
		//intz = z1 + mulscale30(z2-z1,t);

		if ((bad&3) == 2)
		{ // The right side of the line is above the screen
			if (wallc->sx1 <= xcross) { z2 = intz; iy2 = inty; ix2 = xcross; }
			memset (&mostbuf[xcross], 0, (wallc->sx2-xcross)*sizeof(mostbuf[0]));
		}
		else
		{ // The left side of the line is above the screen
			if (xcross <= wallc->sx2) { z1 = intz; iy1 = inty; ix1 = xcross; }
			memset (&mostbuf[wallc->sx1], 0, (xcross-wallc->sx1)*sizeof(mostbuf[0]));
		}
	}

	if (bad&12)
	{ // The line intersects the bottom of the screen
			//inty = intz / (globaldclip>>16)
		double t = (oz1-s3) / (s4-s3+oz1-oz2);
		double inty = wallc->sz1 + t * (wallc->sz2-wallc->sz1);
		double intz = oz1 + t * (oz2-oz1);
		int xcross = wallc->sx1 + xs_RoundToInt((t * wallc->sz2 * (wallc->sx2-wallc->sx1)) / inty);

		//t = divscale30((x1<<4)-xcross*yb1[w],xcross*(yb2[w]-yb1[w])-((x2-x1)<<4));
		//inty = yb1[w] + mulscale30(yb2[w]-yb1[w],t);
		//intz = z1 + mulscale30(z2-z1,t);

		if ((bad&12) == 8)
		{ // The right side of the line is below the screen
			if (wallc->sx1 <= xcross) { z2 = intz; iy2 = inty; ix2 = xcross; }
			if (wallc->sx2 > xcross) clearbufshort (&mostbuf[xcross], wallc->sx2-xcross, viewheight);
		}
		else
		{ // The left side of the line is below the screen
			if (xcross <= wallc->sx2) { z1 = intz; iy1 = inty; ix1 = xcross; }
			if (xcross > wallc->sx1) clearbufshort (&mostbuf[wallc->sx1], xcross-wallc->sx1, viewheight);
		}
	}

	y = z1 * InvZtoScale / iy1;
	if (ix2 == ix1)
	{
		mostbuf[ix1] = (short)xs_RoundToInt(y + CenterY);
	}
	else
	{
		fixed_t yinc = FLOAT2FIXED(((z2 * InvZtoScale / iy2) - y) / (ix2-ix1));
		qinterpolatedown16short (&mostbuf[ix1], ix2-ix1, FLOAT2FIXED(y + CenterY) + FRACUNIT/2, yinc);
	}

	return bad;
}

static void PrepWallRoundFix(fixed_t *lwall, fixed_t walxrepeat, int x1, int x2)
{
	// fix for rounding errors
	walxrepeat = abs(walxrepeat);
	fixed_t fix = (MirrorFlags & RF_XFLIP) ? walxrepeat-1 : 0;
	int x;

	if (x1 > 0)
	{
		for (x = x1; x < x2; x++)
		{
			if ((unsigned)lwall[x] >= (unsigned)walxrepeat)
			{
				lwall[x] = fix;
			}
			else
			{
				break;
			}
		}
	}
	fix = walxrepeat - 1 - fix;
	for (x = x2-1; x >= x1; x--)
	{
		if ((unsigned)lwall[x] >= (unsigned)walxrepeat)
		{
			lwall[x] = fix;
		}
		else
		{
			break;
		}
	}
}

void PrepWall (float *swall, fixed_t *lwall, double walxrepeat, int x1, int x2)
{ // swall = scale, lwall = texturecolumn
	double top, bot, i;
	double xrepeat = fabs(walxrepeat * 65536);
	double depth_scale = WallT.InvZstep * WallTMapScale2;
	double depth_org = -WallT.UoverZstep * WallTMapScale2;

	i = x1 - centerx;
	top = WallT.UoverZorg + WallT.UoverZstep * i;
	bot = WallT.InvZorg + WallT.InvZstep * i;

	for (int x = x1; x < x2; x++)
	{
		double frac = top / bot;
		if (walxrepeat < 0)
		{
			lwall[x] = xs_RoundToInt(xrepeat - frac * xrepeat);
		}
		else
		{
			lwall[x] = xs_RoundToInt(frac * xrepeat);
		}
		swall[x] = float(frac * depth_scale + depth_org);
		top += WallT.UoverZstep;
		bot += WallT.InvZstep;
	}
	PrepWallRoundFix(lwall, FLOAT2FIXED(walxrepeat), x1, x2);
}

void PrepLWall (fixed_t *lwall, double walxrepeat, int x1, int x2)
{ // lwall = texturecolumn
	double top, bot, i;
	double xrepeat = fabs(walxrepeat * 65536);
	double topstep, botstep;

	i = x1 - centerx;
	top = WallT.UoverZorg + WallT.UoverZstep * i;
	bot = WallT.InvZorg + WallT.InvZstep * i;

	top *= xrepeat;
	topstep = WallT.UoverZstep * xrepeat;
	botstep = WallT.InvZstep;

	for (int x = x1; x < x2; x++)
	{
		if (walxrepeat < 0)
		{
			lwall[x] = xs_RoundToInt(xrepeat - top / bot);
		}
		else
		{
			lwall[x] = xs_RoundToInt(top / bot);
		}
		top += topstep;
		bot += botstep;
	}
	PrepWallRoundFix(lwall, FLOAT2FIXED(walxrepeat), x1, x2);
}

// pass = 0: when seg is first drawn
//		= 1: drawing masked textures (including sprites)
// Currently, only pass = 0 is done or used

static void R_RenderDecal (side_t *wall, DBaseDecal *decal, drawseg_t *clipper, int pass)
{
	DVector2 decal_left, decal_right, decal_pos;
	int x1, x2;
	double yscale;
	BYTE flipx;
	double zpos;
	int needrepeat = 0;
	sector_t *front, *back;
	bool calclighting;
	bool rereadcolormap;
	FDynamicColormap *usecolormap;

	if (decal->RenderFlags & RF_INVISIBLE || !viewactive || !decal->PicNum.isValid())
		return;

	// Determine actor z
	zpos = decal->Z;
	front = curline->frontsector;
	back = (curline->backsector != NULL) ? curline->backsector : curline->frontsector;
	switch (decal->RenderFlags & RF_RELMASK)
	{
	default:
		zpos = decal->Z;
		break;
	case RF_RELUPPER:
		if (curline->linedef->flags & ML_DONTPEGTOP)
		{
			zpos = decal->Z + front->GetPlaneTexZ(sector_t::ceiling);
		}
		else
		{
			zpos = decal->Z + back->GetPlaneTexZ(sector_t::ceiling);
		}
		break;
	case RF_RELLOWER:
		if (curline->linedef->flags & ML_DONTPEGBOTTOM)
		{
			zpos = decal->Z + front->GetPlaneTexZ(sector_t::ceiling);
		}
		else
		{
			zpos = decal->Z + back->GetPlaneTexZ(sector_t::floor);
		}
		break;
	case RF_RELMID:
		if (curline->linedef->flags & ML_DONTPEGBOTTOM)
		{
			zpos = decal->Z + front->GetPlaneTexZ(sector_t::floor);
		}
		else
		{
			zpos = decal->Z + front->GetPlaneTexZ(sector_t::ceiling);
		}
	}

	WallSpriteTile = TexMan(decal->PicNum, true);
	flipx = (BYTE)(decal->RenderFlags & RF_XFLIP);

	if (WallSpriteTile == NULL || WallSpriteTile->UseType == FTexture::TEX_Null)
	{
		return;
	}

	// Determine left and right edges of sprite. Since this sprite is bound
	// to a wall, we use the wall's angle instead of the decal's. This is
	// pretty much the same as what R_AddLine() does.

	FWallCoords savecoord = WallC;

	double edge_right = WallSpriteTile->GetWidth();
	double edge_left = WallSpriteTile->LeftOffset;
	edge_right = (edge_right - edge_left) * decal->ScaleX;
	edge_left *= decal->ScaleX;

	double dcx, dcy;
	decal->GetXY(wall, dcx, dcy);
	decal_pos = { dcx, dcy };

	DVector2 angvec = (curline->v2->fPos() - curline->v1->fPos()).Unit();

	decal_left = decal_pos - edge_left * angvec - ViewPos;
	decal_right = decal_pos + edge_right * angvec - ViewPos;

	if (WallC.Init(decal_left, decal_right, TOO_CLOSE_Z))
		goto done;

	x1 = WallC.sx1;
	x2 = WallC.sx2;

	if (x1 >= clipper->x2 || x2 <= clipper->x1)
		goto done;

	WallT.InitFromWallCoords(&WallC);

	// Get the top and bottom clipping arrays
	switch (decal->RenderFlags & RF_CLIPMASK)
	{
	case RF_CLIPFULL:
		if (curline->backsector == NULL)
		{
			if (pass != 0)
			{
				goto done;
			}
			mceilingclip = walltop;
			mfloorclip = wallbottom;
		}
		else if (pass == 0)
		{
			mceilingclip = walltop;
			mfloorclip = ceilingclip;
			needrepeat = 1;
		}
		else
		{
			mceilingclip = openings + clipper->sprtopclip - clipper->x1;
			mfloorclip = openings + clipper->sprbottomclip - clipper->x1;
		}
		break;

	case RF_CLIPUPPER:
		if (pass != 0)
		{
			goto done;
		}
		mceilingclip = walltop;
		mfloorclip = ceilingclip;
		break;

	case RF_CLIPMID:
		if (curline->backsector != NULL && pass != 2)
		{
			goto done;
		}
		mceilingclip = openings + clipper->sprtopclip - clipper->x1;
		mfloorclip = openings + clipper->sprbottomclip - clipper->x1;
		break;

	case RF_CLIPLOWER:
		if (pass != 0)
		{
			goto done;
		}
		mceilingclip = floorclip;
		mfloorclip = wallbottom;
		break;
	}

	yscale = decal->ScaleY;
	dc_texturemid = WallSpriteTile->TopOffset + (zpos - ViewPos.Z) / yscale;

	// Clip sprite to drawseg
	x1 = MAX<int>(clipper->x1, x1);
	x2 = MIN<int>(clipper->x2, x2);
	if (x1 >= x2)
	{
		goto done;
	}

	PrepWall (swall, lwall, WallSpriteTile->GetWidth(), x1, x2);

	if (flipx)
	{
		int i;
		int right = (WallSpriteTile->GetWidth() << FRACBITS) - 1;

		for (i = x1; i < x2; i++)
		{
			lwall[i] = right - lwall[i];
		}
	}

	// Prepare lighting
	calclighting = false;
	usecolormap = basecolormap;
	rereadcolormap = true;

	// Decals that are added to the scene must fade to black.
	if (decal->RenderStyle == LegacyRenderStyles[STYLE_Add] && usecolormap->Fade != 0)
	{
		usecolormap = GetSpecialLights(usecolormap->Color, 0, usecolormap->Desaturate);
		rereadcolormap = false;
	}

	rw_light = rw_lightleft + (x1 - savecoord.sx1) * rw_lightstep;
	if (fixedlightlev >= 0)
		R_SetColorMapLight((r_fullbrightignoresectorcolor) ? &FullNormalLight : usecolormap, 0, FIXEDLIGHT2SHADE(fixedlightlev));
	else if (fixedcolormap != NULL)
		R_SetColorMapLight(fixedcolormap, 0, 0);
	else if (!foggy && (decal->RenderFlags & RF_FULLBRIGHT))
		R_SetColorMapLight((r_fullbrightignoresectorcolor) ? &FullNormalLight : usecolormap, 0, 0);
	else
		calclighting = true;

	// Draw it
	if (decal->RenderFlags & RF_YFLIP)
	{
		sprflipvert = true;
		yscale = -yscale;
		dc_texturemid -= WallSpriteTile->GetHeight();
	}
	else
	{
		sprflipvert = false;
	}

	MaskedScaleY = float(1 / yscale);
	do
	{
		dc_x = x1;
		ESPSResult mode;

		mode = R_SetPatchStyle (decal->RenderStyle, (float)decal->Alpha, decal->Translation, decal->AlphaColor);

		// R_SetPatchStyle can modify basecolormap.
		if (rereadcolormap)
		{
			usecolormap = basecolormap;
		}

		if (mode == DontDraw)
		{
			needrepeat = 0;
		}
		else
		{
			int stop4;

			if (mode == DoDraw0)
			{ // 1 column at a time
				stop4 = dc_x;
			}
			else	 // DoDraw1
			{ // up to 4 columns at a time
				stop4 = x2 & ~3;
			}

			while ((dc_x < stop4) && (dc_x & 3))
			{
				if (calclighting)
				{ // calculate lighting
					R_SetColorMapLight(usecolormap, rw_light, wallshade);
				}
				R_WallSpriteColumn (false);
				dc_x++;
			}

			while (dc_x < stop4)
			{
				if (calclighting)
				{ // calculate lighting
					R_SetColorMapLight(usecolormap, rw_light, wallshade);
				}
				rt_initcols(nullptr);
				for (int zz = 4; zz; --zz)
				{
					R_WallSpriteColumn (true);
					dc_x++;
				}
				rt_draw4cols (dc_x - 4);
			}

			while (dc_x < x2)
			{
				if (calclighting)
				{ // calculate lighting
					R_SetColorMapLight(usecolormap, rw_light, wallshade);
				}
				R_WallSpriteColumn (false);
				dc_x++;
			}
		}

		// If this sprite is RF_CLIPFULL on a two-sided line, needrepeat will
		// be set 1 if we need to draw on the lower wall. In all other cases,
		// needrepeat will be 0, and the while will fail.
		mceilingclip = floorclip;
		mfloorclip = wallbottom;
		R_FinishSetPatchStyle ();
	} while (needrepeat--);

	colfunc = basecolfunc;
	hcolfunc_post1 = rt_map1col;
	hcolfunc_post4 = rt_map4cols;

	R_FinishSetPatchStyle ();
done:
	WallC = savecoord;
}<|MERGE_RESOLUTION|>--- conflicted
+++ resolved
@@ -1093,21 +1093,31 @@
 	if (!r_swtruecolor)
 	{
 		height = texture->GetHeight();
+
 		int uv_fracbits = 32 - texture->HeightBits;
-		uv_max = height << uv_fracbits;
-
-		// Find start uv in [0-base_height[ range.
-		// Not using xs_ToFixed because it rounds the result and we need something that always rounds down to stay within the range.
-		double uv_stepd = swal * yrepeat;
-		double v = (dc_texturemid + uv_stepd * (y1 - CenterY + 0.5)) / height;
-		v = v - floor(v);
-		v *= height;
-		v *= (1 << uv_fracbits);
-
-		uv_pos = (uint32_t)v;
-		uv_step = xs_ToFixed(uv_fracbits, uv_stepd);
-		if (uv_step == 0) // To prevent divide by zero elsewhere
-			uv_step = 1;
+		if (uv_fracbits != 32)
+		{
+			uv_max = height << uv_fracbits;
+
+			// Find start uv in [0-base_height[ range.
+			// Not using xs_ToFixed because it rounds the result and we need something that always rounds down to stay within the range.
+			double uv_stepd = swal * yrepeat;
+			double v = (dc_texturemid + uv_stepd * (y1 - CenterY + 0.5)) / height;
+			v = v - floor(v);
+			v *= height;
+			v *= (1 << uv_fracbits);
+
+			uv_pos = (uint32_t)v;
+			uv_step = xs_ToFixed(uv_fracbits, uv_stepd);
+			if (uv_step == 0) // To prevent divide by zero elsewhere
+				uv_step = 1;
+		}
+		else
+		{ // Hack for one pixel tall textures
+			uv_pos = 0;
+			uv_step = 0;
+			uv_max = 1;
+		}
 
 		source = getcol(texture, xoffset >> FRACBITS);
 		source2 = nullptr;
@@ -1367,26 +1377,20 @@
 	if (rw_pic->UseType == FTexture::TEX_Null)
 		return;
 
-<<<<<<< HEAD
 	fixed_t xoffset = rw_offset;
+
 	rw_pic->GetHeight(); // To ensure that rw_pic->HeightBits has been set
-=======
-	rw_pic->GetHeight();	// Make sure texture size is loaded
-	fracbits = 32 - rw_pic->HeightBits;
+	int fracbits = 32 - rw_pic->HeightBits;
 	if (fracbits == 32)
 	{ // Hack for one pixel tall textures
 		fracbits = 0;
 		yrepeat = 0;
 		dc_texturemid = 0;
 	}
-	setupvline(fracbits);
-	xoffset = rw_offset;
-	basecolormapdata = basecolormap->Maps;
->>>>>>> b420347b
 
 	DWORD(*draw1column)();
 	void(*draw4columns)();
-	setupwallscan(r_swtruecolor ? FRACBITS : 32 - rw_pic->HeightBits, draw1column, draw4columns);
+	setupwallscan(r_swtruecolor ? FRACBITS : fracbits, draw1column, draw4columns);
 
 	bool fixed = (fixedcolormap != NULL || fixedlightlev >= 0);
 	if (fixed)
@@ -1757,373 +1761,6 @@
 	}
 }
 
-<<<<<<< HEAD
-=======
-inline fixed_t mvline1 (fixed_t vince, BYTE *colormap, int count, fixed_t vplce, const BYTE *bufplce, BYTE *dest)
-{
-	dc_iscale = vince;
-	dc_colormap = colormap;
-	dc_count = count;
-	dc_texturefrac = vplce;
-	dc_source = bufplce;
-	dc_dest = dest;
-	return domvline1 ();
-}
-
-void maskwallscan (int x1, int x2, short *uwal, short *dwal, float *swal, fixed_t *lwal,
-	double yrepeat, const BYTE *(*getcol)(FTexture *tex, int x))
-{
-	int x, fracbits;
-	BYTE *p;
-	int y1ve[4], y2ve[4], u4, d4, startx, dax, z;
-	char bad;
-	float light = rw_light - rw_lightstep;
-	SDWORD xoffset;
-	BYTE *basecolormapdata;
-	double iscale;
-
-	if (rw_pic->UseType == FTexture::TEX_Null)
-	{
-		return;
-	}
-
-	if (!rw_pic->bMasked)
-	{ // Textures that aren't masked can use the faster wallscan.
-		wallscan (x1, x2, uwal, dwal, swal, lwal, yrepeat, getcol);
-		return;
-	}
-
-//extern cycle_t WallScanCycles;
-//clock (WallScanCycles);
-
-	rw_pic->GetHeight();	// Make sure texture size is loaded
-	fracbits = 32- rw_pic->HeightBits;
-	if (fracbits == 32)
-	{ // Hack for one pixel tall textures
-		fracbits = 0;
-		yrepeat = 0;
-		dc_texturemid = 0;
-	}
-	setupmvline(fracbits);
-	xoffset = rw_offset;
-	basecolormapdata = basecolormap->Maps;
-
-	x = startx = x1;
-	p = x + dc_destorg;
-
-	bool fixed = (fixedcolormap != NULL || fixedlightlev >= 0);
-	if (fixed)
-	{
-		palookupoffse[0] = dc_colormap;
-		palookupoffse[1] = dc_colormap;
-		palookupoffse[2] = dc_colormap;
-		palookupoffse[3] = dc_colormap;
-	}
-
-	for(; (x < x2) && ((size_t)p & 3); ++x, ++p)
-	{
-		light += rw_lightstep;
-		y1ve[0] = uwal[x];//max(uwal[x],umost[x]);
-		y2ve[0] = dwal[x];//min(dwal[x],dmost[x]);
-		if (y2ve[0] <= y1ve[0]) continue;
-
-		if (!fixed)
-		{ // calculate lighting
-			dc_colormap = basecolormapdata + (GETPALOOKUP (light, wallshade) << COLORMAPSHIFT);
-		}
-
-		dc_source = getcol (rw_pic, (lwal[x] + xoffset) >> FRACBITS);
-		dc_dest = ylookup[y1ve[0]] + p;
-		dc_count = y2ve[0] - y1ve[0];
-		iscale = swal[x] * yrepeat;
-		dc_iscale = xs_ToFixed(fracbits, iscale);
-		dc_texturefrac = xs_ToFixed(fracbits, dc_texturemid + iscale * (y1ve[0] - CenterY + 0.5));
-
-		domvline1();
-	}
-
-	for(; x < x2-3; x += 4, p+= 4)
-	{
-		bad = 0;
-		for (z = 3, dax = x+3; z >= 0; --z, --dax)
-		{
-			y1ve[z] = uwal[dax];
-			y2ve[z] = dwal[dax];
-			if (y2ve[z] <= y1ve[z]) { bad += 1<<z; continue; }
-
-			bufplce[z] = getcol (rw_pic, (lwal[dax] + xoffset) >> FRACBITS);
-			iscale = swal[dax] * yrepeat;
-			vince[z] = xs_ToFixed(fracbits, iscale);
-			vplce[z] = xs_ToFixed(fracbits, dc_texturemid + iscale * (y1ve[z] - CenterY + 0.5));
-		}
-		if (bad == 15)
-		{
-			light += rw_lightstep * 4;
-			continue;
-		}
-
-		if (!fixed)
-		{
-			for (z = 0; z < 4; ++z)
-			{
-				light += rw_lightstep;
-				palookupoffse[z] = basecolormapdata + (GETPALOOKUP (light, wallshade) << COLORMAPSHIFT);
-			}
-		}
-
-		u4 = MAX(MAX(y1ve[0],y1ve[1]),MAX(y1ve[2],y1ve[3]));
-		d4 = MIN(MIN(y2ve[0],y2ve[1]),MIN(y2ve[2],y2ve[3]));
-
-		if ((bad != 0) || (u4 >= d4))
-		{
-			for (z = 0; z < 4; ++z)
-			{
-				if (!(bad & 1))
-				{
-					mvline1(vince[z],palookupoffse[z],y2ve[z]-y1ve[z],vplce[z],bufplce[z],ylookup[y1ve[z]]+p+z);
-				}
-				bad >>= 1;
-			}
-			continue;
-		}
-
-		for (z = 0; z < 4; ++z)
-		{
-			if (u4 > y1ve[z])
-			{
-				vplce[z] = mvline1(vince[z],palookupoffse[z],u4-y1ve[z],vplce[z],bufplce[z],ylookup[y1ve[z]]+p+z);
-			}
-		}
-
-		if (d4 > u4)
-		{
-			dc_count = d4-u4;
-			dc_dest = ylookup[u4]+p;
-			domvline4();
-		}
-
-		BYTE *i = p+ylookup[d4];
-		for (z = 0; z < 4; ++z)
-		{
-			if (y2ve[z] > d4)
-			{
-				mvline1(vince[z],palookupoffse[0],y2ve[z]-d4,vplce[z],bufplce[z],i+z);
-			}
-		}
-	}
-	for(; x < x2; ++x, ++p)
-	{
-		light += rw_lightstep;
-		y1ve[0] = uwal[x];
-		y2ve[0] = dwal[x];
-		if (y2ve[0] <= y1ve[0]) continue;
-
-		if (!fixed)
-		{ // calculate lighting
-			dc_colormap = basecolormapdata + (GETPALOOKUP (light, wallshade) << COLORMAPSHIFT);
-		}
-
-		dc_source = getcol (rw_pic, (lwal[x] + xoffset) >> FRACBITS);
-		dc_dest = ylookup[y1ve[0]] + p;
-		dc_count = y2ve[0] - y1ve[0];
-		iscale = swal[x] * yrepeat;
-		dc_iscale = xs_ToFixed(fracbits, iscale);
-		dc_texturefrac = xs_ToFixed(fracbits, dc_texturemid + iscale * (y1ve[0] - CenterY + 0.5));
-
-		domvline1();
-	}
-
-//unclock(WallScanCycles);
-
-	NetUpdate ();
-}
-
-inline void preptmvline1 (fixed_t vince, BYTE *colormap, int count, fixed_t vplce, const BYTE *bufplce, BYTE *dest)
-{
-	dc_iscale = vince;
-	dc_colormap = colormap;
-	dc_count = count;
-	dc_texturefrac = vplce;
-	dc_source = bufplce;
-	dc_dest = dest;
-}
-
-void transmaskwallscan (int x1, int x2, short *uwal, short *dwal, float *swal, fixed_t *lwal,
-	double yrepeat, const BYTE *(*getcol)(FTexture *tex, int x))
-{
-	fixed_t (*tmvline1)();
-	void (*tmvline4)();
-	int x, fracbits;
-	BYTE *p;
-	int y1ve[4], y2ve[4], u4, d4, startx, dax, z;
-	char bad;
-	float light = rw_light - rw_lightstep;
-	SDWORD xoffset;
-	BYTE *basecolormapdata;
-	double iscale;
-
-	if (rw_pic->UseType == FTexture::TEX_Null)
-	{
-		return;
-	}
-
-	if (!R_GetTransMaskDrawers (&tmvline1, &tmvline4))
-	{
-		// The current translucency is unsupported, so draw with regular maskwallscan instead.
-		maskwallscan (x1, x2, uwal, dwal, swal, lwal, yrepeat, getcol);
-		return;
-	}
-
-//extern cycle_t WallScanCycles;
-//clock (WallScanCycles);
-
-	rw_pic->GetHeight();	// Make sure texture size is loaded
-	fracbits = 32 - rw_pic->HeightBits;
-	if (fracbits == 32)
-	{ // Hack for one pixel tall textures
-		fracbits = 0;
-		yrepeat = 0;
-		dc_texturemid = 0;
-	}
-	setuptmvline(fracbits);
-	xoffset = rw_offset;
-	basecolormapdata = basecolormap->Maps;
-	fixed_t centeryfrac = FLOAT2FIXED(CenterY);
-
-	x = startx = x1;
-	p = x + dc_destorg;
-
-	bool fixed = (fixedcolormap != NULL || fixedlightlev >= 0);
-	if (fixed)
-	{
-		palookupoffse[0] = dc_colormap;
-		palookupoffse[1] = dc_colormap;
-		palookupoffse[2] = dc_colormap;
-		palookupoffse[3] = dc_colormap;
-	}
-
-	for(; (x < x2) && ((size_t)p & 3); ++x, ++p)
-	{
-		light += rw_lightstep;
-		y1ve[0] = uwal[x];//max(uwal[x],umost[x]);
-		y2ve[0] = dwal[x];//min(dwal[x],dmost[x]);
-		if (y2ve[0] <= y1ve[0]) continue;
-
-		if (!fixed)
-		{ // calculate lighting
-			dc_colormap = basecolormapdata + (GETPALOOKUP (light, wallshade) << COLORMAPSHIFT);
-		}
-
-		dc_source = getcol (rw_pic, (lwal[x] + xoffset) >> FRACBITS);
-		dc_dest = ylookup[y1ve[0]] + p;
-		dc_count = y2ve[0] - y1ve[0];
-		iscale = swal[x] * yrepeat;
-		dc_iscale = xs_ToFixed(fracbits, iscale);
-		dc_texturefrac = xs_ToFixed(fracbits, dc_texturemid + iscale * (y1ve[0] - CenterY + 0.5));
-
-		tmvline1();
-	}
-
-	for(; x < x2-3; x += 4, p+= 4)
-	{
-		bad = 0;
-		for (z = 3, dax = x+3; z >= 0; --z, --dax)
-		{
-			y1ve[z] = uwal[dax];
-			y2ve[z] = dwal[dax];
-			if (y2ve[z] <= y1ve[z]) { bad += 1<<z; continue; }
-
-			bufplce[z] = getcol (rw_pic, (lwal[dax] + xoffset) >> FRACBITS);
-			iscale = swal[dax] * yrepeat;
-			vince[z] = xs_ToFixed(fracbits, iscale);
-			vplce[z] = xs_ToFixed(fracbits, dc_texturemid + vince[z] * (y1ve[z] - CenterY + 0.5));
-		}
-		if (bad == 15)
-		{
-			light += rw_lightstep * 4;
-			continue;
-		}
-
-		if (!fixed)
-		{
-			for (z = 0; z < 4; ++z)
-			{
-				light += rw_lightstep;
-				palookupoffse[z] = basecolormapdata + (GETPALOOKUP (light, wallshade) << COLORMAPSHIFT);
-			}
-		}
-
-		u4 = MAX(MAX(y1ve[0],y1ve[1]),MAX(y1ve[2],y1ve[3]));
-		d4 = MIN(MIN(y2ve[0],y2ve[1]),MIN(y2ve[2],y2ve[3]));
-
-		if ((bad != 0) || (u4 >= d4))
-		{
-			for (z = 0; z < 4; ++z)
-			{
-				if (!(bad & 1))
-				{
-					preptmvline1(vince[z],palookupoffse[z],y2ve[z]-y1ve[z],vplce[z],bufplce[z],ylookup[y1ve[z]]+p+z);
-					tmvline1();
-				}
-				bad >>= 1;
-			}
-			continue;
-		}
-
-		for (z = 0; z < 4; ++z)
-		{
-			if (u4 > y1ve[z])
-			{
-				preptmvline1(vince[z],palookupoffse[z],u4-y1ve[z],vplce[z],bufplce[z],ylookup[y1ve[z]]+p+z);
-				vplce[z] = tmvline1();
-			}
-		}
-
-		if (d4 > u4)
-		{
-			dc_count = d4-u4;
-			dc_dest = ylookup[u4]+p;
-			tmvline4();
-		}
-
-		BYTE *i = p+ylookup[d4];
-		for (z = 0; z < 4; ++z)
-		{
-			if (y2ve[z] > d4)
-			{
-				preptmvline1(vince[z],palookupoffse[0],y2ve[z]-d4,vplce[z],bufplce[z],i+z);
-				tmvline1();
-			}
-		}
-	}
-	for(; x < x2; ++x, ++p)
-	{
-		light += rw_lightstep;
-		y1ve[0] = uwal[x];
-		y2ve[0] = dwal[x];
-		if (y2ve[0] <= y1ve[0]) continue;
-
-		if (!fixed)
-		{ // calculate lighting
-			dc_colormap = basecolormapdata + (GETPALOOKUP (light, wallshade) << COLORMAPSHIFT);
-		}
-
-		dc_source = getcol (rw_pic, (lwal[x] + xoffset) >> FRACBITS);
-		dc_dest = ylookup[y1ve[0]] + p;
-		dc_count = y2ve[0] - y1ve[0];
-		iscale = swal[x] * yrepeat;
-		dc_iscale = xs_ToFixed(fracbits, iscale);
-		dc_texturefrac = xs_ToFixed(fracbits, dc_texturemid + iscale * (y1ve[0] - CenterY + 0.5));
-
-		tmvline1();
-	}
-
-//unclock(WallScanCycles);
-
-	NetUpdate ();
-}
-
->>>>>>> b420347b
 //
 // R_RenderSegLoop
 // Draws zero, one, or two textures for walls.
