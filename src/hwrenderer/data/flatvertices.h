// 
//---------------------------------------------------------------------------
//
// Copyright(C) 2005-2016 Christoph Oelckers
// All rights reserved.
//
// This program is free software: you can redistribute it and/or modify
// it under the terms of the GNU Lesser General Public License as published by
// the Free Software Foundation, either version 3 of the License, or
// (at your option) any later version.
//
// This program is distributed in the hope that it will be useful,
// but WITHOUT ANY WARRANTY; without even the implied warranty of
// MERCHANTABILITY or FITNESS FOR A PARTICULAR PURPOSE.  See the
// GNU Lesser General Public License for more details.
//
// You should have received a copy of the GNU Lesser General Public License
// along with this program.  If not, see http://www.gnu.org/licenses/
//
//--------------------------------------------------------------------------
//

#ifndef _HW__VERTEXBUFFER_H
#define _HW__VERTEXBUFFER_H

#include "tarray.h"

struct FFlatVertex
{
	float x, z, y;	// world position
	float u, v;		// texture coordinates

	void SetFlatVertex(vertex_t *vt, const secplane_t &plane);
	void Set(float xx, float zz, float yy, float uu, float vv)
	{
		x = xx;
		z = zz;
		y = yy;
		u = uu;
		v = vv;
	}
};

class FFlatVertexGenerator
{
protected:
	TArray<FFlatVertex> vbo_shadowdata;
<<<<<<< HEAD
	FFlatVertex *mMap;
=======
	TArray<uint32_t> ibo_data;
>>>>>>> 2d4b8549

	// Temporary data for creating an indexed buffer
	struct FIndexGenerationInfo
	{
		TArray<vertex_t *> vertices;
		TMap<vertex_t*, uint32_t> vertexmap;

		uint32_t AddVertex(vertex_t *vert)
		{
			auto check = vertexmap.CheckKey(vert);
			if (check != nullptr) return *check;
			auto index = vertices.Push(vert);
			vertexmap[vert] = index;
			return index;
		}

		uint32_t GetIndex(vertex_t *vert)
		{
			auto check = vertexmap.CheckKey(vert);
			if (check != nullptr) return *check;
			return ~0;
		}
	};

<<<<<<< HEAD
=======

>>>>>>> 2d4b8549
public:
	enum
	{
		QUAD_INDEX = 0,
		FULLSCREEN_INDEX = 4,
		PRESENT_INDEX = 8,
		STENCILTOP_INDEX = 12,
		STENCILBOTTOM_INDEX = 16,

		NUM_RESERVED = 20
	};

	FFlatVertexGenerator(int width, int height);

	void OutputResized(int width, int height);

private:
<<<<<<< HEAD
	int CreateSubsectorVertices(subsector_t *sub, const secplane_t &plane, int floor);
	int CreateSectorVertices(sector_t *sec, const secplane_t &plane, int floor);
	int CreateVertices(int h, sector_t *sec, const secplane_t &plane, int floor);
	void CreateFlatVertices();
	void UpdatePlaneVertices(sector_t *sec, int plane);
=======
	int CreateIndexedSubsectorVertices(subsector_t *sub, const secplane_t &plane, int floor, int vi, FIndexGenerationInfo &gen);
	int CreateIndexedSectorVertices(sector_t *sec, const secplane_t &plane, int floor, FIndexGenerationInfo &gen);
	int CreateIndexedVertices(int h, sector_t *sec, const secplane_t &plane, int floor, TArray<FIndexGenerationInfo> &gen);
	void CreateIndexedFlatVertices();

	void UpdatePlaneVertices(sector_t *sec, int plane, FFlatVertex *map);
>>>>>>> 2d4b8549
protected:
	void CreateVertices();
	void CheckPlanes(sector_t *sector);
public:
	void CheckUpdate(sector_t *sector);
};

#endif<|MERGE_RESOLUTION|>--- conflicted
+++ resolved
@@ -45,11 +45,8 @@
 {
 protected:
 	TArray<FFlatVertex> vbo_shadowdata;
-<<<<<<< HEAD
+	TArray<uint32_t> ibo_data;
 	FFlatVertex *mMap;
-=======
-	TArray<uint32_t> ibo_data;
->>>>>>> 2d4b8549
 
 	// Temporary data for creating an indexed buffer
 	struct FIndexGenerationInfo
@@ -74,10 +71,7 @@
 		}
 	};
 
-<<<<<<< HEAD
-=======
 
->>>>>>> 2d4b8549
 public:
 	enum
 	{
@@ -95,20 +89,12 @@
 	void OutputResized(int width, int height);
 
 private:
-<<<<<<< HEAD
-	int CreateSubsectorVertices(subsector_t *sub, const secplane_t &plane, int floor);
-	int CreateSectorVertices(sector_t *sec, const secplane_t &plane, int floor);
-	int CreateVertices(int h, sector_t *sec, const secplane_t &plane, int floor);
-	void CreateFlatVertices();
-	void UpdatePlaneVertices(sector_t *sec, int plane);
-=======
 	int CreateIndexedSubsectorVertices(subsector_t *sub, const secplane_t &plane, int floor, int vi, FIndexGenerationInfo &gen);
 	int CreateIndexedSectorVertices(sector_t *sec, const secplane_t &plane, int floor, FIndexGenerationInfo &gen);
 	int CreateIndexedVertices(int h, sector_t *sec, const secplane_t &plane, int floor, TArray<FIndexGenerationInfo> &gen);
 	void CreateIndexedFlatVertices();
 
-	void UpdatePlaneVertices(sector_t *sec, int plane, FFlatVertex *map);
->>>>>>> 2d4b8549
+	void UpdatePlaneVertices(sector_t *sec, int plane);
 protected:
 	void CreateVertices();
 	void CheckPlanes(sector_t *sector);
