/*
** info.h
**
**---------------------------------------------------------------------------
** Copyright 1998-2007 Randy Heit
** All rights reserved.
**
** Redistribution and use in source and binary forms, with or without
** modification, are permitted provided that the following conditions
** are met:
**
** 1. Redistributions of source code must retain the above copyright
**    notice, this list of conditions and the following disclaimer.
** 2. Redistributions in binary form must reproduce the above copyright
**    notice, this list of conditions and the following disclaimer in the
**    documentation and/or other materials provided with the distribution.
** 3. The name of the author may not be used to endorse or promote products
**    derived from this software without specific prior written permission.
**
** THIS SOFTWARE IS PROVIDED BY THE AUTHOR ``AS IS'' AND ANY EXPRESS OR
** IMPLIED WARRANTIES, INCLUDING, BUT NOT LIMITED TO, THE IMPLIED WARRANTIES
** OF MERCHANTABILITY AND FITNESS FOR A PARTICULAR PURPOSE ARE DISCLAIMED.
** IN NO EVENT SHALL THE AUTHOR BE LIABLE FOR ANY DIRECT, INDIRECT,
** INCIDENTAL, SPECIAL, EXEMPLARY, OR CONSEQUENTIAL DAMAGES (INCLUDING, BUT
** NOT LIMITED TO, PROCUREMENT OF SUBSTITUTE GOODS OR SERVICES; LOSS OF USE,
** DATA, OR PROFITS; OR BUSINESS INTERRUPTION) HOWEVER CAUSED AND ON ANY
** THEORY OF LIABILITY, WHETHER IN CONTRACT, STRICT LIABILITY, OR TORT
** (INCLUDING NEGLIGENCE OR OTHERWISE) ARISING IN ANY WAY OUT OF THE USE OF
** THIS SOFTWARE, EVEN IF ADVISED OF THE POSSIBILITY OF SUCH DAMAGE.
**---------------------------------------------------------------------------
**
*/

#ifndef __INFO_H__
#define __INFO_H__

#include <stddef.h>
#if !defined(_WIN32)
#include <inttypes.h>		// for intptr_t
#elif !defined(_MSC_VER)
#include <stdint.h>			// for mingw
#endif

#include "dobject.h"
#include "doomdef.h"
#include "vm.h"
#include "s_sound.h"

#include "m_fixed.h"
#include "m_random.h"

struct Baggage;
class FScanner;
struct FActorInfo;
class FArchive;

// Sprites that are fixed in position because they can have special meanings.
enum
{
	SPR_TNT1,		// The empty sprite
	SPR_FIXED,		// Do not change sprite or frame
	SPR_NOCHANGE,	// Do not change sprite (frame change is okay)
};

struct FState
{
	FState		*NextState;
	VMFunction	*ActionFunc;
	WORD		sprite;
	SWORD		Tics;
	WORD		TicRange;
	BYTE		Frame;
	BYTE		DefineFlags;	// Unused byte so let's use it during state creation.
	int			Misc1;			// Was changed to SBYTE, reverted to long for MBF compat
	int			Misc2;			// Was changed to BYTE, reverted to long for MBF compat
	short		Light;
	BYTE		Fullbright:1;	// State is fullbright
	BYTE		SameFrame:1;	// Ignore Frame (except when spawning actor)
	BYTE		Fast:1;
	BYTE		NoDelay:1;		// Spawn states executes its action normally
	BYTE		CanRaise:1;		// Allows a monster to be resurrected without waiting for an infinate frame
	BYTE		Slow:1;			// Inverse of fast

	inline int GetFrame() const
	{
		return Frame;
	}
	inline bool GetSameFrame() const
	{
		return SameFrame;
	}
	inline int GetFullbright() const
	{
		return Fullbright ? 0x10 /*RF_FULLBRIGHT*/ : 0;
	}
	inline int GetTics() const
	{
		if (TicRange == 0)
		{
			return Tics;
		}
		return Tics + pr_statetics.GenRand32() % (TicRange + 1);
	}
	inline int GetMisc1() const
	{
		return Misc1;
	}
	inline int GetMisc2() const
	{
		return Misc2;
	}
	inline FState *GetNextState() const
	{
		return NextState;
	}
	inline bool GetNoDelay() const
	{
		return NoDelay;
	}
	inline bool GetCanRaise() const
	{
		return CanRaise;
	}
	inline void SetFrame(BYTE frame)
	{
		Frame = frame - 'A';
	}
	void SetAction(VMFunction *func) { ActionFunc = func; }
	bool CallAction(AActor *self, AActor *stateowner);
	static PClassActor *StaticFindStateOwner (const FState *state);
	static PClassActor *StaticFindStateOwner (const FState *state, PClassActor *info);
	static FRandom pr_statetics;
};

struct FStateLabels;
struct FStateLabel
{
	FName Label;
	FState *State;
	FStateLabels *Children;
};

struct FStateLabels
{
	int NumLabels;
	FStateLabel Labels[1];

	FStateLabel *FindLabel (FName label);

	void Destroy();	// intentionally not a destructor!
};



FArchive &operator<< (FArchive &arc, FState *&state);

#include "gametype.h"

struct DmgFactors : public TMap<FName, fixed_t>
{
	fixed_t *CheckFactor(FName type);
};
typedef TMap<FName, int> PainChanceList;

struct DamageTypeDefinition
{
public:
	DamageTypeDefinition() { Clear(); }

	fixed_t DefaultFactor;
	bool ReplaceFactor;
	bool NoArmor;

	void Apply(FName type);
	void Clear()
	{
		DefaultFactor = FRACUNIT;
		ReplaceFactor = false;
		NoArmor = false;
	}

	static DamageTypeDefinition *Get(FName type);
	static bool IgnoreArmor(FName type);
	static int ApplyMobjDamageFactor(int damage, FName type, DmgFactors const * const factors);
};

class DDropItem;
class PClassPlayerPawn;

class PClassActor : public PClass
{
	DECLARE_CLASS(PClassActor, PClass);
	HAS_OBJECT_POINTERS;
protected:
	virtual void Derive(PClass *newclass);
public:
	static void StaticInit ();
	static void StaticSetActorNums ();

	PClassActor();
	~PClassActor();

	void BuildDefaults();
	void ApplyDefaults(BYTE *defaults);
	void RegisterIDs();
	void SetDamageFactor(FName type, fixed_t factor);
	void SetPainChance(FName type, int chance);
	size_t PropagateMark();
	void InitializeNativeDefaults();

	FState *FindState(int numnames, FName *names, bool exact=false) const;
	FState *FindStateByString(const char *name, bool exact=false);
	FState *FindState(FName name) const
	{
		return FindState(1, &name);
	}

	bool OwnsState(const FState *state)
	{
		return state >= OwnedStates && state < OwnedStates + NumOwnedStates;
	}

	PClassActor *GetReplacement(bool lookskill=true);
	PClassActor *GetReplacee(bool lookskill=true);

	FState *OwnedStates;
	PClassActor *Replacement;
	PClassActor *Replacee;
	int NumOwnedStates;
	BYTE GameFilter;
	WORD SpawnID;
	WORD ConversationID;
	SWORD DoomEdNum;
	FStateLabels *StateList;
	DmgFactors *DamageFactors;
	PainChanceList *PainChances;

	TArray<PClassPlayerPawn *> VisibleToPlayerClass;
	TArray<PClassPlayerPawn *> RestrictedToPlayerClass;
	TArray<PClassPlayerPawn *> ForbiddenToPlayerClass;

	FString Obituary;		// Player was killed by this actor
	FString HitObituary;	// Player was killed by this actor in melee
	fixed_t DeathHeight;	// Height on normal death
	fixed_t BurnHeight;		// Height on burning death
	PalEntry BloodColor;	// Colorized blood
	int GibHealth;			// Negative health below which this monster dies an extreme death
	int WoundHealth;		// Health needed to enter wound state
	int PoisonDamage;		// Amount of poison damage
	fixed_t FastSpeed;		// Speed in fast mode
	fixed_t RDFactor;		// Radius damage factor
	fixed_t CameraHeight;	// Height of camera when used as such
	FSoundID HowlSound;		// Sound being played when electrocuted or poisoned
	FName BloodType;		// Blood replacement type
	FName BloodType2;		// Bloopsplatter replacement type
	FName BloodType3;		// AxeBlood replacement type

	DDropItem *DropItems;
	FString SourceLumpName;

	// Old Decorate compatibility stuff
	bool DontHurtShooter;
	int ExplosionRadius;
	int ExplosionDamage;
	int MeleeDamage;
	FSoundID MeleeSound;
	FName MissileName;
	fixed_t MissileHeight;

	// For those times when being able to scan every kind of actor is convenient
	static TArray<PClassActor *> AllActorClasses;
};

inline PClassActor *PClass::FindActor(FName name)
{
	 return dyn_cast<PClassActor>(FindClass(name));
}

struct FDoomEdEntry
{
	PClassActor *Type;
	short Special;
	signed char ArgsDefined;
	int Args[5];
};

enum ESpecialMapthings
{
	SMT_Player1Start = 1,
	SMT_Player2Start,
	SMT_Player3Start,
	SMT_Player4Start,
	SMT_Player5Start,
	SMT_Player6Start,
	SMT_Player7Start,
	SMT_Player8Start,
	SMT_DeathmatchStart,
	SMT_SSeqOverride,
	SMT_PolyAnchor,
	SMT_PolySpawn,
	SMT_PolySpawnCrush,
	SMT_PolySpawnHurt,
	SMT_SlopeFloorPointLine,
	SMT_SlopeCeilingPointLine,
	SMT_SetFloorSlope,
	SMT_SetCeilingSlope,
	SMT_VavoomFloor,
	SMT_VavoomCeiling,
	SMT_CopyFloorPlane,
	SMT_CopyCeilingPlane,
	SMT_VertexFloorZ,
	SMT_VertexCeilingZ,
<<<<<<< HEAD
	SMT_EDFThing,
=======
	SMT_EDThing,
>>>>>>> ed7b7fc0

};


typedef TMap<int, FDoomEdEntry> FDoomEdMap;

extern FDoomEdMap DoomEdMap;

void InitActorNumsFromMapinfo();


int GetSpriteIndex(const char * spritename, bool add = true);
TArray<FName> &MakeStateNameList(const char * fname);
void AddStateLight(FState *state, const char *lname);

// Standard parameters for all action functons
//   self         - Actor this action is to operate on (player if a weapon)
//   stateowner   - Actor this action really belongs to (may be an item)
//   callingstate - State this action was called from
#define PARAM_ACTION_PROLOGUE_TYPE(type) \
	PARAM_PROLOGUE; \
	PARAM_OBJECT	 (self, type); \
	PARAM_OBJECT_OPT (stateowner, AActor) { stateowner = self; } \
	PARAM_STATE_OPT  (callingstate) { callingstate = NULL; } \

#define PARAM_ACTION_PROLOGUE	PARAM_ACTION_PROLOGUE_TYPE(AActor)

// Number of action paramaters
#define NAP 3

#endif	// __INFO_H__
<|MERGE_RESOLUTION|>--- conflicted
+++ resolved
@@ -1,348 +1,344 @@
-/*
-** info.h
-**
-**---------------------------------------------------------------------------
-** Copyright 1998-2007 Randy Heit
-** All rights reserved.
-**
-** Redistribution and use in source and binary forms, with or without
-** modification, are permitted provided that the following conditions
-** are met:
-**
-** 1. Redistributions of source code must retain the above copyright
-**    notice, this list of conditions and the following disclaimer.
-** 2. Redistributions in binary form must reproduce the above copyright
-**    notice, this list of conditions and the following disclaimer in the
-**    documentation and/or other materials provided with the distribution.
-** 3. The name of the author may not be used to endorse or promote products
-**    derived from this software without specific prior written permission.
-**
-** THIS SOFTWARE IS PROVIDED BY THE AUTHOR ``AS IS'' AND ANY EXPRESS OR
-** IMPLIED WARRANTIES, INCLUDING, BUT NOT LIMITED TO, THE IMPLIED WARRANTIES
-** OF MERCHANTABILITY AND FITNESS FOR A PARTICULAR PURPOSE ARE DISCLAIMED.
-** IN NO EVENT SHALL THE AUTHOR BE LIABLE FOR ANY DIRECT, INDIRECT,
-** INCIDENTAL, SPECIAL, EXEMPLARY, OR CONSEQUENTIAL DAMAGES (INCLUDING, BUT
-** NOT LIMITED TO, PROCUREMENT OF SUBSTITUTE GOODS OR SERVICES; LOSS OF USE,
-** DATA, OR PROFITS; OR BUSINESS INTERRUPTION) HOWEVER CAUSED AND ON ANY
-** THEORY OF LIABILITY, WHETHER IN CONTRACT, STRICT LIABILITY, OR TORT
-** (INCLUDING NEGLIGENCE OR OTHERWISE) ARISING IN ANY WAY OUT OF THE USE OF
-** THIS SOFTWARE, EVEN IF ADVISED OF THE POSSIBILITY OF SUCH DAMAGE.
-**---------------------------------------------------------------------------
-**
-*/
-
-#ifndef __INFO_H__
-#define __INFO_H__
-
-#include <stddef.h>
-#if !defined(_WIN32)
-#include <inttypes.h>		// for intptr_t
-#elif !defined(_MSC_VER)
-#include <stdint.h>			// for mingw
-#endif
-
-#include "dobject.h"
-#include "doomdef.h"
-#include "vm.h"
-#include "s_sound.h"
-
-#include "m_fixed.h"
-#include "m_random.h"
-
-struct Baggage;
-class FScanner;
-struct FActorInfo;
-class FArchive;
-
-// Sprites that are fixed in position because they can have special meanings.
-enum
-{
-	SPR_TNT1,		// The empty sprite
-	SPR_FIXED,		// Do not change sprite or frame
-	SPR_NOCHANGE,	// Do not change sprite (frame change is okay)
-};
-
-struct FState
-{
-	FState		*NextState;
-	VMFunction	*ActionFunc;
-	WORD		sprite;
-	SWORD		Tics;
-	WORD		TicRange;
-	BYTE		Frame;
-	BYTE		DefineFlags;	// Unused byte so let's use it during state creation.
-	int			Misc1;			// Was changed to SBYTE, reverted to long for MBF compat
-	int			Misc2;			// Was changed to BYTE, reverted to long for MBF compat
-	short		Light;
-	BYTE		Fullbright:1;	// State is fullbright
-	BYTE		SameFrame:1;	// Ignore Frame (except when spawning actor)
-	BYTE		Fast:1;
-	BYTE		NoDelay:1;		// Spawn states executes its action normally
-	BYTE		CanRaise:1;		// Allows a monster to be resurrected without waiting for an infinate frame
-	BYTE		Slow:1;			// Inverse of fast
-
-	inline int GetFrame() const
-	{
-		return Frame;
-	}
-	inline bool GetSameFrame() const
-	{
-		return SameFrame;
-	}
-	inline int GetFullbright() const
-	{
-		return Fullbright ? 0x10 /*RF_FULLBRIGHT*/ : 0;
-	}
-	inline int GetTics() const
-	{
-		if (TicRange == 0)
-		{
-			return Tics;
-		}
-		return Tics + pr_statetics.GenRand32() % (TicRange + 1);
-	}
-	inline int GetMisc1() const
-	{
-		return Misc1;
-	}
-	inline int GetMisc2() const
-	{
-		return Misc2;
-	}
-	inline FState *GetNextState() const
-	{
-		return NextState;
-	}
-	inline bool GetNoDelay() const
-	{
-		return NoDelay;
-	}
-	inline bool GetCanRaise() const
-	{
-		return CanRaise;
-	}
-	inline void SetFrame(BYTE frame)
-	{
-		Frame = frame - 'A';
-	}
-	void SetAction(VMFunction *func) { ActionFunc = func; }
-	bool CallAction(AActor *self, AActor *stateowner);
-	static PClassActor *StaticFindStateOwner (const FState *state);
-	static PClassActor *StaticFindStateOwner (const FState *state, PClassActor *info);
-	static FRandom pr_statetics;
-};
-
-struct FStateLabels;
-struct FStateLabel
-{
-	FName Label;
-	FState *State;
-	FStateLabels *Children;
-};
-
-struct FStateLabels
-{
-	int NumLabels;
-	FStateLabel Labels[1];
-
-	FStateLabel *FindLabel (FName label);
-
-	void Destroy();	// intentionally not a destructor!
-};
-
-
-
-FArchive &operator<< (FArchive &arc, FState *&state);
-
-#include "gametype.h"
-
-struct DmgFactors : public TMap<FName, fixed_t>
-{
-	fixed_t *CheckFactor(FName type);
-};
-typedef TMap<FName, int> PainChanceList;
-
-struct DamageTypeDefinition
-{
-public:
-	DamageTypeDefinition() { Clear(); }
-
-	fixed_t DefaultFactor;
-	bool ReplaceFactor;
-	bool NoArmor;
-
-	void Apply(FName type);
-	void Clear()
-	{
-		DefaultFactor = FRACUNIT;
-		ReplaceFactor = false;
-		NoArmor = false;
-	}
-
-	static DamageTypeDefinition *Get(FName type);
-	static bool IgnoreArmor(FName type);
-	static int ApplyMobjDamageFactor(int damage, FName type, DmgFactors const * const factors);
-};
-
-class DDropItem;
-class PClassPlayerPawn;
-
-class PClassActor : public PClass
-{
-	DECLARE_CLASS(PClassActor, PClass);
-	HAS_OBJECT_POINTERS;
-protected:
-	virtual void Derive(PClass *newclass);
-public:
-	static void StaticInit ();
-	static void StaticSetActorNums ();
-
-	PClassActor();
-	~PClassActor();
-
-	void BuildDefaults();
-	void ApplyDefaults(BYTE *defaults);
-	void RegisterIDs();
-	void SetDamageFactor(FName type, fixed_t factor);
-	void SetPainChance(FName type, int chance);
-	size_t PropagateMark();
-	void InitializeNativeDefaults();
-
-	FState *FindState(int numnames, FName *names, bool exact=false) const;
-	FState *FindStateByString(const char *name, bool exact=false);
-	FState *FindState(FName name) const
-	{
-		return FindState(1, &name);
-	}
-
-	bool OwnsState(const FState *state)
-	{
-		return state >= OwnedStates && state < OwnedStates + NumOwnedStates;
-	}
-
-	PClassActor *GetReplacement(bool lookskill=true);
-	PClassActor *GetReplacee(bool lookskill=true);
-
-	FState *OwnedStates;
-	PClassActor *Replacement;
-	PClassActor *Replacee;
-	int NumOwnedStates;
-	BYTE GameFilter;
-	WORD SpawnID;
-	WORD ConversationID;
-	SWORD DoomEdNum;
-	FStateLabels *StateList;
-	DmgFactors *DamageFactors;
-	PainChanceList *PainChances;
-
-	TArray<PClassPlayerPawn *> VisibleToPlayerClass;
-	TArray<PClassPlayerPawn *> RestrictedToPlayerClass;
-	TArray<PClassPlayerPawn *> ForbiddenToPlayerClass;
-
-	FString Obituary;		// Player was killed by this actor
-	FString HitObituary;	// Player was killed by this actor in melee
-	fixed_t DeathHeight;	// Height on normal death
-	fixed_t BurnHeight;		// Height on burning death
-	PalEntry BloodColor;	// Colorized blood
-	int GibHealth;			// Negative health below which this monster dies an extreme death
-	int WoundHealth;		// Health needed to enter wound state
-	int PoisonDamage;		// Amount of poison damage
-	fixed_t FastSpeed;		// Speed in fast mode
-	fixed_t RDFactor;		// Radius damage factor
-	fixed_t CameraHeight;	// Height of camera when used as such
-	FSoundID HowlSound;		// Sound being played when electrocuted or poisoned
-	FName BloodType;		// Blood replacement type
-	FName BloodType2;		// Bloopsplatter replacement type
-	FName BloodType3;		// AxeBlood replacement type
-
-	DDropItem *DropItems;
-	FString SourceLumpName;
-
-	// Old Decorate compatibility stuff
-	bool DontHurtShooter;
-	int ExplosionRadius;
-	int ExplosionDamage;
-	int MeleeDamage;
-	FSoundID MeleeSound;
-	FName MissileName;
-	fixed_t MissileHeight;
-
-	// For those times when being able to scan every kind of actor is convenient
-	static TArray<PClassActor *> AllActorClasses;
-};
-
-inline PClassActor *PClass::FindActor(FName name)
-{
-	 return dyn_cast<PClassActor>(FindClass(name));
-}
-
-struct FDoomEdEntry
-{
-	PClassActor *Type;
-	short Special;
-	signed char ArgsDefined;
-	int Args[5];
-};
-
-enum ESpecialMapthings
-{
-	SMT_Player1Start = 1,
-	SMT_Player2Start,
-	SMT_Player3Start,
-	SMT_Player4Start,
-	SMT_Player5Start,
-	SMT_Player6Start,
-	SMT_Player7Start,
-	SMT_Player8Start,
-	SMT_DeathmatchStart,
-	SMT_SSeqOverride,
-	SMT_PolyAnchor,
-	SMT_PolySpawn,
-	SMT_PolySpawnCrush,
-	SMT_PolySpawnHurt,
-	SMT_SlopeFloorPointLine,
-	SMT_SlopeCeilingPointLine,
-	SMT_SetFloorSlope,
-	SMT_SetCeilingSlope,
-	SMT_VavoomFloor,
-	SMT_VavoomCeiling,
-	SMT_CopyFloorPlane,
-	SMT_CopyCeilingPlane,
-	SMT_VertexFloorZ,
-	SMT_VertexCeilingZ,
-<<<<<<< HEAD
-	SMT_EDFThing,
-=======
-	SMT_EDThing,
->>>>>>> ed7b7fc0
-
-};
-
-
-typedef TMap<int, FDoomEdEntry> FDoomEdMap;
-
-extern FDoomEdMap DoomEdMap;
-
-void InitActorNumsFromMapinfo();
-
-
-int GetSpriteIndex(const char * spritename, bool add = true);
-TArray<FName> &MakeStateNameList(const char * fname);
-void AddStateLight(FState *state, const char *lname);
-
-// Standard parameters for all action functons
-//   self         - Actor this action is to operate on (player if a weapon)
-//   stateowner   - Actor this action really belongs to (may be an item)
-//   callingstate - State this action was called from
-#define PARAM_ACTION_PROLOGUE_TYPE(type) \
-	PARAM_PROLOGUE; \
-	PARAM_OBJECT	 (self, type); \
-	PARAM_OBJECT_OPT (stateowner, AActor) { stateowner = self; } \
-	PARAM_STATE_OPT  (callingstate) { callingstate = NULL; } \
-
-#define PARAM_ACTION_PROLOGUE	PARAM_ACTION_PROLOGUE_TYPE(AActor)
-
-// Number of action paramaters
-#define NAP 3
-
-#endif	// __INFO_H__
+/*
+** info.h
+**
+**---------------------------------------------------------------------------
+** Copyright 1998-2007 Randy Heit
+** All rights reserved.
+**
+** Redistribution and use in source and binary forms, with or without
+** modification, are permitted provided that the following conditions
+** are met:
+**
+** 1. Redistributions of source code must retain the above copyright
+**    notice, this list of conditions and the following disclaimer.
+** 2. Redistributions in binary form must reproduce the above copyright
+**    notice, this list of conditions and the following disclaimer in the
+**    documentation and/or other materials provided with the distribution.
+** 3. The name of the author may not be used to endorse or promote products
+**    derived from this software without specific prior written permission.
+**
+** THIS SOFTWARE IS PROVIDED BY THE AUTHOR ``AS IS'' AND ANY EXPRESS OR
+** IMPLIED WARRANTIES, INCLUDING, BUT NOT LIMITED TO, THE IMPLIED WARRANTIES
+** OF MERCHANTABILITY AND FITNESS FOR A PARTICULAR PURPOSE ARE DISCLAIMED.
+** IN NO EVENT SHALL THE AUTHOR BE LIABLE FOR ANY DIRECT, INDIRECT,
+** INCIDENTAL, SPECIAL, EXEMPLARY, OR CONSEQUENTIAL DAMAGES (INCLUDING, BUT
+** NOT LIMITED TO, PROCUREMENT OF SUBSTITUTE GOODS OR SERVICES; LOSS OF USE,
+** DATA, OR PROFITS; OR BUSINESS INTERRUPTION) HOWEVER CAUSED AND ON ANY
+** THEORY OF LIABILITY, WHETHER IN CONTRACT, STRICT LIABILITY, OR TORT
+** (INCLUDING NEGLIGENCE OR OTHERWISE) ARISING IN ANY WAY OUT OF THE USE OF
+** THIS SOFTWARE, EVEN IF ADVISED OF THE POSSIBILITY OF SUCH DAMAGE.
+**---------------------------------------------------------------------------
+**
+*/
+
+#ifndef __INFO_H__
+#define __INFO_H__
+
+#include <stddef.h>
+#if !defined(_WIN32)
+#include <inttypes.h>		// for intptr_t
+#elif !defined(_MSC_VER)
+#include <stdint.h>			// for mingw
+#endif
+
+#include "dobject.h"
+#include "doomdef.h"
+#include "vm.h"
+#include "s_sound.h"
+
+#include "m_fixed.h"
+#include "m_random.h"
+
+struct Baggage;
+class FScanner;
+struct FActorInfo;
+class FArchive;
+
+// Sprites that are fixed in position because they can have special meanings.
+enum
+{
+	SPR_TNT1,		// The empty sprite
+	SPR_FIXED,		// Do not change sprite or frame
+	SPR_NOCHANGE,	// Do not change sprite (frame change is okay)
+};
+
+struct FState
+{
+	FState		*NextState;
+	VMFunction	*ActionFunc;
+	WORD		sprite;
+	SWORD		Tics;
+	WORD		TicRange;
+	BYTE		Frame;
+	BYTE		DefineFlags;	// Unused byte so let's use it during state creation.
+	int			Misc1;			// Was changed to SBYTE, reverted to long for MBF compat
+	int			Misc2;			// Was changed to BYTE, reverted to long for MBF compat
+	short		Light;
+	BYTE		Fullbright:1;	// State is fullbright
+	BYTE		SameFrame:1;	// Ignore Frame (except when spawning actor)
+	BYTE		Fast:1;
+	BYTE		NoDelay:1;		// Spawn states executes its action normally
+	BYTE		CanRaise:1;		// Allows a monster to be resurrected without waiting for an infinate frame
+	BYTE		Slow:1;			// Inverse of fast
+
+	inline int GetFrame() const
+	{
+		return Frame;
+	}
+	inline bool GetSameFrame() const
+	{
+		return SameFrame;
+	}
+	inline int GetFullbright() const
+	{
+		return Fullbright ? 0x10 /*RF_FULLBRIGHT*/ : 0;
+	}
+	inline int GetTics() const
+	{
+		if (TicRange == 0)
+		{
+			return Tics;
+		}
+		return Tics + pr_statetics.GenRand32() % (TicRange + 1);
+	}
+	inline int GetMisc1() const
+	{
+		return Misc1;
+	}
+	inline int GetMisc2() const
+	{
+		return Misc2;
+	}
+	inline FState *GetNextState() const
+	{
+		return NextState;
+	}
+	inline bool GetNoDelay() const
+	{
+		return NoDelay;
+	}
+	inline bool GetCanRaise() const
+	{
+		return CanRaise;
+	}
+	inline void SetFrame(BYTE frame)
+	{
+		Frame = frame - 'A';
+	}
+	void SetAction(VMFunction *func) { ActionFunc = func; }
+	bool CallAction(AActor *self, AActor *stateowner);
+	static PClassActor *StaticFindStateOwner (const FState *state);
+	static PClassActor *StaticFindStateOwner (const FState *state, PClassActor *info);
+	static FRandom pr_statetics;
+};
+
+struct FStateLabels;
+struct FStateLabel
+{
+	FName Label;
+	FState *State;
+	FStateLabels *Children;
+};
+
+struct FStateLabels
+{
+	int NumLabels;
+	FStateLabel Labels[1];
+
+	FStateLabel *FindLabel (FName label);
+
+	void Destroy();	// intentionally not a destructor!
+};
+
+
+
+FArchive &operator<< (FArchive &arc, FState *&state);
+
+#include "gametype.h"
+
+struct DmgFactors : public TMap<FName, fixed_t>
+{
+	fixed_t *CheckFactor(FName type);
+};
+typedef TMap<FName, int> PainChanceList;
+
+struct DamageTypeDefinition
+{
+public:
+	DamageTypeDefinition() { Clear(); }
+
+	fixed_t DefaultFactor;
+	bool ReplaceFactor;
+	bool NoArmor;
+
+	void Apply(FName type);
+	void Clear()
+	{
+		DefaultFactor = FRACUNIT;
+		ReplaceFactor = false;
+		NoArmor = false;
+	}
+
+	static DamageTypeDefinition *Get(FName type);
+	static bool IgnoreArmor(FName type);
+	static int ApplyMobjDamageFactor(int damage, FName type, DmgFactors const * const factors);
+};
+
+class DDropItem;
+class PClassPlayerPawn;
+
+class PClassActor : public PClass
+{
+	DECLARE_CLASS(PClassActor, PClass);
+	HAS_OBJECT_POINTERS;
+protected:
+	virtual void Derive(PClass *newclass);
+public:
+	static void StaticInit ();
+	static void StaticSetActorNums ();
+
+	PClassActor();
+	~PClassActor();
+
+	void BuildDefaults();
+	void ApplyDefaults(BYTE *defaults);
+	void RegisterIDs();
+	void SetDamageFactor(FName type, fixed_t factor);
+	void SetPainChance(FName type, int chance);
+	size_t PropagateMark();
+	void InitializeNativeDefaults();
+
+	FState *FindState(int numnames, FName *names, bool exact=false) const;
+	FState *FindStateByString(const char *name, bool exact=false);
+	FState *FindState(FName name) const
+	{
+		return FindState(1, &name);
+	}
+
+	bool OwnsState(const FState *state)
+	{
+		return state >= OwnedStates && state < OwnedStates + NumOwnedStates;
+	}
+
+	PClassActor *GetReplacement(bool lookskill=true);
+	PClassActor *GetReplacee(bool lookskill=true);
+
+	FState *OwnedStates;
+	PClassActor *Replacement;
+	PClassActor *Replacee;
+	int NumOwnedStates;
+	BYTE GameFilter;
+	WORD SpawnID;
+	WORD ConversationID;
+	SWORD DoomEdNum;
+	FStateLabels *StateList;
+	DmgFactors *DamageFactors;
+	PainChanceList *PainChances;
+
+	TArray<PClassPlayerPawn *> VisibleToPlayerClass;
+	TArray<PClassPlayerPawn *> RestrictedToPlayerClass;
+	TArray<PClassPlayerPawn *> ForbiddenToPlayerClass;
+
+	FString Obituary;		// Player was killed by this actor
+	FString HitObituary;	// Player was killed by this actor in melee
+	fixed_t DeathHeight;	// Height on normal death
+	fixed_t BurnHeight;		// Height on burning death
+	PalEntry BloodColor;	// Colorized blood
+	int GibHealth;			// Negative health below which this monster dies an extreme death
+	int WoundHealth;		// Health needed to enter wound state
+	int PoisonDamage;		// Amount of poison damage
+	fixed_t FastSpeed;		// Speed in fast mode
+	fixed_t RDFactor;		// Radius damage factor
+	fixed_t CameraHeight;	// Height of camera when used as such
+	FSoundID HowlSound;		// Sound being played when electrocuted or poisoned
+	FName BloodType;		// Blood replacement type
+	FName BloodType2;		// Bloopsplatter replacement type
+	FName BloodType3;		// AxeBlood replacement type
+
+	DDropItem *DropItems;
+	FString SourceLumpName;
+
+	// Old Decorate compatibility stuff
+	bool DontHurtShooter;
+	int ExplosionRadius;
+	int ExplosionDamage;
+	int MeleeDamage;
+	FSoundID MeleeSound;
+	FName MissileName;
+	fixed_t MissileHeight;
+
+	// For those times when being able to scan every kind of actor is convenient
+	static TArray<PClassActor *> AllActorClasses;
+};
+
+inline PClassActor *PClass::FindActor(FName name)
+{
+	 return dyn_cast<PClassActor>(FindClass(name));
+}
+
+struct FDoomEdEntry
+{
+	PClassActor *Type;
+	short Special;
+	signed char ArgsDefined;
+	int Args[5];
+};
+
+enum ESpecialMapthings
+{
+	SMT_Player1Start = 1,
+	SMT_Player2Start,
+	SMT_Player3Start,
+	SMT_Player4Start,
+	SMT_Player5Start,
+	SMT_Player6Start,
+	SMT_Player7Start,
+	SMT_Player8Start,
+	SMT_DeathmatchStart,
+	SMT_SSeqOverride,
+	SMT_PolyAnchor,
+	SMT_PolySpawn,
+	SMT_PolySpawnCrush,
+	SMT_PolySpawnHurt,
+	SMT_SlopeFloorPointLine,
+	SMT_SlopeCeilingPointLine,
+	SMT_SetFloorSlope,
+	SMT_SetCeilingSlope,
+	SMT_VavoomFloor,
+	SMT_VavoomCeiling,
+	SMT_CopyFloorPlane,
+	SMT_CopyCeilingPlane,
+	SMT_VertexFloorZ,
+	SMT_VertexCeilingZ,
+	SMT_EDThing,
+
+};
+
+
+typedef TMap<int, FDoomEdEntry> FDoomEdMap;
+
+extern FDoomEdMap DoomEdMap;
+
+void InitActorNumsFromMapinfo();
+
+
+int GetSpriteIndex(const char * spritename, bool add = true);
+TArray<FName> &MakeStateNameList(const char * fname);
+void AddStateLight(FState *state, const char *lname);
+
+// Standard parameters for all action functons
+//   self         - Actor this action is to operate on (player if a weapon)
+//   stateowner   - Actor this action really belongs to (may be an item)
+//   callingstate - State this action was called from
+#define PARAM_ACTION_PROLOGUE_TYPE(type) \
+	PARAM_PROLOGUE; \
+	PARAM_OBJECT	 (self, type); \
+	PARAM_OBJECT_OPT (stateowner, AActor) { stateowner = self; } \
+	PARAM_STATE_OPT  (callingstate) { callingstate = NULL; } \
+
+#define PARAM_ACTION_PROLOGUE	PARAM_ACTION_PROLOGUE_TYPE(AActor)
+
+// Number of action paramaters
+#define NAP 3
+
+#endif	// __INFO_H__