--- conflicted
+++ resolved
@@ -145,22 +145,7 @@
 
 	void ClearLastMaterial()
 	{
-<<<<<<< HEAD
-		if (mat->tex->bHasCanvas)
-		{
-			mTempTM = TM_OPAQUE;
-		}
-		else
-		{
-			mTempTM = TM_MODULATE;
-		}
-		mEffectState = overrideshader >= 0? overrideshader : mat->mShaderIndex;
-		mShaderTimer = mat->tex->shaderspeed;
-		SetSpecular(mat->tex->Glossiness, mat->tex->SpecularLevel);
-		mat->Bind(clampmode, translation);
-=======
 		lastMaterial = nullptr;
->>>>>>> 7817e6a7
 	}
 
 	void SetMaterial(FMaterial *mat, int clampmode, int translation, int overrideshader, bool alphatexture);
