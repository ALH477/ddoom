--- conflicted
+++ resolved
@@ -116,16 +116,7 @@
 	bool StartOffscreen();
 	void EndOffscreen();
 
-<<<<<<< HEAD
-	void FillSimplePoly(FTexture *texture, FVector2 *points, int npoints,
-		double originx, double originy, double scalex, double scaley,
-		DAngle rotation, const FColormap &colormap, PalEntry flatcolor, int lightlevel, int bottomclip);
-=======
 	void BindToFrameBuffer(FMaterial *mat);
-		
-	static float GetZNear() { return 5.f; }
-	static float GetZFar() { return 65536.f; }
->>>>>>> 7817e6a7
 };
 
 #include "hwrenderer/scene/hw_fakeflat.h"
