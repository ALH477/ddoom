--- conflicted
+++ resolved
@@ -172,137 +172,8 @@
 	ColormapScene(fixedcm);
 	LensDistortScene();
 	ApplyFXAA();
-<<<<<<< HEAD
-	RunCustomPostProcessShaders("scene");
-}
-
-#include "vm.h"
-
-DEFINE_ACTION_FUNCTION(_Shader, SetUniform1f)
-{
-	PARAM_PROLOGUE;
-	PARAM_STRING(shaderName);
-	PARAM_STRING(uniformName);
-	PARAM_FLOAT_DEF(value);
-
-	for (unsigned int i = 0; i < PostProcessShaders.Size(); i++)
-	{
-		PostProcessShader &shader = PostProcessShaders[i];
-		if (shader.Name == shaderName)
-			shader.Uniform1f[uniformName] = value;
-	}
-	return 0;
-}
-
-DEFINE_ACTION_FUNCTION(_Shader, SetUniform1i)
-{
-	PARAM_PROLOGUE;
-	PARAM_STRING(shaderName);
-	PARAM_STRING(uniformName);
-	PARAM_INT_DEF(value);
-
-	for (unsigned int i = 0; i < PostProcessShaders.Size(); i++)
-	{
-		PostProcessShader &shader = PostProcessShaders[i];
-		if (shader.Name == shaderName)
-			shader.Uniform1i[uniformName] = value;
-	}
-	return 0;
-}
-
-void FGLRenderer::RunCustomPostProcessShaders(FString target)
-{
-	if (!gl_custompost)
-		return;
-
-	for (unsigned int i = 0; i < PostProcessShaders.Size(); i++)
-	{
-		PostProcessShader &shader = PostProcessShaders[i];
-
-		if (shader.Target != target)
-			continue;
-
-		if (!shader.Instance)
-		{
-			const char *lumpName = shader.ShaderLumpName.GetChars();
-			int lump = Wads.CheckNumForFullName(lumpName);
-			if (lump == -1) I_FatalError("Unable to load '%s'", lumpName);
-			FString code = Wads.ReadLump(lump).GetString().GetChars();
-
-			shader.Instance = std::make_shared<PostProcessShaderInstance>();
-			shader.Instance->Program.Compile(FShaderProgram::Vertex, "shaders/glsl/screenquad.vp", "", 330); // Hmm, should this use shader.shaderversion?
-			shader.Instance->Program.Compile(FShaderProgram::Fragment, lumpName, code, "", shader.ShaderVersion);
-			shader.Instance->Program.SetFragDataLocation(0, "FragColor");
-			shader.Instance->Program.Link(shader.ShaderLumpName.GetChars());
-			shader.Instance->Program.SetAttribLocation(0, "PositionInProjection");
-			shader.Instance->InputTexture.Init(shader.Instance->Program, "InputTexture");
-			shader.Instance->CustomTexture.Init(shader.Instance->Program, "CustomTexture");
-
-			if (shader.Texture)
-			{
-				shader.Instance->HWTexture = new FHardwareTexture(shader.Texture->GetWidth(), shader.Texture->GetHeight(), false);
-				shader.Instance->HWTexture->CreateTexture((unsigned char*)shader.Texture->GetPixelsBgra(), shader.Texture->GetWidth(), shader.Texture->GetHeight(), 0, false, 0, "CustomTexture");
-			}
-		}
-
-		FGLDebug::PushGroup(shader.ShaderLumpName.GetChars());
-
-		FGLPostProcessState savedState;
-		savedState.SaveTextureBindings(2);
-
-		mBuffers->BindNextFB();
-		mBuffers->BindCurrentTexture(0);
-		glTexParameteri(GL_TEXTURE_2D, GL_TEXTURE_MIN_FILTER, GL_LINEAR);
-		glTexParameteri(GL_TEXTURE_2D, GL_TEXTURE_MAG_FILTER, GL_LINEAR);
-
-		shader.Instance->Program.Bind();
-
-		TMap<FString, float>::Iterator it1f(shader.Uniform1f);
-		TMap<FString, float>::Pair *pair1f;
-		while (it1f.NextPair(pair1f))
-		{
-			int location = glGetUniformLocation(shader.Instance->Program, pair1f->Key.GetChars());
-			if (location != -1)
-				glUniform1f(location, pair1f->Value);
-		}
-
-		TMap<FString, int>::Iterator it1i(shader.Uniform1i);
-		TMap<FString, int>::Pair *pair1i;
-		while (it1i.NextPair(pair1i))
-		{
-			int location = glGetUniformLocation(shader.Instance->Program, pair1i->Key.GetChars());
-			if (location != -1)
-				glUniform1i(location, pair1i->Value);
-		}
-
-		shader.Instance->InputTexture.Set(0);
-
-		if (shader.Instance->HWTexture)
-		{
-			glActiveTexture(GL_TEXTURE1);
-			glBindTexture(GL_TEXTURE_2D, shader.Instance->HWTexture->GetTextureHandle(0));
-			glTexParameteri(GL_TEXTURE_2D, GL_TEXTURE_MIN_FILTER, GL_NEAREST);
-			glTexParameteri(GL_TEXTURE_2D, GL_TEXTURE_MAG_FILTER, GL_NEAREST);
-			glTexParameteri(GL_TEXTURE_2D, GL_TEXTURE_WRAP_S, GL_CLAMP_TO_EDGE);
-			glTexParameteri(GL_TEXTURE_2D, GL_TEXTURE_WRAP_T, GL_CLAMP_TO_EDGE);
-			glActiveTexture(GL_TEXTURE0);
-
-			shader.Instance->CustomTexture.Set(1);
-		}
-		RenderScreenQuad();
-
-		glTexParameteri(GL_TEXTURE_2D, GL_TEXTURE_MIN_FILTER, GL_NEAREST);
-		glTexParameteri(GL_TEXTURE_2D, GL_TEXTURE_MAG_FILTER, GL_NEAREST);
-		mBuffers->NextTexture();
-
-		FGLDebug::PopGroup();
-	}
-}
-=======
 	mCustomPostProcessShaders->Run("scene");
 }
-
->>>>>>> 8a0e801c
 
 //-----------------------------------------------------------------------------
 //
@@ -950,11 +821,7 @@
 	m2DDrawer->Draw();	// draw all pending 2D stuff before copying the buffer
 	m2DDrawer->Clear();
 
-<<<<<<< HEAD
-	RunCustomPostProcessShaders("screen");
-=======
 	mCustomPostProcessShaders->Run("screen");
->>>>>>> 8a0e801c
 
 	FGLDebug::PushGroup("CopyToBackbuffer");
 	if (FGLRenderBuffers::IsEnabled())
