--- conflicted
+++ resolved
@@ -888,14 +888,7 @@
 
 bool OpenGLSWFrameBuffer::CreateFBTexture()
 {
-<<<<<<< HEAD
-	CreateTexture("FBTexture", Width, Height, 1, IsBgra() ? GL_RGBA8 : GL_R8, &FBTexture);
-	FBWidth = Width;
-	FBHeight = Height;
-	return true;
-=======
-	return CreateTexture("FBTexture", Width, Height, 1, GL_R8, &FBTexture);
->>>>>>> 698b05ee
+	return CreateTexture("FBTexture", Width, Height, 1, IsBgra() ? GL_RGBA8 : GL_R8, &FBTexture);
 }
 
 //==========================================================================
