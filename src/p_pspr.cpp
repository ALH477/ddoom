
//**************************************************************************
//**
//** p_pspr.c : Heretic 2 : Raven Software, Corp.
//**
//** $RCSfile: p_pspr.c,v $
//** $Revision: 1.105 $
//** $Date: 96/01/06 03:23:35 $
//** $Author: bgokey $
//**
//**************************************************************************

// HEADER FILES ------------------------------------------------------------

#include <stdlib.h>

#include "doomdef.h"
#include "d_event.h"
#include "c_cvars.h"
#include "m_random.h"
#include "p_enemy.h"
#include "p_local.h"
#include "s_sound.h"
#include "doomstat.h"
#include "gi.h"
#include "p_pspr.h"
#include "templates.h"
#include "g_level.h"
#include "d_player.h"
#include "serializer.h"
#include "v_text.h"
#include "cmdlib.h"


// MACROS ------------------------------------------------------------------

#define LOWERSPEED				6.
#define RAISESPEED				6.

// TYPES -------------------------------------------------------------------

struct FGenericButtons
{
	int ReadyFlag;			// Flag passed to A_WeaponReady
	int StateFlag;			// Flag set in WeaponState
	int ButtonFlag;			// Button to press
	ENamedName StateName;	// Name of the button/state
};

enum EWRF_Options
{
	WRF_NoBob			= 1,
	WRF_NoSwitch		= 1 << 1,
	WRF_NoPrimary		= 1 << 2,
	WRF_NoSecondary		= 1 << 3,
	WRF_NoFire = WRF_NoPrimary | WRF_NoSecondary,
	WRF_AllowReload		= 1 << 4,
	WRF_AllowZoom		= 1 << 5,
	WRF_DisableSwitch	= 1 << 6,
	WRF_AllowUser1		= 1 << 7,
	WRF_AllowUser2		= 1 << 8,
	WRF_AllowUser3		= 1 << 9,
	WRF_AllowUser4		= 1 << 10,
};

// EXTERNAL FUNCTION PROTOTYPES --------------------------------------------

// PUBLIC FUNCTION PROTOTYPES ----------------------------------------------

// PRIVATE FUNCTION PROTOTYPES ---------------------------------------------

// EXTERNAL DATA DECLARATIONS ----------------------------------------------

// PUBLIC DATA DEFINITIONS -------------------------------------------------

// [SO] 1=Weapons states are all 1 tick
//		2=states with a function 1 tick, others 0 ticks.
CVAR(Int, sv_fastweapons, false, CVAR_SERVERINFO);

// PRIVATE DATA DEFINITIONS ------------------------------------------------

static FRandom pr_wpnreadysnd ("WpnReadySnd");

static const FGenericButtons ButtonChecks[] =
{
	{ WRF_AllowZoom,	WF_WEAPONZOOMOK,	BT_ZOOM,	NAME_Zoom },
	{ WRF_AllowReload,	WF_WEAPONRELOADOK,	BT_RELOAD,	NAME_Reload },
	{ WRF_AllowUser1,	WF_USER1OK,			BT_USER1,	NAME_User1 },
	{ WRF_AllowUser2,	WF_USER2OK,			BT_USER2,	NAME_User2 },
	{ WRF_AllowUser3,	WF_USER3OK,			BT_USER3,	NAME_User3 },
	{ WRF_AllowUser4,	WF_USER4OK,			BT_USER4,	NAME_User4 },
};

// CODE --------------------------------------------------------------------

//------------------------------------------------------------------------
//
//
//
//------------------------------------------------------------------------

IMPLEMENT_CLASS(DPSprite, false, true)

IMPLEMENT_POINTERS_START(DPSprite)
	IMPLEMENT_POINTER(Caller)
	IMPLEMENT_POINTER(Next)
IMPLEMENT_POINTERS_END

DEFINE_FIELD_NAMED(DPSprite, State, CurState)	// deconflict with same named type
DEFINE_FIELD(DPSprite, Caller)
DEFINE_FIELD(DPSprite, Next)
DEFINE_FIELD(DPSprite, Owner)
DEFINE_FIELD(DPSprite, Sprite)
DEFINE_FIELD(DPSprite, Frame)
DEFINE_FIELD(DPSprite, ID)
DEFINE_FIELD(DPSprite, processPending)
DEFINE_FIELD(DPSprite, x)
DEFINE_FIELD(DPSprite, y)
DEFINE_FIELD(DPSprite, oldx)
DEFINE_FIELD(DPSprite, oldy)
DEFINE_FIELD(DPSprite, firstTic)
DEFINE_FIELD(DPSprite, Tics)
DEFINE_FIELD_BIT(DPSprite, Flags, bAddWeapon, PSPF_ADDWEAPON)
DEFINE_FIELD_BIT(DPSprite, Flags, bAddBob, PSPF_ADDBOB)
DEFINE_FIELD_BIT(DPSprite, Flags, bPowDouble, PSPF_POWDOUBLE)
DEFINE_FIELD_BIT(DPSprite, Flags, bCVarFast, PSPF_CVARFAST)
DEFINE_FIELD_BIT(DPSprite, Flags, bFlip, PSPF_FLIP)

//------------------------------------------------------------------------
//
//
//
//------------------------------------------------------------------------

DPSprite::DPSprite(player_t *owner, AActor *caller, int id)
<<<<<<< HEAD
: x(.0), y(.0),
  oldx(.0), oldy(.0),
  firstTic(true),
  Sprite(0),
  Flags(0),
  Caller(caller),
  Owner(owner),
  ID(id),
  processPending(true)
=======
:	x(.0), y(.0),
	oldx(.0), oldy(.0),
	alpha(1.),
	firstTic(true),
	Flags(0),
	Caller(caller),
	Owner(owner),
	ID(id),
	processPending(true),
	RenderStyle(STYLE_Normal)
>>>>>>> 3f50eac1
{
	DPSprite *prev = nullptr;
	DPSprite *next = Owner->psprites;
	while (next != nullptr && next->ID < ID)
	{
		prev = next;
		next = next->Next;
	}
	Next = next;
	GC::WriteBarrier(this, next);
	if (prev == nullptr)
	{
		Owner->psprites = this;
		GC::WriteBarrier(this);
	}
	else
	{
		prev->Next = this;
		GC::WriteBarrier(prev, this);
	}

	if (Next && Next->ID == ID && ID != 0)
		Next->Destroy(); // Replace it.

	if (Caller->IsKindOf(RUNTIME_CLASS(AWeapon)) || Caller->IsKindOf(RUNTIME_CLASS(APlayerPawn)))
		Flags = (PSPF_ADDWEAPON|PSPF_ADDBOB|PSPF_POWDOUBLE|PSPF_CVARFAST);
}

//------------------------------------------------------------------------
//
//
//
//------------------------------------------------------------------------

DPSprite *player_t::FindPSprite(int layer)
{
	if (layer == 0)
		return nullptr;

	DPSprite *pspr = psprites;
	while (pspr)
	{
		if (pspr->ID == layer)
			break;

		pspr = pspr->Next;
	}

	return pspr;
}

DEFINE_ACTION_FUNCTION(_PlayerInfo, FindPSprite)	// the underscore is needed to get past the name mangler which removes the first clas name character to match the class representation (needs to be fixed in a later commit)
{
	PARAM_SELF_STRUCT_PROLOGUE(player_t);
	PARAM_INT(id);
	ACTION_RETURN_OBJECT(self->FindPSprite((PSPLayers)id));
}


//------------------------------------------------------------------------
//
//
//
//------------------------------------------------------------------------

void P_SetPsprite(player_t *player, PSPLayers id, FState *state, bool pending)
{
	if (player == nullptr) return;
	player->GetPSprite(id)->SetState(state, pending);
}

DEFINE_ACTION_FUNCTION(_PlayerInfo, SetPSprite)	// the underscore is needed to get past the name mangler which removes the first clas name character to match the class representation (needs to be fixed in a later commit)
{
	PARAM_SELF_STRUCT_PROLOGUE(player_t);
	PARAM_INT(id);
	PARAM_POINTER(state, FState);
	PARAM_BOOL_DEF(pending);
	P_SetPsprite(self, (PSPLayers)id, state, pending);
	return 0;
}

DPSprite *player_t::GetPSprite(PSPLayers layer)
{
	AActor *oldcaller = nullptr;
	AActor *newcaller = nullptr;

	if (layer >= PSP_TARGETCENTER)
	{
		if (mo != nullptr)
		{
			newcaller = mo->FindInventory(RUNTIME_CLASS(APowerTargeter), true);
		}
	}
	else if (layer == PSP_STRIFEHANDS)
	{
		newcaller = mo;
	}
	else
	{
		newcaller = ReadyWeapon;
	}

	assert(newcaller != nullptr);

	DPSprite *pspr = FindPSprite(layer);
	if (pspr == nullptr)
	{
		pspr = new DPSprite(this, newcaller, layer);
	}
	else
	{
		oldcaller = pspr->Caller;
	}

	// Always update the caller here in case we switched weapon
	// or if the layer was being used by something else before.
	pspr->Caller = newcaller;

	if (newcaller != oldcaller)
	{ // Only reset stuff if this layer was created now or if it was being used before.
		if (layer >= PSP_TARGETCENTER)
		{ // The targeter layers were affected by those.
			pspr->Flags = (PSPF_CVARFAST|PSPF_POWDOUBLE);
		}
		else
		{
			pspr->Flags = (PSPF_ADDWEAPON|PSPF_ADDBOB|PSPF_CVARFAST|PSPF_POWDOUBLE);
		}
		if (layer == PSP_STRIFEHANDS)
		{
			// Some of the old hacks rely on this layer coming from the FireHands state.
			// This is the ONLY time a psprite's state is actually null.
			pspr->State = nullptr;
			pspr->y = WEAPONTOP;
		}

		pspr->firstTic = true;
	}

	return pspr;
}

DEFINE_ACTION_FUNCTION(_PlayerInfo, GetPSprite)	// the underscore is needed to get past the name mangler which removes the first clas name character to match the class representation (needs to be fixed in a later commit)
{
	PARAM_SELF_STRUCT_PROLOGUE(player_t);
	PARAM_INT(id);
	ACTION_RETURN_OBJECT(self->GetPSprite((PSPLayers)id));
}


//---------------------------------------------------------------------------
//
// PROC P_NewPspriteTick
//
//---------------------------------------------------------------------------

void DPSprite::NewTick()
{
	// This function should be called after the beginning of a tick, before any possible
	// prprite-event, or near the end, after any possible psprite event.
	// Because data is reset for every tick (which it must be) this has no impact on savegames.
	for (int i = 0; i < MAXPLAYERS; i++)
	{
		if (playeringame[i])
		{
			DPSprite *pspr = players[i].psprites;
			while (pspr)
			{
				pspr->processPending = true;
				pspr->ResetInterpolation();

				pspr = pspr->Next;
			}
		}
	}
}

//---------------------------------------------------------------------------
//
// PROC P_SetPsprite
//
//---------------------------------------------------------------------------

void DPSprite::SetState(FState *newstate, bool pending)
{
	if (ID == PSP_WEAPON)
	{ // A_WeaponReady will re-set these as needed
		Owner->WeaponState &= ~(WF_WEAPONREADY | WF_WEAPONREADYALT | WF_WEAPONBOBBING | WF_WEAPONSWITCHOK | WF_WEAPONRELOADOK | WF_WEAPONZOOMOK |
								WF_USER1OK | WF_USER2OK | WF_USER3OK | WF_USER4OK);
	}

	processPending = pending;

	do
	{
		if (newstate == nullptr)
		{ // Object removed itself.
			Destroy();
			return;
		}

		if (!(newstate->UseFlags & (SUF_OVERLAY|SUF_WEAPON)))	// Weapon and overlay are mostly the same, the main difference is that weapon states restrict the self pointer to class Actor.
		{
			auto so = FState::StaticFindStateOwner(newstate);
			Printf(TEXTCOLOR_RED "State %s.%d not flagged for use in overlays or weapons\n", so->TypeName.GetChars(), int(newstate - so->OwnedStates));
			State = nullptr;
			Destroy();
			return;
		}
		else if (!(newstate->UseFlags & SUF_WEAPON))
		{
			if (Caller->IsKindOf(RUNTIME_CLASS(AWeapon)))
			{
				auto so = FState::StaticFindStateOwner(newstate);
				Printf(TEXTCOLOR_RED "State %s.%d not flagged for use in weapons\n", so->TypeName.GetChars(), int(newstate - so->OwnedStates));
				State = nullptr;
				Destroy();
				return;
			}
		}

		State = newstate;

		if (newstate->sprite != SPR_FIXED)
		{ // okay to change sprite and/or frame
			if (!newstate->GetSameFrame())
			{ // okay to change frame
				Frame = newstate->GetFrame();
			}
			if (newstate->sprite != SPR_NOCHANGE)
			{ // okay to change sprite
				Sprite = newstate->sprite;
			}
		}

		Tics = newstate->GetTics(); // could be 0

		if (Flags & PSPF_CVARFAST)
		{
			if (sv_fastweapons == 2 && ID == PSP_WEAPON)
				Tics = newstate->ActionFunc == nullptr ? 0 : 1;
			else if (sv_fastweapons == 3)
				Tics = (newstate->GetTics() != 0);
			else if (sv_fastweapons)
				Tics = 1;		// great for producing decals :)
		}

		if (ID != PSP_FLASH)
		{ // It's still possible to set the flash layer's offsets with the action function.
			// Anything going through here cannot be reliably interpolated so this has to reset the interpolation coordinates if it changes the values.
			if (newstate->GetMisc1())
			{ // Set coordinates.
				oldx = x = newstate->GetMisc1();
			}
			if (newstate->GetMisc2())
			{
				oldy = y = newstate->GetMisc2();
			}
		}

		if (Owner->mo != nullptr)
		{
			FState *nextstate;
			FStateParamInfo stp = { newstate, STATE_Psprite, ID };
			if (newstate->ActionFunc != nullptr && newstate->ActionFunc->Unsafe)
			{
				// If an unsafe function (i.e. one that accesses user variables) is being detected, print a warning once and remove the bogus function. We may not call it because that would inevitably crash.
				auto owner = FState::StaticFindStateOwner(newstate);
				Printf(TEXTCOLOR_RED "Unsafe state call in state %s.%d to %s which accesses user variables. The action function has been removed from this state\n",
					owner->TypeName.GetChars(), int(newstate - owner->OwnedStates), newstate->ActionFunc->PrintableName.GetChars());
				newstate->ActionFunc = nullptr;
			}
			if (newstate->CallAction(Owner->mo, Caller, &stp, &nextstate))
			{
				// It's possible this call resulted in this very layer being replaced.
				if (ObjectFlags & OF_EuthanizeMe)
				{
					return;
				}
				if (nextstate != nullptr)
				{
					newstate = nextstate;
					Tics = 0;
					continue;
				}
				if (State == nullptr)
				{
					Destroy();
					return;
				}
			}
		}

		newstate = State->GetNextState();
	} while (!Tics); // An initial state of 0 could cycle through.

	return;
}

DEFINE_ACTION_FUNCTION(DPSprite, SetState)
{
	PARAM_SELF_PROLOGUE(DPSprite);
	PARAM_POINTER(state, FState);
	PARAM_BOOL_DEF(pending);
	self->SetState(state, pending);
	return 0;
}

//---------------------------------------------------------------------------
//
// PROC P_BringUpWeapon
//
// Starts bringing the pending weapon up from the bottom of the screen.
// This is only called to start the rising, not throughout it.
//
//---------------------------------------------------------------------------

void P_BringUpWeapon (player_t *player)
{
	AWeapon *weapon;

	if (player->PendingWeapon == WP_NOCHANGE)
	{
		if (player->ReadyWeapon != nullptr)
		{
			player->GetPSprite(PSP_WEAPON)->y = WEAPONTOP;
			P_SetPsprite(player, PSP_WEAPON, player->ReadyWeapon->GetReadyState());
		}
		return;
	}

	weapon = player->PendingWeapon;

	// If the player has a tome of power, use this weapon's powered up
	// version, if one is available.
	if (weapon != nullptr &&
		weapon->SisterWeapon &&
		weapon->SisterWeapon->WeaponFlags & WIF_POWERED_UP &&
		player->mo->FindInventory (RUNTIME_CLASS(APowerWeaponLevel2), true))
	{
		weapon = weapon->SisterWeapon;
	}

	player->PendingWeapon = WP_NOCHANGE;
	player->ReadyWeapon = weapon;
	player->mo->weaponspecial = 0;

	if (weapon != nullptr)
	{
		if (weapon->UpSound)
		{
			S_Sound (player->mo, CHAN_WEAPON, weapon->UpSound, 1, ATTN_NORM);
		}
		player->refire = 0;

		player->GetPSprite(PSP_WEAPON)->y = player->cheats & CF_INSTANTWEAPSWITCH
			? WEAPONTOP : WEAPONBOTTOM;
		// make sure that the previous weapon's flash state is terminated.
		// When coming here from a weapon drop it may still be active.
		P_SetPsprite(player, PSP_FLASH, nullptr);
		P_SetPsprite(player, PSP_WEAPON, weapon->GetUpState());
	}
}

//---------------------------------------------------------------------------
//
// PROC P_FireWeapon
//
//---------------------------------------------------------------------------

void P_FireWeapon (player_t *player, FState *state)
{
	AWeapon *weapon;

	// [SO] 9/2/02: People were able to do an awful lot of damage
	// when they were observers...
	if (player->Bot == nullptr && bot_observer)
	{
		return;
	}

	weapon = player->ReadyWeapon;
	if (weapon == nullptr || !weapon->CheckAmmo (AWeapon::PrimaryFire, true))
	{
		return;
	}

	player->mo->PlayAttacking ();
	weapon->bAltFire = false;
	if (state == nullptr)
	{
		state = weapon->GetAtkState(!!player->refire);
	}
	P_SetPsprite(player, PSP_WEAPON, state);
	if (!(weapon->WeaponFlags & WIF_NOALERT))
	{
		P_NoiseAlert (player->mo, player->mo, false);
	}
}

//---------------------------------------------------------------------------
//
// PROC P_FireWeaponAlt
//
//---------------------------------------------------------------------------

void P_FireWeaponAlt (player_t *player, FState *state)
{
	AWeapon *weapon;

	// [SO] 9/2/02: People were able to do an awful lot of damage
	// when they were observers...
	if (player->Bot == nullptr && bot_observer)
	{
		return;
	}

	weapon = player->ReadyWeapon;
	if (weapon == nullptr || weapon->FindState(NAME_AltFire) == nullptr || !weapon->CheckAmmo (AWeapon::AltFire, true))
	{
		return;
	}

	player->mo->PlayAttacking ();
	weapon->bAltFire = true;

	if (state == nullptr)
	{
		state = weapon->GetAltAtkState(!!player->refire);
	}

	P_SetPsprite(player, PSP_WEAPON, state);
	if (!(weapon->WeaponFlags & WIF_NOALERT))
	{
		P_NoiseAlert (player->mo, player->mo, false);
	}
}

//---------------------------------------------------------------------------
//
// PROC P_DropWeapon
//
// The player died, so put the weapon away.
//
//---------------------------------------------------------------------------

void P_DropWeapon (player_t *player)
{
	if (player == nullptr)
	{
		return;
	}
	// Since the weapon is dropping, stop blocking switching.
	player->WeaponState &= ~WF_DISABLESWITCH;
	if ((player->ReadyWeapon != nullptr) && (player->health > 0 || !(player->ReadyWeapon->WeaponFlags & WIF_NODEATHDESELECT)))
	{
		P_SetPsprite(player, PSP_WEAPON, player->ReadyWeapon->GetDownState());
	}
}

//============================================================================
//
// P_BobWeapon
//
// [RH] Moved this out of A_WeaponReady so that the weapon can bob every
// tic and not just when A_WeaponReady is called. Not all weapons execute
// A_WeaponReady every tic, and it looks bad if they don't bob smoothly.
//
// [XA] Added new bob styles and exposed bob properties. Thanks, Ryan Cordell!
// [SP] Added new user option for bob speed
//
//============================================================================

void P_BobWeapon (player_t *player, float *x, float *y, double ticfrac)
{
	static float curbob;
	double xx[2], yy[2];

	AWeapon *weapon;
	float bobtarget;

	weapon = player->ReadyWeapon;

	if (weapon == nullptr || weapon->WeaponFlags & WIF_DONTBOB)
	{
		*x = *y = 0;
		return;
	}

	// [XA] Get the current weapon's bob properties.
	int bobstyle = weapon->BobStyle;
	float BobSpeed = (weapon->BobSpeed * 128);
	float Rangex = weapon->BobRangeX;
	float Rangey = weapon->BobRangeY;

	for (int i = 0; i < 2; i++)
	{
		// Bob the weapon based on movement speed. ([SP] And user's bob speed setting)
		FAngle angle = (BobSpeed * player->userinfo.GetWBobSpeed() * 35 /
			TICRATE*(level.time - 1 + i)) * (360.f / 8192.f);

		// [RH] Smooth transitions between bobbing and not-bobbing frames.
		// This also fixes the bug where you can "stick" a weapon off-center by
		// shooting it when it's at the peak of its swing.
		bobtarget = float((player->WeaponState & WF_WEAPONBOBBING) ? player->bob : 0.);
		if (curbob != bobtarget)
		{
			if (fabsf(bobtarget - curbob) <= 1)
			{
				curbob = bobtarget;
			}
			else
			{
				float zoom = MAX(1.f, fabsf(curbob - bobtarget) / 40);
				if (curbob > bobtarget)
				{
					curbob -= zoom;
				}
				else
				{
					curbob += zoom;
				}
			}
		}

		if (curbob != 0)
		{
			//[SP] Added in decorate player.viewbob checks
			float bobx = float(player->bob * Rangex * (float)player->mo->ViewBob);
			float boby = float(player->bob * Rangey * (float)player->mo->ViewBob);
			switch (bobstyle)
			{
			case AWeapon::BobNormal:
				xx[i] = bobx * angle.Cos();
				yy[i] = boby * fabsf(angle.Sin());
				break;

			case AWeapon::BobInverse:
				xx[i] = bobx*angle.Cos();
				yy[i] = boby * (1.f - fabsf(angle.Sin()));
				break;

			case AWeapon::BobAlpha:
				xx[i] = bobx * angle.Sin();
				yy[i] = boby * fabsf(angle.Sin());
				break;

			case AWeapon::BobInverseAlpha:
				xx[i] = bobx * angle.Sin();
				yy[i] = boby * (1.f - fabsf(angle.Sin()));
				break;

			case AWeapon::BobSmooth:
				xx[i] = bobx*angle.Cos();
				yy[i] = 0.5f * (boby * (1.f - ((angle * 2).Cos())));
				break;

			case AWeapon::BobInverseSmooth:
				xx[i] = bobx*angle.Cos();
				yy[i] = 0.5f * (boby * (1.f + ((angle * 2).Cos())));
			}
		}
		else
		{
			xx[i] = 0;
			yy[i] = 0;
		}
	}
	*x = (float)(xx[0] * (1. - ticfrac) + xx[1] * ticfrac);
	*y = (float)(yy[0] * (1. - ticfrac) + yy[1] * ticfrac);
}

//============================================================================
//
// PROC A_WeaponReady
//
// Readies a weapon for firing or bobbing with its three ancillary functions,
// DoReadyWeaponToSwitch(), DoReadyWeaponToFire() and DoReadyWeaponToBob().
// [XA] Added DoReadyWeaponToReload() and DoReadyWeaponToZoom()
//
//============================================================================

void DoReadyWeaponToSwitch (AActor *self, bool switchable)
{
	// Prepare for switching action.
	player_t *player;
	if (self && (player = self->player))
	{
		if (switchable)
		{
			player->WeaponState |= WF_WEAPONSWITCHOK | WF_REFIRESWITCHOK;
		}
		else
		{
			// WF_WEAPONSWITCHOK is automatically cleared every tic by P_SetPsprite().
			player->WeaponState &= ~WF_REFIRESWITCHOK;
		}
	}
}

void DoReadyWeaponDisableSwitch (AActor *self, INTBOOL disable)
{
	// Discard all switch attempts?
	player_t *player;
	if (self && (player = self->player))
	{
		if (disable)
		{
			player->WeaponState |= WF_DISABLESWITCH;
			player->WeaponState &= ~WF_REFIRESWITCHOK;
		}
		else
		{
			player->WeaponState &= ~WF_DISABLESWITCH;
		}
	}
}

void DoReadyWeaponToFire (AActor *self, bool prim, bool alt)
{
	player_t *player;
	AWeapon *weapon;

	if (!self || !(player = self->player) || !(weapon = player->ReadyWeapon))
	{
		return;
	}

	// Change player from attack state
	if (self->InStateSequence(self->state, self->MissileState) ||
		self->InStateSequence(self->state, self->MeleeState))
	{
		static_cast<APlayerPawn *>(self)->PlayIdle ();
	}

	// Play ready sound, if any.
	if (weapon->ReadySound && player->GetPSprite(PSP_WEAPON)->GetState() == weapon->FindState(NAME_Ready))
	{
		if (!(weapon->WeaponFlags & WIF_READYSNDHALF) || pr_wpnreadysnd() < 128)
		{
			S_Sound (self, CHAN_WEAPON, weapon->ReadySound, 1, ATTN_NORM);
		}
	}

	// Prepare for firing action.
	player->WeaponState |= ((prim ? WF_WEAPONREADY : 0) | (alt ? WF_WEAPONREADYALT : 0));
	return;
}

void DoReadyWeaponToBob (AActor *self)
{
	if (self && self->player && self->player->ReadyWeapon)
	{
		// Prepare for bobbing action.
		self->player->WeaponState |= WF_WEAPONBOBBING;
		self->player->GetPSprite(PSP_WEAPON)->x = 0;
		self->player->GetPSprite(PSP_WEAPON)->y = WEAPONTOP;
	}
}

void DoReadyWeaponToGeneric(AActor *self, int paramflags)
{
	int flags = 0;

	for (size_t i = 0; i < countof(ButtonChecks); ++i)
	{
		if (paramflags & ButtonChecks[i].ReadyFlag)
		{
			flags |= ButtonChecks[i].StateFlag;
		}
	}
	if (self != NULL && self->player != NULL)
	{
		self->player->WeaponState |= flags;
	}
}

// This function replaces calls to A_WeaponReady in other codepointers.
void DoReadyWeapon(AActor *self)
{
	DoReadyWeaponToBob(self);
	DoReadyWeaponToFire(self);
	DoReadyWeaponToSwitch(self);
	DoReadyWeaponToGeneric(self, ~0);
}

DEFINE_ACTION_FUNCTION(AStateProvider, A_WeaponReady)
{
	PARAM_ACTION_PROLOGUE(AStateProvider);
	PARAM_INT_DEF(flags);

													DoReadyWeaponToSwitch(self, !(flags & WRF_NoSwitch));
	if ((flags & WRF_NoFire) != WRF_NoFire)			DoReadyWeaponToFire(self, !(flags & WRF_NoPrimary), !(flags & WRF_NoSecondary));
	if (!(flags & WRF_NoBob))						DoReadyWeaponToBob(self);
													DoReadyWeaponToGeneric(self, flags);
	DoReadyWeaponDisableSwitch(self, flags & WRF_DisableSwitch);
	return 0;
}

//---------------------------------------------------------------------------
//
// PROC P_CheckWeaponFire
//
// The player can fire the weapon.
// [RH] This was in A_WeaponReady before, but that only works well when the
// weapon's ready frames have a one tic delay.
//
//---------------------------------------------------------------------------

void P_CheckWeaponFire (player_t *player)
{
	AWeapon *weapon = player->ReadyWeapon;

	if (weapon == NULL)
		return;

	// Check for fire. Some weapons do not auto fire.
	if ((player->WeaponState & WF_WEAPONREADY) && (player->cmd.ucmd.buttons & BT_ATTACK))
	{
		if (!player->attackdown || !(weapon->WeaponFlags & WIF_NOAUTOFIRE))
		{
			player->attackdown = true;
			P_FireWeapon (player, NULL);
			return;
		}
	}
	else if ((player->WeaponState & WF_WEAPONREADYALT) && (player->cmd.ucmd.buttons & BT_ALTATTACK))
	{
		if (!player->attackdown || !(weapon->WeaponFlags & WIF_NOAUTOFIRE))
		{
			player->attackdown = true;
			P_FireWeaponAlt (player, NULL);
			return;
		}
	}
	else
	{
		player->attackdown = false;
	}
}

//---------------------------------------------------------------------------
//
// PROC P_CheckWeaponSwitch
//
// The player can change to another weapon at this time.
// [GZ] This was cut from P_CheckWeaponFire.
//
//---------------------------------------------------------------------------

void P_CheckWeaponSwitch (player_t *player)
{
	if (player == NULL)
	{
		return;
	}
	if ((player->WeaponState & WF_DISABLESWITCH) || // Weapon changing has been disabled.
		player->morphTics != 0)					// Morphed classes cannot change weapons.
	{ // ...so throw away any pending weapon requests.
		player->PendingWeapon = WP_NOCHANGE;
	}

	// Put the weapon away if the player has a pending weapon or has died, and
	// we're at a place in the state sequence where dropping the weapon is okay.
	if ((player->PendingWeapon != WP_NOCHANGE || player->health <= 0) &&
		player->WeaponState & WF_WEAPONSWITCHOK)
	{
		P_DropWeapon(player);
	}
}

//---------------------------------------------------------------------------
//
// PROC P_CheckWeaponButtons
//
// Check extra button presses for weapons.
//
//---------------------------------------------------------------------------

static void P_CheckWeaponButtons (player_t *player)
{
	if (player->Bot == nullptr && bot_observer)
	{
		return;
	}
	AWeapon *weapon = player->ReadyWeapon;
	if (weapon == nullptr)
	{
		return;
	}
	// The button checks are ordered by precedence. The first one to match a
	// button press and affect a state change wins.
	for (size_t i = 0; i < countof(ButtonChecks); ++i)
	{
		if ((player->WeaponState & ButtonChecks[i].StateFlag) &&
			(player->cmd.ucmd.buttons & ButtonChecks[i].ButtonFlag))
		{
			FState *state = weapon->GetStateForButtonName(ButtonChecks[i].StateName);
			// [XA] don't change state if still null, so if the modder
			// sets WRF_xxx to true but forgets to define the corresponding
			// state, the weapon won't disappear. ;)
			if (state != nullptr)
			{
				P_SetPsprite(player, PSP_WEAPON, state);
				return;
			}
		}
	}
}

//---------------------------------------------------------------------------
//
// PROC A_ReFire
//
// The player can re-fire the weapon without lowering it entirely.
//
//---------------------------------------------------------------------------

DEFINE_ACTION_FUNCTION(AStateProvider, A_ReFire)
{
	PARAM_ACTION_PROLOGUE(AStateProvider);
	PARAM_STATE_ACTION_DEF(state);
	A_ReFire(self, state);
	return 0;
}

void A_ReFire(AActor *self, FState *state)
{
	player_t *player = self->player;
	bool pending;

	if (NULL == player)
	{
		return;
	}
	pending = player->PendingWeapon != WP_NOCHANGE && (player->WeaponState & WF_REFIRESWITCHOK);
	if ((player->cmd.ucmd.buttons & BT_ATTACK)
		&& !player->ReadyWeapon->bAltFire && !pending && player->health > 0)
	{
		player->refire++;
		P_FireWeapon (player, state);
	}
	else if ((player->cmd.ucmd.buttons & BT_ALTATTACK)
		&& player->ReadyWeapon->bAltFire && !pending && player->health > 0)
	{
		player->refire++;
		P_FireWeaponAlt (player, state);
	}
	else
	{
		player->refire = 0;
		player->ReadyWeapon->CheckAmmo (player->ReadyWeapon->bAltFire
			? AWeapon::AltFire : AWeapon::PrimaryFire, true);
	}
}

DEFINE_ACTION_FUNCTION(AStateProvider, A_ClearReFire)
{
	PARAM_ACTION_PROLOGUE(AStateProvider);
	player_t *player = self->player;

	if (NULL != player)
	{
		player->refire = 0;
	}
	return 0;
}

//---------------------------------------------------------------------------
//
// PROC A_CheckReload
//
// Present in Doom, but unused. Also present in Strife, and actually used.
// This and what I call A_XBowReFire are actually the same thing in Strife,
// not two separate functions as I have them here.
//
//---------------------------------------------------------------------------

DEFINE_ACTION_FUNCTION(AStateProvider, A_CheckReload)
{
	PARAM_ACTION_PROLOGUE(AStateProvider);

	if (self->player != NULL)
	{
		self->player->ReadyWeapon->CheckAmmo (
			self->player->ReadyWeapon->bAltFire ? AWeapon::AltFire
			: AWeapon::PrimaryFire, true);
	}
	return 0;
}

//---------------------------------------------------------------------------
//
// PROC A_OverlayOffset
//
//---------------------------------------------------------------------------
enum WOFFlags
{
	WOF_KEEPX =		1,
	WOF_KEEPY =		1 << 1,
	WOF_ADD =		1 << 2,
	WOF_INTERPOLATE = 1 << 3,
};

void A_OverlayOffset(AActor *self, int layer, double wx, double wy, int flags)
{
	if ((flags & WOF_KEEPX) && (flags & WOF_KEEPY))
	{
		return;
	}

	player_t *player = self->player;
	DPSprite *psp;

	if (player)
	{
		psp = player->FindPSprite(layer);

		if (psp == nullptr)
			return;

		if (!(flags & WOF_KEEPX))
		{
			if (flags & WOF_ADD)
			{
				psp->x += wx;
			}
			else
			{
				psp->x = wx;
				if (!(flags & WOF_INTERPOLATE)) psp->oldx = psp->x;
			}
		}
		if (!(flags & WOF_KEEPY))
		{
			if (flags & WOF_ADD)
			{
				psp->y += wy;
			}
			else
			{
				psp->y = wy;
				if (!(flags & WOF_INTERPOLATE)) psp->oldy = psp->y;
			}
		}
	}
}

DEFINE_ACTION_FUNCTION(AActor, A_OverlayOffset)
{
	PARAM_ACTION_PROLOGUE(AActor);
	PARAM_INT_DEF(layer)
	PARAM_FLOAT_DEF(wx)	
	PARAM_FLOAT_DEF(wy)	
	PARAM_INT_DEF(flags)
	A_OverlayOffset(self, ((layer != 0) ? layer : stateinfo->mPSPIndex), wx, wy, flags);
	return 0;
}

DEFINE_ACTION_FUNCTION(AActor, A_WeaponOffset)
{
	PARAM_SELF_PROLOGUE(AActor);
	PARAM_FLOAT_DEF(wx)	
	PARAM_FLOAT_DEF(wy)	
	PARAM_INT_DEF(flags)
	A_OverlayOffset(self, PSP_WEAPON, wx, wy, flags);
	return 0;
}

//---------------------------------------------------------------------------
//
// PROC A_OverlayFlags
//
//---------------------------------------------------------------------------

DEFINE_ACTION_FUNCTION(AActor, A_OverlayFlags)
{
	PARAM_ACTION_PROLOGUE(AActor);
	PARAM_INT(layer);
	PARAM_INT(flags);
	PARAM_BOOL(set);

	if (!ACTION_CALL_FROM_PSPRITE())
		return 0;

	DPSprite *pspr = self->player->FindPSprite(((layer != 0) ? layer : stateinfo->mPSPIndex));

	if (pspr == nullptr)
		return 0;

	if (set)
		pspr->Flags |= flags;
	else
		pspr->Flags &= ~flags;

	return 0;
}

//---------------------------------------------------------------------------
//
// PROC OverlayX/Y
// Action function to return the X/Y of an overlay.
//---------------------------------------------------------------------------

static double GetOverlayPosition(AActor *self, int layer, bool gety)
{
	if (layer)
	{
		DPSprite *pspr = self->player->FindPSprite(layer);

		if (pspr != nullptr)
		{
			return gety ? (pspr->y) : (pspr->x);
		}
	}
	return 0.;
}

DEFINE_ACTION_FUNCTION(AActor, OverlayX)
{
	PARAM_ACTION_PROLOGUE(AActor);
	PARAM_INT_DEF(layer);

	if (ACTION_CALL_FROM_PSPRITE())
	{
		double res = GetOverlayPosition(self, ((layer != 0) ? layer : stateinfo->mPSPIndex), false);
		ACTION_RETURN_FLOAT(res);	
	}
	ACTION_RETURN_FLOAT(0.);
}

DEFINE_ACTION_FUNCTION(AActor, OverlayY)
{
	PARAM_ACTION_PROLOGUE(AActor);
	PARAM_INT_DEF(layer);

	if (ACTION_CALL_FROM_PSPRITE())
	{
		double res = GetOverlayPosition(self, ((layer != 0) ? layer : stateinfo->mPSPIndex), true);
		ACTION_RETURN_FLOAT(res);
	}
	ACTION_RETURN_FLOAT(0.);
}

//---------------------------------------------------------------------------
//
// PROC OverlayID
// Because non-action functions cannot acquire the ID of the overlay...
//---------------------------------------------------------------------------

DEFINE_ACTION_FUNCTION(AActor, A_OverlayAlpha)
{
<<<<<<< HEAD
	PARAM_ACTION_PROLOGUE(AActor);
=======
	PARAM_ACTION_PROLOGUE;
	PARAM_INT(layer);
	PARAM_FLOAT(alphaset);
>>>>>>> 3f50eac1

	if (self->player == nullptr)
		return 0;

	DPSprite *pspr = self->player->FindPSprite(layer);

	if (pspr == nullptr)
		return 0;

	pspr->alpha = clamp<double>(alphaset, 0.0, 1.0);

	return 0;
}

// NON-ACTION function to get the overlay alpha of a layer.
DEFINE_ACTION_FUNCTION(AActor, OverlayAlpha)
{
	if (numret > 0)
	{
		assert(ret != nullptr);
		PARAM_SELF_PROLOGUE(AActor);
		PARAM_INT(layer);

		if (self->player == nullptr)
			return 0;

		DPSprite *pspr = self->player->FindPSprite(layer);

		if (pspr == nullptr)
		{
			ret->SetFloat(0.0);
		}
		else
		{
			ret->SetFloat(pspr->alpha);
		}
		return 1;
	}
	return 0;
}

//---------------------------------------------------------------------------
//
// PROC A_OverlayRenderStyle
//
//---------------------------------------------------------------------------

DEFINE_ACTION_FUNCTION(AActor, A_OverlayRenderStyle)
{
	PARAM_ACTION_PROLOGUE;
	PARAM_INT(layer);
	PARAM_INT(style);

	if (self->player == nullptr)
		return 0;

	DPSprite *pspr = self->player->FindPSprite(layer);

	if (pspr == nullptr || style >= STYLE_Count)
		return 0;

	pspr->RenderStyle = style;

	return 0;
}

//---------------------------------------------------------------------------
//
// PROC A_Lower
//
//---------------------------------------------------------------------------

DEFINE_ACTION_FUNCTION(AStateProvider, A_Lower)
{
	PARAM_ACTION_PROLOGUE(AStateProvider);

	player_t *player = self->player;
	DPSprite *psp;

	if (nullptr == player)
	{
		return 0;
	}
	if (nullptr == player->ReadyWeapon)
	{
		P_BringUpWeapon(player);
		return 0;
	}
	psp = player->GetPSprite(PSP_WEAPON);
	if (player->morphTics || player->cheats & CF_INSTANTWEAPSWITCH)
	{
		psp->y = WEAPONBOTTOM;
	}
	else
	{
		psp->y += LOWERSPEED;
	}
	if (psp->y < WEAPONBOTTOM)
	{ // Not lowered all the way yet
		return 0;
	}
	if (player->playerstate == PST_DEAD)
	{ // Player is dead, so don't bring up a pending weapon
		// Player is dead, so keep the weapon off screen
		P_SetPsprite(player, PSP_FLASH, nullptr);
		psp->SetState(player->ReadyWeapon->FindState(NAME_DeadLowered));
		return 0;
	}
	// [RH] Clear the flash state. Only needed for Strife.
	P_SetPsprite(player, PSP_FLASH, nullptr);
	P_BringUpWeapon (player);
	return 0;
}

//---------------------------------------------------------------------------
//
// PROC A_Raise
//
//---------------------------------------------------------------------------

DEFINE_ACTION_FUNCTION(AStateProvider, A_Raise)
{
	PARAM_ACTION_PROLOGUE(AStateProvider);

	if (self == nullptr)
	{
		return 0;
	}
	player_t *player = self->player;
	DPSprite *psp;

	if (nullptr == player)
	{
		return 0;
	}
	if (player->PendingWeapon != WP_NOCHANGE)
	{
		P_DropWeapon(player);
		return 0;
	}
	if (player->ReadyWeapon == nullptr)
	{
		return 0;
	}
	psp = player->GetPSprite(PSP_WEAPON);
	psp->y -= RAISESPEED;
	if (psp->y > WEAPONTOP)
	{ // Not raised all the way yet
		return 0;
	}
	psp->y = WEAPONTOP;
	psp->SetState(player->ReadyWeapon->GetReadyState());
	return 0;
}

//---------------------------------------------------------------------------
//
// PROC A_Overlay
//
//---------------------------------------------------------------------------

DEFINE_ACTION_FUNCTION(AActor, A_Overlay)
{
	PARAM_ACTION_PROLOGUE(AActor);
	PARAM_INT		(layer);
	PARAM_STATE_ACTION_DEF(state);
	PARAM_BOOL_DEF(dontoverride);

	player_t *player = self->player;

	if (player == nullptr || (dontoverride && (player->FindPSprite(layer) != nullptr)))
	{
		ACTION_RETURN_BOOL(false);
	}

	DPSprite *pspr;
	pspr = new DPSprite(player, stateowner, layer);
	pspr->SetState(state);
	ACTION_RETURN_BOOL(true);
}

DEFINE_ACTION_FUNCTION(AActor, A_ClearOverlays)
{
	PARAM_SELF_PROLOGUE(AActor);
	PARAM_INT_DEF(start);
	PARAM_INT_DEF(stop);
	PARAM_BOOL_DEF(safety)

	if (self->player == nullptr)
		ACTION_RETURN_INT(0);

	if (!start && !stop)
	{
		start = INT_MIN;
		stop = safety ? PSP_TARGETCENTER - 1 : INT_MAX;
	}

	unsigned int count = 0;
	int id;

	for (DPSprite *pspr = self->player->psprites; pspr != nullptr; pspr = pspr->GetNext())
	{
		id = pspr->GetID();

		if (id < start || id == 0)
			continue;
		else if (id > stop)
			break;

		if (safety)
		{
			if (id >= PSP_TARGETCENTER)
				break;
			else if (id == PSP_STRIFEHANDS || id == PSP_WEAPON || id == PSP_FLASH)
				continue;
		}

		pspr->SetState(nullptr);
		count++;
	}

	ACTION_RETURN_INT(count);
}

//
// A_GunFlash
//
enum GF_Flags
{
	GFF_NOEXTCHANGE = 1,
};

DEFINE_ACTION_FUNCTION(AStateProvider, A_GunFlash)
{
	PARAM_ACTION_PROLOGUE(AStateProvider);
	PARAM_STATE_ACTION_DEF(flash);
	PARAM_INT_DEF(flags);

	player_t *player = self->player;

	if (nullptr == player)
	{
		return 0;
	}
	if (!(flags & GFF_NOEXTCHANGE))
	{
		player->mo->PlayAttacking2 ();
	}
	if (flash == nullptr)
	{
		if (player->ReadyWeapon->bAltFire)
		{
			flash = player->ReadyWeapon->FindState(NAME_AltFlash);
		}
		if (flash == nullptr)
		{
			flash = player->ReadyWeapon->FindState(NAME_Flash);
		}
	}
	P_SetPsprite(player, PSP_FLASH, flash);
	return 0;
}



//
// WEAPON ATTACKS
//

//
// P_BulletSlope
// Sets a slope so a near miss is at aproximately
// the height of the intended target
//

DAngle P_BulletSlope (AActor *mo, FTranslatedLineTarget *pLineTarget, int aimflags)
{
	static const double angdiff[3] = { -5.625f, 5.625f, 0 };
	int i;
	DAngle an;
	DAngle pitch;
	FTranslatedLineTarget scratch;

	if (pLineTarget == NULL) pLineTarget = &scratch;
	// see which target is to be aimed at
	i = 2;
	do
	{
		an = mo->Angles.Yaw + angdiff[i];
		pitch = P_AimLineAttack (mo, an, 16.*64, pLineTarget, 0., aimflags);

		if (mo->player != NULL &&
			level.IsFreelookAllowed() &&
			mo->player->userinfo.GetAimDist() <= 0.5)
		{
			break;
		}
	} while (pLineTarget->linetarget == NULL && --i >= 0);

	return pitch;
}

DEFINE_ACTION_FUNCTION(AActor, BulletSlope)
{
	PARAM_SELF_PROLOGUE(AActor);
	PARAM_POINTER_DEF(t, FTranslatedLineTarget);
	PARAM_INT_DEF(aimflags);
	ACTION_RETURN_FLOAT(P_BulletSlope(self, t, aimflags).Degrees);
}


AActor *P_AimTarget(AActor *mo)
{
	FTranslatedLineTarget t;
	P_BulletSlope(mo, &t, ALF_PORTALRESTRICT);
	return t.linetarget;
}

DEFINE_ACTION_FUNCTION(AActor, AimTarget)
{
	PARAM_SELF_PROLOGUE(AActor);
	ACTION_RETURN_OBJECT(P_AimTarget(self));
}

//------------------------------------------------------------------------
//
// PROC P_SetupPsprites
//
// Called at start of level for each player
//
//------------------------------------------------------------------------

void P_SetupPsprites(player_t *player, bool startweaponup)
{
	// Remove all psprites
	player->DestroyPSprites();

	// Spawn the ready weapon
	player->PendingWeapon = !startweaponup ? player->ReadyWeapon : WP_NOCHANGE;
	P_BringUpWeapon (player);
}

//------------------------------------------------------------------------
//
// PROC P_MovePsprites
//
// Called every tic by player thinking routine
//
//------------------------------------------------------------------------

void player_t::TickPSprites()
{
	DPSprite *pspr = psprites;
	while (pspr)
	{
		// Destroy the psprite if it's from a weapon that isn't currently selected by the player
		// or if it's from an inventory item that the player no longer owns. 
		if ((pspr->Caller == nullptr ||
			(pspr->Caller->IsKindOf(RUNTIME_CLASS(AInventory)) && barrier_cast<AInventory *>(pspr->Caller)->Owner != pspr->Owner->mo) ||
			(pspr->Caller->IsKindOf(RUNTIME_CLASS(AWeapon)) && pspr->Caller != pspr->Owner->ReadyWeapon)))
		{
			pspr->Destroy();
		}
		else
		{
			pspr->Tick();
		}

		pspr = pspr->Next;
	}

	if ((health > 0) || (ReadyWeapon != nullptr && !(ReadyWeapon->WeaponFlags & WIF_NODEATHINPUT)))
	{
		if (ReadyWeapon == nullptr)
		{
			if (PendingWeapon != WP_NOCHANGE)
				P_BringUpWeapon(this);
		}
		else
		{
			P_CheckWeaponSwitch(this);
			if (WeaponState & (WF_WEAPONREADY | WF_WEAPONREADYALT))
			{
				P_CheckWeaponFire(this);
			}
			// Check custom buttons
			P_CheckWeaponButtons(this);
		}
	}
}

//------------------------------------------------------------------------
//
//
//
//------------------------------------------------------------------------

void DPSprite::Tick()
{
	if (processPending)
	{
		// drop tic count and possibly change state
		if (Tics != -1)	// a -1 tic count never changes
		{
			Tics--;

			// [BC] Apply double firing speed.
			if ((Flags & PSPF_POWDOUBLE) && Tics && (Owner->cheats & CF_DOUBLEFIRINGSPEED))
				Tics--;

			if (!Tics)
				SetState(State->GetNextState());
		}
	}
}

//------------------------------------------------------------------------
//
//
//
//------------------------------------------------------------------------

void DPSprite::Serialize(FSerializer &arc)
{
	Super::Serialize(arc);

	arc("next", Next)
		("caller", Caller)
		("owner", Owner)
		("flags", Flags)
		("state", State)
		("tics", Tics)
		.Sprite("sprite", Sprite, nullptr)
		("frame", Frame)
		("id", ID)
		("x", x)
		("y", y)
		("oldx", oldx)
		("oldy", oldy)
		("alpha", alpha);
}

//------------------------------------------------------------------------
//
//
//
//------------------------------------------------------------------------

void player_t::DestroyPSprites()
{
	DPSprite *pspr = psprites;
	psprites = nullptr;
	while (pspr)
	{
		DPSprite *next = pspr->Next;
		pspr->Next = nullptr;
		pspr->Destroy();
		pspr = next;
	}
}

//------------------------------------------------------------------------------------
//
// Setting a random flash like some of Doom's weapons can easily crash when the
// definition is overridden incorrectly so let's check that the state actually exists.
// Be aware though that this will not catch all DEHACKED related problems. But it will
// find all DECORATE related ones.
//
//------------------------------------------------------------------------------------

void P_SetSafeFlash(AWeapon *weapon, player_t *player, FState *flashstate, int index)
{
	if (flashstate != nullptr)
	{
		PClassActor *cls = weapon->GetClass();
		while (cls != RUNTIME_CLASS(AWeapon))
		{
			if (flashstate >= cls->OwnedStates && flashstate < cls->OwnedStates + cls->NumOwnedStates)
			{
				// The flash state belongs to this class.
				// Now let's check if the actually wanted state does also
				if (flashstate + index < cls->OwnedStates + cls->NumOwnedStates)
				{
					// we're ok so set the state
					P_SetPsprite(player, PSP_FLASH, flashstate + index, true);
					return;
				}
				else
				{
					// oh, no! The state is beyond the end of the state table so use the original flash state.
					P_SetPsprite(player, PSP_FLASH, flashstate, true);
					return;
				}
			}
			// try again with parent class
			cls = static_cast<PClassActor *>(cls->ParentClass);
		}
		// if we get here the state doesn't seem to belong to any class in the inheritance chain
		// This can happen with Dehacked if the flash states are remapped. 
		// The only way to check this would be to go through all Dehacked modifiable actors, convert
		// their states into a single flat array and find the correct one.
		// Rather than that, just check to make sure it belongs to something.
		if (FState::StaticFindStateOwner(flashstate + index) == NULL)
		{ // Invalid state. With no index offset, it should at least be valid.
			index = 0;
		}
	}
	P_SetPsprite(player, PSP_FLASH, flashstate + index, true);
}

DEFINE_ACTION_FUNCTION(_PlayerInfo, SetSafeFlash)
{
	PARAM_SELF_STRUCT_PROLOGUE(player_t);
	PARAM_OBJECT_NOT_NULL(weapon, AWeapon);
	PARAM_POINTER(state, FState);
	PARAM_INT(index);
	P_SetSafeFlash(weapon, self, state, index);
	return 0;
}

//------------------------------------------------------------------------
//
//
//
//------------------------------------------------------------------------

void DPSprite::Destroy()
{
	// Do not crash if this gets called on partially initialized objects.
	if (Owner != nullptr && Owner->psprites != nullptr)
	{
		if (Owner->psprites != this)
		{
			DPSprite *prev = Owner->psprites;
			while (prev != nullptr && prev->Next != this)
				prev = prev->Next;

			if (prev != nullptr && prev->Next == this)
			{
				prev->Next = Next;
				GC::WriteBarrier(prev, Next);
			}
		}
		else
		{
			Owner->psprites = Next;
			GC::WriteBarrier(Next);
		}
	}
	Super::Destroy();
}

//------------------------------------------------------------------------
//
//
//
//------------------------------------------------------------------------

ADD_STAT(psprites)
{
	FString out;
	DPSprite *pspr;
	for (int i = 0; i < MAXPLAYERS; i++)
	{
		if (!playeringame[i])
			continue;

		out.AppendFormat("[psprites] player: %d | layers: ", i);

		pspr = players[i].psprites;
		while (pspr)
		{
			out.AppendFormat("%d, ", pspr->GetID());

			pspr = pspr->GetNext();
		}

		out.AppendFormat("\n");
	}

	return out;
}<|MERGE_RESOLUTION|>--- conflicted
+++ resolved
@@ -120,6 +120,8 @@
 DEFINE_FIELD(DPSprite, oldy)
 DEFINE_FIELD(DPSprite, firstTic)
 DEFINE_FIELD(DPSprite, Tics)
+DEFINE_FIELD(DPSprite, alpha)
+DEFINE_FIELD(DPSprite, RenderStyle)
 DEFINE_FIELD_BIT(DPSprite, Flags, bAddWeapon, PSPF_ADDWEAPON)
 DEFINE_FIELD_BIT(DPSprite, Flags, bAddBob, PSPF_ADDBOB)
 DEFINE_FIELD_BIT(DPSprite, Flags, bPowDouble, PSPF_POWDOUBLE)
@@ -133,7 +135,6 @@
 //------------------------------------------------------------------------
 
 DPSprite::DPSprite(player_t *owner, AActor *caller, int id)
-<<<<<<< HEAD
 : x(.0), y(.0),
   oldx(.0), oldy(.0),
   firstTic(true),
@@ -142,19 +143,9 @@
   Caller(caller),
   Owner(owner),
   ID(id),
-  processPending(true)
-=======
-:	x(.0), y(.0),
-	oldx(.0), oldy(.0),
-	alpha(1.),
-	firstTic(true),
-	Flags(0),
-	Caller(caller),
-	Owner(owner),
-	ID(id),
-	processPending(true),
-	RenderStyle(STYLE_Normal)
->>>>>>> 3f50eac1
+  processPending(true),
+  alpha(1),
+  RenderStyle(STYLE_Normal)
 {
 	DPSprite *prev = nullptr;
 	DPSprite *next = Owner->psprites;
@@ -1205,54 +1196,55 @@
 // Because non-action functions cannot acquire the ID of the overlay...
 //---------------------------------------------------------------------------
 
+DEFINE_ACTION_FUNCTION(AActor, OverlayID)
+{
+	PARAM_ACTION_PROLOGUE(AActor);
+
+	if (ACTION_CALL_FROM_PSPRITE())
+	{
+		ACTION_RETURN_INT(stateinfo->mPSPIndex);
+	}
+	ACTION_RETURN_INT(0);
+}
+
+//---------------------------------------------------------------------------
+//
+// PROC A_OverlayAlpha
+// Sets the alpha of an overlay.
+//---------------------------------------------------------------------------
+
 DEFINE_ACTION_FUNCTION(AActor, A_OverlayAlpha)
 {
-<<<<<<< HEAD
 	PARAM_ACTION_PROLOGUE(AActor);
-=======
-	PARAM_ACTION_PROLOGUE;
 	PARAM_INT(layer);
-	PARAM_FLOAT(alphaset);
->>>>>>> 3f50eac1
-
-	if (self->player == nullptr)
-		return 0;
-
-	DPSprite *pspr = self->player->FindPSprite(layer);
-
-	if (pspr == nullptr)
-		return 0;
-
-	pspr->alpha = clamp<double>(alphaset, 0.0, 1.0);
-
+	PARAM_FLOAT(alph);
+
+	if (ACTION_CALL_FROM_PSPRITE())
+	{
+		DPSprite *pspr = self->player->FindPSprite((layer != 0) ? layer : stateinfo->mPSPIndex);
+
+		if (pspr != nullptr)
+			pspr->alpha = clamp<double>(alph, 0.0, 1.0);
+	}
 	return 0;
 }
 
 // NON-ACTION function to get the overlay alpha of a layer.
 DEFINE_ACTION_FUNCTION(AActor, OverlayAlpha)
 {
-	if (numret > 0)
-	{
-		assert(ret != nullptr);
-		PARAM_SELF_PROLOGUE(AActor);
-		PARAM_INT(layer);
-
-		if (self->player == nullptr)
-			return 0;
-
-		DPSprite *pspr = self->player->FindPSprite(layer);
-
-		if (pspr == nullptr)
-		{
-			ret->SetFloat(0.0);
-		}
-		else
-		{
-			ret->SetFloat(pspr->alpha);
-		}
-		return 1;
-	}
-	return 0;
+	PARAM_ACTION_PROLOGUE(AActor);
+	PARAM_INT_DEF(layer);
+
+	if (ACTION_CALL_FROM_PSPRITE())
+	{
+		DPSprite *pspr = self->player->FindPSprite((layer != 0) ? layer : stateinfo->mPSPIndex);
+
+		if (pspr != nullptr)
+		{
+			ACTION_RETURN_FLOAT(pspr->alpha);
+		}
+	}
+	ACTION_RETURN_FLOAT(0.0);
 }
 
 //---------------------------------------------------------------------------
@@ -1263,20 +1255,19 @@
 
 DEFINE_ACTION_FUNCTION(AActor, A_OverlayRenderStyle)
 {
-	PARAM_ACTION_PROLOGUE;
+	PARAM_ACTION_PROLOGUE(AActor);
 	PARAM_INT(layer);
 	PARAM_INT(style);
 
-	if (self->player == nullptr)
-		return 0;
-
-	DPSprite *pspr = self->player->FindPSprite(layer);
-
-	if (pspr == nullptr || style >= STYLE_Count)
-		return 0;
-
-	pspr->RenderStyle = style;
-
+	if (ACTION_CALL_FROM_PSPRITE())
+	{
+		DPSprite *pspr = self->player->FindPSprite((layer != 0) ? layer : stateinfo->mPSPIndex);
+
+		if (pspr == nullptr || style >= STYLE_Count || style < 0)
+			return 0;
+
+		pspr->RenderStyle = style;
+	}
 	return 0;
 }
 
@@ -1653,7 +1644,8 @@
 		("y", y)
 		("oldx", oldx)
 		("oldy", oldy)
-		("alpha", alpha);
+		("alpha", alpha)
+		("renderstyle", RenderStyle);
 }
 
 //------------------------------------------------------------------------
