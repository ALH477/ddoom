#ifndef __WIN32GLIFACE_H__
#define __WIN32GLIFACE_H__

#include "hardware.h"
#include "win32iface.h"
#include "v_video.h"
#include "tarray.h"

extern IVideo *Video;



EXTERN_CVAR (Float, dimamount)
EXTERN_CVAR (Color, dimcolor)

EXTERN_CVAR(Int, vid_defwidth);
EXTERN_CVAR(Int, vid_defheight);
EXTERN_CVAR(Int, vid_renderer);
EXTERN_CVAR(Int, vid_adapter);

extern IVideo *Video;

struct FRenderer;
FRenderer *gl_CreateInterface();


<<<<<<< HEAD
=======
class Win32GLVideo : public IVideo
{
public:
	Win32GLVideo(int parm);
	virtual ~Win32GLVideo();

	EDisplayType GetDisplayType () { return DISPLAY_Both; }
	void SetWindowedScale (float scale);
	void StartModeIterator (int bits, bool fs);
	bool NextMode (int *width, int *height, bool *letterbox);
	bool GoFullscreen(bool yes);
	DFrameBuffer *CreateFrameBuffer (int width, int height, bool bgra, bool fs, DFrameBuffer *old);
	virtual bool SetResolution (int width, int height, int bits);
	void DumpAdapters();
	bool InitHardware (HWND Window, int multisample);
	void Shutdown();
	bool SetFullscreen(const char *devicename, int w, int h, int bits, int hz);

	HDC m_hDC;

protected:
	struct ModeInfo
	{
		ModeInfo (int inX, int inY, int inBits, int inRealY, int inRefresh)
			: next (NULL),
			width (inX),
			height (inY),
			bits (inBits),
			refreshHz (inRefresh),
			realheight (inRealY)
		{}
		ModeInfo *next;
		int width, height, bits, refreshHz, realheight;
	} *m_Modes;

	ModeInfo *m_IteratorMode;
	int m_IteratorBits;
	bool m_IteratorFS;
	bool m_IsFullscreen;
	int m_trueHeight;
	int m_DisplayWidth, m_DisplayHeight, m_DisplayBits, m_DisplayHz;
	HMODULE hmRender;

	char m_DisplayDeviceBuffer[CCHDEVICENAME];
	char *m_DisplayDeviceName;
	HMONITOR m_hMonitor;

	HWND m_Window;
	HGLRC m_hRC;

	HWND InitDummy();
	void ShutdownDummy(HWND dummy);
	bool SetPixelFormat();
	bool SetupPixelFormat(int multisample);

	void GetDisplayDeviceName();
	void MakeModesList();
	void AddMode(int x, int y, int bits, int baseHeight, int refreshHz);
	void FreeModes();
public:
	int GetTrueHeight() { return m_trueHeight; }

};


>>>>>>> 536e8fad

class Win32GLFrameBuffer : public BaseWinFB
{
	DECLARE_CLASS(Win32GLFrameBuffer, BaseWinFB)

public:
	Win32GLFrameBuffer() {}
	// Actually, hMonitor is a HMONITOR, but it's passed as a void * as there
    // look to be some cross-platform bits in the way.
	Win32GLFrameBuffer(void *hMonitor, int width, int height, int bits, int refreshHz, bool fullscreen, bool bgra);
	virtual ~Win32GLFrameBuffer();


	// unused but must be defined
	virtual void Blank ();
	virtual bool PaintToWindow ();
	virtual long/*HRESULT*/ GetHR();	// windows.h pollution prevention.

	virtual bool CreateResources ();
	virtual void ReleaseResources ();

	void SetVSync (bool vsync);
	void SwapBuffers();
	void NewRefreshRate ();

	int GetClientWidth();
	int GetClientHeight();

	int GetTrueHeight();

	bool Lock(bool buffered);
	bool Lock ();
	void Unlock();
	bool IsLocked ();


	bool IsFullscreen();
	void PaletteChanged();
	int QueryNewPalette();

	void InitializeState();

protected:

	bool CanUpdate();
	void ResetGammaTable();
	void SetGammaTable(uint16_t * tbl);

	float m_Gamma, m_Brightness, m_Contrast;
<<<<<<< HEAD
	uint16_t m_origGamma[768];
	bool m_supportsGamma;
	bool m_Fullscreen;
=======
	WORD m_origGamma[768];
	BOOL m_supportsGamma;
	bool m_Fullscreen, m_Bgra;
>>>>>>> 536e8fad
	int m_Width, m_Height, m_Bits, m_RefreshHz;
	int m_Lock;
	char m_displayDeviceNameBuffer[32/*CCHDEVICENAME*/];	// do not use windows.h constants here!
	char *m_displayDeviceName;
	int SwapInterval;

	friend class Win32GLVideo;

};

#endif //__WIN32GLIFACE_H__<|MERGE_RESOLUTION|>--- conflicted
+++ resolved
@@ -24,74 +24,6 @@
 FRenderer *gl_CreateInterface();
 
 
-<<<<<<< HEAD
-=======
-class Win32GLVideo : public IVideo
-{
-public:
-	Win32GLVideo(int parm);
-	virtual ~Win32GLVideo();
-
-	EDisplayType GetDisplayType () { return DISPLAY_Both; }
-	void SetWindowedScale (float scale);
-	void StartModeIterator (int bits, bool fs);
-	bool NextMode (int *width, int *height, bool *letterbox);
-	bool GoFullscreen(bool yes);
-	DFrameBuffer *CreateFrameBuffer (int width, int height, bool bgra, bool fs, DFrameBuffer *old);
-	virtual bool SetResolution (int width, int height, int bits);
-	void DumpAdapters();
-	bool InitHardware (HWND Window, int multisample);
-	void Shutdown();
-	bool SetFullscreen(const char *devicename, int w, int h, int bits, int hz);
-
-	HDC m_hDC;
-
-protected:
-	struct ModeInfo
-	{
-		ModeInfo (int inX, int inY, int inBits, int inRealY, int inRefresh)
-			: next (NULL),
-			width (inX),
-			height (inY),
-			bits (inBits),
-			refreshHz (inRefresh),
-			realheight (inRealY)
-		{}
-		ModeInfo *next;
-		int width, height, bits, refreshHz, realheight;
-	} *m_Modes;
-
-	ModeInfo *m_IteratorMode;
-	int m_IteratorBits;
-	bool m_IteratorFS;
-	bool m_IsFullscreen;
-	int m_trueHeight;
-	int m_DisplayWidth, m_DisplayHeight, m_DisplayBits, m_DisplayHz;
-	HMODULE hmRender;
-
-	char m_DisplayDeviceBuffer[CCHDEVICENAME];
-	char *m_DisplayDeviceName;
-	HMONITOR m_hMonitor;
-
-	HWND m_Window;
-	HGLRC m_hRC;
-
-	HWND InitDummy();
-	void ShutdownDummy(HWND dummy);
-	bool SetPixelFormat();
-	bool SetupPixelFormat(int multisample);
-
-	void GetDisplayDeviceName();
-	void MakeModesList();
-	void AddMode(int x, int y, int bits, int baseHeight, int refreshHz);
-	void FreeModes();
-public:
-	int GetTrueHeight() { return m_trueHeight; }
-
-};
-
-
->>>>>>> 536e8fad
 
 class Win32GLFrameBuffer : public BaseWinFB
 {
@@ -141,15 +73,9 @@
 	void SetGammaTable(uint16_t * tbl);
 
 	float m_Gamma, m_Brightness, m_Contrast;
-<<<<<<< HEAD
 	uint16_t m_origGamma[768];
 	bool m_supportsGamma;
-	bool m_Fullscreen;
-=======
-	WORD m_origGamma[768];
-	BOOL m_supportsGamma;
 	bool m_Fullscreen, m_Bgra;
->>>>>>> 536e8fad
 	int m_Width, m_Height, m_Bits, m_RefreshHz;
 	int m_Lock;
 	char m_displayDeviceNameBuffer[32/*CCHDEVICENAME*/];	// do not use windows.h constants here!
