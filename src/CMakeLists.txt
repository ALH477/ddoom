cmake_minimum_required( VERSION 2.4 )

if( COMMAND cmake_policy )
	cmake_policy( SET CMP0003 NEW )
endif( COMMAND cmake_policy )

include( CheckCXXSourceCompiles )
include( CheckFunctionExists )
include( CheckCXXCompilerFlag )
include( FindPkgConfig )
include( FindOpenGL )

if( NOT APPLE )
	option( NO_ASM "Disable assembly code" OFF )
else( NOT APPLE )
	# At the moment asm code doesn't work with OS X, so disable by default
	option( NO_ASM "Disable assembly code" ON )
endif( NOT APPLE )
if( "${CMAKE_CXX_COMPILER_ID}" STREQUAL "GNU" OR "${CMAKE_CXX_COMPILER_ID}" STREQUAL "Clang" )
	option( NO_STRIP "Do not strip Release or MinSizeRel builds" )
	# At least some versions of Xcode fail if you strip with the linker
	# instead of the separate strip utility.
	if( APPLE )
		set( NO_STRIP ON )
	endif( APPLE )
endif( "${CMAKE_CXX_COMPILER_ID}" STREQUAL "GNU" OR "${CMAKE_CXX_COMPILER_ID}" STREQUAL "Clang" )

option( DYN_FLUIDSYNTH "Dynamically load fluidsynth" )

if( CMAKE_SIZEOF_VOID_P MATCHES "8" )
	set( X64 64 )
endif( CMAKE_SIZEOF_VOID_P MATCHES "8" )

# You can either use "make install" on the FMOD distribution to put it
# in standard system locations, or you can unpack the FMOD distribution
# in the root of the zdoom tree. e.g.:
# zdoom
#   docs
#   fmodapi<version>linux[64] -or simply- fmod
#   jpeg-6b
#   ...
# The recommended method is to put it in the zdoom tree, since its
# headers are unversioned. Especially now that we can't work properly
# with anything newer than 4.26.xx, you probably don't want to use
# a system-wide version.

# Construct version numbers for searching for the FMOD library on Linux.
set( MINOR_VERSIONS "50" "49" "48" "47" "46" "45" "44" "43" "42" "41"
	"40" "39" "38" "37" "36" "35" "34" "33" "32" "31" "30" "29" "28"
	"27" "26" "25" "24" "23" "22" "21" "20" "21" "19" "18" "17" "16"
	"15" "14" "13" "12" "11" "10" "09" "08" "07" "06" "05" "04" "03"
	"02" "01" "00" )
set( MAJOR_VERSIONS "44" "34" "28" "26" "24" "22" "20" )
set( FMOD_DIR_VERSIONS ${FMOD_DIR_VERSIONS} "../fmod" )
foreach( majver ${MAJOR_VERSIONS} )
	foreach( minver ${MINOR_VERSIONS} )
		set( FMOD_VERSIONS ${FMOD_VERSIONS} "fmodex${X64}-4.${majver}.${minver}" )
		set( FMOD_DIR_VERSIONS ${FMOD_DIR_VERSIONS} "${CMAKE_HOME_DIRECTORY}/fmodapi4${majver}${minver}linux${X64}" )
	endforeach( minver ${MINOR_VERSIONS} )
	foreach( dir ${FMOD_DIR_VERSIONS} )
		set( FMOD_LOCAL_INC_DIRS ${FMOD_LOCAL_INC_DIRS} "${dir}/api/inc" )
		set( FMOD_LOCAL_LIB_DIRS ${FMOD_LOCAL_LIB_DIRS} "${dir}/api/lib" )
	endforeach( dir ${FMOD_DIR_VERSIONS} )
endforeach( majver ${MAJOR_VERSIONS} )

if( WIN32 )
	if( X64 )
		set( WIN_TYPE Win64 )
		set( XBITS x64 )
	else( X64 )
		set( WIN_TYPE Win32 )
		set( XBITS x86 )
	endif( X64 )
	
	add_definitions( -D_WIN32 )
	
	set( FMOD_SEARCH_PATHS
		"C:/Program Files/FMOD SoundSystem/FMOD Programmers API ${WIN_TYPE}/api"
		"C:/Program Files (x86)/FMOD SoundSystem/FMOD Programmers API ${WIN_TYPE}/api"
		# This next one is for me.
		"E:/Software/Dev/FMOD/${WIN_TYPE}/api" )
	set( FMOD_INC_PATH_SUFFIXES PATH_SUFFIXES inc )
	set( FMOD_LIB_PATH_SUFFIXES PATH_SUFFIXES lib )
	set( NASM_NAMES nasmw nasm )
	
	find_path( D3D_INCLUDE_DIR d3d9.h
		PATHS ENV DXSDK_DIR
		PATH_SUFFIXES Include )
	if( NOT D3D_INCLUDE_DIR )
		message( SEND_ERROR "Could not find DirectX 9 header files" )
	else( NOT D3D_INCLUDE_DIR )
		include_directories( ${D3D_INCLUDE_DIR} )
	endif( NOT D3D_INCLUDE_DIR )
	
	find_path( XINPUT_INCLUDE_DIR xinput.h
		PATHS ENV DXSDK_DIR
		PATH_SUFFIXES Include )
	if( NOT XINPUT_INCLUDE_DIR )
		message( SEND_ERROR "Could not find xinput.h. XInput will be disabled." )
		add_definitions( -DNO_XINPUT )
	else( NOT XINPUT_INCLUDE_DIR )
		include_directories( ${XINPUT_INCLUDE_DIR} )
	endif( NOT XINPUT_INCLUDE_DIR )

	find_library( DX_ddraw_LIBRARY ddraw
		PATHS ENV DXSDK_DIR
		PATH_SUFFIXES Lib Lib/${XBITS} )
	find_library( DX_dxguid_LIBRARY dxguid
		PATHS ENV DXSDK_DIR
		PATH_SUFFIXES Lib Lib/${XBITS} )
	find_library( DX_dinput8_LIBRARY dinput8
		PATHS ENV DXSDK_DIR
		PATH_SUFFIXES Lib Lib/${XBITS} )

	set( DX_LIBS_FOUND YES )
	if( NOT DX_ddraw_LIBRARY )
		set( DX_LIBS_FOUND NO )
	endif( NOT DX_ddraw_LIBRARY )
	if( NOT DX_dxguid_LIBRARY )
		set( DX_LIBS_FOUND NO )
	endif( NOT DX_dxguid_LIBRARY )
	if( NOT DX_dinput8_LIBRARY )
		set( DX_LIBS_FOUND NO )
	endif( NOT DX_dinput8_LIBRARY )

	if( NOT DX_LIBS_FOUND )
		message( FATAL_ERROR "Could not find DirectX 9 libraries" )
	endif( NOT DX_LIBS_FOUND )

	set( ZDOOM_LIBS
		wsock32
		winmm
		"${DX_ddraw_LIBRARY}"
		"${DX_dxguid_LIBRARY}"
		"${DX_dinput8_LIBRARY}"
		ole32
		user32
		gdi32
		comctl32
		comdlg32
		ws2_32
		setupapi
		oleaut32 )
else( WIN32 )
	if( APPLE )
		set( FMOD_SEARCH_PATHS "/Developer/FMOD Programmers API Mac/api" )
		set( FMOD_INC_PATH_SUFFIXES PATH_SUFFIXES inc )
		set( FMOD_LIB_PATH_SUFFIXES PATH_SUFFIXES lib )
		set( NO_GTK ON )
	else( APPLE )
		option( NO_GTK "Disable GTK+ dialogs (Not applicable to Windows)" )
		option( VALGRIND "Add special Valgrind sequences to self-modifying code" )

		set( FMOD_SEARCH_PATHS
			/usr/local/include
			/usr/local/include/fmodex
			/usr/include
			/usr/include/fmodex
			/opt/local/include
			/opt/local/include/fmodex
			/opt/include
			/opt/include/fmodex )
		set( FMOD_INC_PATH_SUFFIXES PATH_SUFFIXES fmodex )

		# Use GTK+ for the IWAD picker, if available.
		if( NOT NO_GTK )
			pkg_check_modules( GTK2 gtk+-2.0 )
			if( GTK2_FOUND )
				set( ZDOOM_LIBS ${ZDOOM_LIBS} ${GTK2_LIBRARIES} )
				include_directories( ${GTK2_INCLUDE_DIRS} )
			else( GTK2_FOUND )
				set( NO_GTK ON )
			endif( GTK2_FOUND )
		endif( NOT NO_GTK )

		# Check for Xcursor library and header files
		find_library( XCURSOR_LIB Xcursor )
		if( XCURSOR_LIB )
			find_file( XCURSOR_HEADER "X11/Xcursor/Xcursor.h" )
			if( XCURSOR_HEADER )
				add_definitions( -DUSE_XCURSOR=1 )
				message( STATUS "Found Xcursor at ${XCURSOR_LIB}" )
				set( ZDOOM_LIBS ${ZDOOM_LIBS} ${XCURSOR_LIB} )
			else( XCURSOR_HEADER )
				unset( XCURSOR_LIB )
			endif( XCURSOR_HEADER )
		endif( XCURSOR_LIB )
	endif( APPLE )
	set( NASM_NAMES nasm )
	
	if( NO_GTK )
		add_definitions( -DNO_GTK=1 )
	endif( NO_GTK )
	
	# Non-Windows version also needs SDL
	find_package( SDL )
	if( NOT SDL_FOUND )
		message( SEND_ERROR "SDL is required for building." )
	endif( NOT SDL_FOUND )
	set( ZDOOM_LIBS ${ZDOOM_LIBS} "${SDL_LIBRARY}" )
	include_directories( "${SDL_INCLUDE_DIR}" )

	find_path( FPU_CONTROL_DIR fpu_control.h )
	if( FPU_CONTROL_DIR )
		include_directories( ${FPU_CONTROL_DIR} )
		add_definitions( -DHAVE_FPU_CONTROL )
	endif( FPU_CONTROL_DIR )
endif( WIN32 )

if( X64 )
	set( NO_ASM ON )
endif( X64 )

# Check if we have OpenGL

if( NOT OPENGL_FOUND )
	message( FATAL_ERROR "OpenGL is required for building." )
endif( NOT OPENGL_FOUND )
if( NOT OPENGL_GLU_FOUND )
	message( FATAL_ERROR "OpenGL GLU is required for building." )
endif( NOT OPENGL_GLU_FOUND )

set( ZDOOM_LIBS ${ZDOOM_LIBS} ${OPENGL_LIBRARIES} )
include_directories( ${OPENGL_INCLUDE_DIR} )

# Decide on the name of the FMOD library we want to use.

if( NOT FMOD_LIB_NAME AND MSVC )
	set( FMOD_LIB_NAME fmodex${X64}_vc )
endif( NOT FMOD_LIB_NAME AND MSVC )

if( NOT FMOD_LIB_NAME AND BORLAND )
	set( FMOD_LIB_NAME fmodex${X64}_bc )
endif( NOT FMOD_LIB_NAME AND BORLAND )

if( NOT FMOD_LIB_NAME )
	set( FMOD_LIB_NAME fmodex${X64} )
endif( NOT FMOD_LIB_NAME )


# Search for FMOD include files

if( NOT WIN32 )
	find_path( FMOD_INCLUDE_DIR fmod.hpp
		PATHS ${FMOD_LOCAL_INC_DIRS} )
endif( NOT WIN32 )

if( NOT FMOD_INCLUDE_DIR )
	find_path( FMOD_INCLUDE_DIR fmod.hpp
		PATHS ${FMOD_SEARCH_PATHS}
		${FMOD_INC_PATH_SUFFIXES} )
endif( NOT FMOD_INCLUDE_DIR )

if( FMOD_INCLUDE_DIR )
	message( STATUS "FMOD include files found at ${FMOD_INCLUDE_DIR}" )
else( FMOD_INCLUDE_DIR )
	message( SEND_ERROR "Could not find FMOD include files" )
endif( FMOD_INCLUDE_DIR )


# Search for FMOD library

if( WIN32 OR APPLE )
	find_library( FMOD_LIBRARY ${FMOD_LIB_NAME}
		PATHS ${FMOD_SEARCH_PATHS}
		${FMOD_LIB_PATH_SUFFIXES} )
else( WIN32 OR APPLE )
	find_library( FMOD_LIBRARY
		NAMES ${FMOD_VERSIONS}
		PATHS ${FMOD_LOCAL_LIB_DIRS} )
endif( WIN32 OR APPLE )

if( FMOD_LIBRARY )
	message( STATUS "FMOD library found at ${FMOD_LIBRARY}" )
else( FMOD_LIBRARY )
	message( SEND_ERROR "Could not find FMOD library" )
endif( FMOD_LIBRARY )


# Search for FluidSynth

find_package( FluidSynth )

# Search for NASM

if( NOT NO_ASM )
	if( UNIX AND X64 )
		find_program( GAS_PATH as )
		
		if( GAS_PATH )
			set( ASSEMBLER ${GAS_PATH} )
		else( GAS_PATH )
			message( STATUS "Could not find as. Disabling assembly code." )
			set( NO_ASM ON )
		endif( GAS_PATH )
	else( UNIX AND X64 )
		find_program( NASM_PATH NAMES ${NASM_NAMES} )
		find_program( YASM_PATH yasm )

		if( X64 )
			if( YASM_PATH )
				set( ASSEMBLER ${YASM_PATH} )
			else( YASM_PATH )
				message( STATUS "Could not find YASM. Disabling assembly code." )
				set( NO_ASM ON )
			endif( YASM_PATH )
		else( X64 )
			if( NASM_PATH )
				set( ASSEMBLER ${NASM_PATH} )
			else( NASM_PATH )
				message( STATUS "Could not find NASM. Disabling assembly code." )
				set( NO_ASM ON )
			endif( NASM_PATH )
		endif( X64 )
	endif( UNIX AND X64 )

	# I think the only reason there was a version requirement was because the
	# executable name for Windows changed from 0.x to 2.0, right? This is
	# how to do it in case I need to do something similar later.
	
	#	execute_process( COMMAND ${NASM_PATH} -v
	#		OUTPUT_VARIABLE NASM_VER_STRING )
	#	string( REGEX REPLACE ".*version ([0-9]+[.][0-9]+).*" "\\1" NASM_VER "${NASM_VER_STRING}" )
	#	if( NOT NASM_VER LESS 2 )
	#		message( SEND_ERROR "NASM version should be 2 or later. (Installed version is ${NASM_VER}.)" )
	#	endif( NOT NASM_VER LESS 2 )
endif( NOT NO_ASM )

if( NOT NO_ASM )
	# Valgrind support is meaningless without assembly code.
	if( VALGRIND )
		add_definitions( -DVALGRIND_AWARE=1 )
		# If you're Valgrinding, you probably want to keep symbols around.
		set( NO_STRIP ON )
	endif( VALGRIND )

	# Tell CMake how to assemble our files
	if( UNIX )
		set( ASM_OUTPUT_EXTENSION .o )
		if( X64 )
			set( ASM_FLAGS )
			set( ASM_SOURCE_EXTENSION .s )
		else( X64 )
			if( APPLE )
				set( ASM_FLAGS -fmacho -DM_TARGET_MACHO )
			else( APPLE )
				set( ASM_FLAGS -felf -DM_TARGET_LINUX )
			endif( APPLE )
			set( ASM_FLAGS "${ASM_FLAGS}" -i${CMAKE_CURRENT_SOURCE_DIR}/ )
			set( ASM_SOURCE_EXTENSION .asm )
		endif( X64 )
	else( UNIX )
		set( ASM_OUTPUT_EXTENSION .obj )
		set( ASM_SOURCE_EXTENSION .asm )
		if( X64 )
			set( ASM_FLAGS -f win64 -DWIN32 -DWIN64 )
		else( X64 )
			set( ASM_FLAGS -f win32 -DWIN32 -i${CMAKE_CURRENT_SOURCE_DIR}/ )
		endif( X64 )
	endif( UNIX )
	if( WIN32 )
		set( FIXRTEXT fixrtext )
	endif( WIN32 )
	message( STATUS "Selected assembler: ${ASSEMBLER}" )
	MACRO( ADD_ASM_FILE indir infile )
		set( ASM_OUTPUT_${infile} "${CMAKE_CURRENT_BINARY_DIR}/CMakeFiles/zdoom.dir/${indir}/${infile}${ASM_OUTPUT_EXTENSION}" )
		if( WIN32 )
			set( FIXRTEXT_${infile} COMMAND ${FIXRTEXT} "${ASM_OUTPUT_${infile}}" )
		endif( WIN32 )
		add_custom_command( OUTPUT ${ASM_OUTPUT_${infile}}
			COMMAND ${CMAKE_COMMAND} -E make_directory ${CMAKE_CURRENT_BINARY_DIR}/CMakeFiles/zdoom.dir/${indir}
			COMMAND ${ASSEMBLER} ${ASM_FLAGS} -o"${ASM_OUTPUT_${infile}}" "${CMAKE_CURRENT_SOURCE_DIR}/${indir}/${infile}${ASM_SOURCE_EXTENSION}"
			${FIXRTEXT_${infile}}
			DEPENDS ${indir}/${infile}.asm ${FIXRTEXT} )
		set( ASM_SOURCES ${ASM_SOURCES} "${ASM_OUTPUT_${infile}}" )
	ENDMACRO( ADD_ASM_FILE )
endif( NOT NO_ASM )

# OpenGL on OS X: Search for GLEW include files

if( APPLE )
	find_path( GLEW_INCLUDE_DIR GL/glew.h
		PATHS "/usr/include"
		"/usr/local/include" )

	if( GLEW_INCLUDE_DIR )
		message( STATUS "GLEW include files found at ${GLEW_INCLUDE_DIR}" )
	else( GLEW_INCLUDE_DIR )
		message( SEND_ERROR "Could not find GLEW include files" )
	endif( GLEW_INCLUDE_DIR )
endif( APPLE )

# Decide on SSE setup

set( SSE_MATTERS NO )

# SSE only matters on 32-bit targets. We check compiler flags to know if we can do it.
if( CMAKE_SIZEOF_VOID_P MATCHES "4" AND NOT CMAKE_OSX_ARCHITECTURES MATCHES ppc )
	CHECK_CXX_COMPILER_FLAG( "-msse2 -mfpmath=sse" CAN_DO_MFPMATH )
	CHECK_CXX_COMPILER_FLAG( -arch:SSE2 CAN_DO_ARCHSSE2 )
	if( CAN_DO_MFPMATH )
		set( SSE1_ENABLE "-msse -mfpmath=sse" )
		set( SSE2_ENABLE "-msse2 -mfpmath=sse" )
		set( SSE_MATTERS YES )
	elseif( CAN_DO_ARCHSSE2 )
		set( SSE1_ENABLE -arch:SSE )
		set( SSE2_ENABLE -arch:SSE2 )
		set( SSE_MATTERS YES )
	endif( CAN_DO_MFPMATH )
endif( CMAKE_SIZEOF_VOID_P MATCHES "4" AND NOT CMAKE_OSX_ARCHITECTURES MATCHES ppc )

if( SSE_MATTERS )
	if( WIN32 )
		set( BACKPATCH 1 CACHE BOOL "Enable backpatching." )
	else( WIN32 )
		CHECK_FUNCTION_EXISTS(mprotect HAVE_MPROTECT)
		if( HAVE_MPROTECT )
			set( BACKPATCH 1 CACHE BOOL "Enable backpatching." )
		else( HAVE_MPROTECT )
			set( BACKPATCH 0 )
		endif( HAVE_MPROTECT )
	endif( WIN32 )
	set( SSE 1 CACHE BOOL "Build SSE and SSE2 versions of key code." )
else( SSE_MATTERS )
	set( BACKPATCH 0 )
endif( SSE_MATTERS )

# Set up flags for GCC

if( "${CMAKE_CXX_COMPILER_ID}" STREQUAL "GNU" OR "${CMAKE_CXX_COMPILER_ID}" STREQUAL "Clang" )
	if( PROFILE )
		set( CMAKE_C_FLAGS_DEBUG "${CMAKE_C_FLAGS_DEBUG} -pg" )
		set( CMAKE_CXX_FLAGS_DEBUG "${CMAKE_CXX_FLAGS_DEBUG} -pg" )
		set( CMAKE_C_FLAGS_RELWITHDEBINFO "${CMAKE_C_FLAGS_RELWITHDEBINFO} -pg" )
		set( CMAKE_CXX_FLAGS_RELWITHDEBINFO "${CMAKE_CXX_FLAGS_RELWITHDEBINFO} -pg" )
	endif( PROFILE )
	
	set( REL_CXX_FLAGS "-fno-rtti" )
	if( NOT PROFILE )
		set( REL_CXX_FLAGS "${REL_CXX_FLAGS} -fomit-frame-pointer" )
	endif( NOT PROFILE )
	set( CMAKE_CXX_FLAGS_RELEASE "${REL_CXX_FLAGS} ${CMAKE_CXX_FLAGS_RELEASE}" )
	set( CMAKE_CXX_FLAGS_MINSIZEREL "${REL_CXX_FLAGS} ${CMAKE_CXX_FLAGS_MINSIZEREL}" )
	set( CMAKE_CXX_FLAGS_RELWITHDEBINFO "${REL_CXX_FLAGS} ${CMAKE_CXX_FLAGS_RELWITHDEBINFO}" )

	set( CMAKE_CXX_FLAGS "-Wall -Wno-unused -Wextra -Wno-missing-field-initializers ${CMAKE_CXX_FLAGS}" )

	# Remove extra warnings when using the official DirectX headers.
	# Also, TDM-GCC 4.4.0 no longer accepts glibc-style printf formats as valid,
	# which is a royal pain. The previous version I had been using was fine with them.
	if( WIN32 )
		set( CMAKE_CXX_FLAGS "-Wno-unknown-pragmas -Wno-comment -Wno-format ${CMAKE_CXX_FLAGS}" )
	endif( WIN32 )

	if( NOT NO_STRIP )
		set (CMAKE_EXE_LINKER_FLAGS_RELEASE "${CMAKE_EXE_LINKER_FLAGS_RELEASE} -s" )
		set (CMAKE_EXE_LINKER_FLAGS_MINSIZEREL "${CMAKE_EXE_LINKER_FLAGS_MINSIZEREL} -s" )
	endif( NOT NO_STRIP )
endif( "${CMAKE_CXX_COMPILER_ID}" STREQUAL "GNU" OR "${CMAKE_CXX_COMPILER_ID}" STREQUAL "Clang" )

# Check for functions that may or may not exist.

CHECK_FUNCTION_EXISTS( filelength FILELENGTH_EXISTS )
if( FILELENGTH_EXISTS )
	add_definitions( -DHAVE_FILELENGTH=1 )
endif( FILELENGTH_EXISTS )

CHECK_FUNCTION_EXISTS( strupr STRUPR_EXISTS )
if( NOT STRUPR_EXISTS )
	add_definitions( -DNEED_STRUPR=1 )
endif( NOT STRUPR_EXISTS )

CHECK_FUNCTION_EXISTS( stricmp STRICMP_EXISTS )
if( NOT STRICMP_EXISTS )
	add_definitions( -Dstricmp=strcasecmp )
endif( NOT STRICMP_EXISTS )

CHECK_FUNCTION_EXISTS( strnicmp STRNICMP_EXISTS )
if( NOT STRNICMP_EXISTS )
	add_definitions( -Dstrnicmp=strncasecmp )
endif( NOT STRNICMP_EXISTS )

if( NOT MSVC )
	add_definitions( -D__forceinline=inline )
endif( NOT MSVC )

if( UNIX )
	CHECK_LIBRARY_EXISTS( rt clock_gettime "" CLOCK_GETTIME_IN_RT )
	if( NOT CLOCK_GETTIME_IN_RT )
		CHECK_FUNCTION_EXISTS( clock_gettime CLOCK_GETTIME_EXISTS )
		if( NOT CLOCK_GETTIME_EXISTS )
			message( STATUS "Could not find clock_gettime. Timing statistics will not be available." )
			add_definitions( -DNO_CLOCK_GETTIME )
		endif( NOT CLOCK_GETTIME_EXISTS )
	else( NOT CLOCK_GETTIME_IN_RT )
		set( ZDOOM_LIBS ${ZDOOM_LIBS} rt )
	endif( NOT CLOCK_GETTIME_IN_RT )
endif( UNIX )

CHECK_CXX_SOURCE_COMPILES(
	"#include <stdarg.h>
	int main() { va_list list1, list2; va_copy(list1, list2); return 0; }"
	HAS_VA_COPY )
if( NOT HAS_VA_COPY )
	CHECK_CXX_SOURCE_COMPILES(
		"#include <stdarg.h>
		int main() { va_list list1, list2; __va_copy(list1, list2); return 0; }"
		HAS___VA_COPY )
	if( HAS___VA_COPY )
		add_definitions( -Dva_copy=__va_copy )
	else( HAS___VA_COPY )
		add_definitions( -DNO_VA_COPY )
	endif( HAS___VA_COPY )
endif( NOT HAS_VA_COPY )

# Flags

if( BACKPATCH )
	add_definitions( -DBACKPATCH )
endif( BACKPATCH )

# Update gitinfo.h

get_target_property( UPDATEREVISION_EXE updaterevision LOCATION )

add_custom_target( revision_check ALL
	COMMAND ${UPDATEREVISION_EXE} src/gitinfo.h
	WORKING_DIRECTORY ${CMAKE_SOURCE_DIR}
	DEPENDS updaterevision )

# Libraries ZDoom needs

message( STATUS "Fluid synth libs: ${FLUIDSYNTH_LIBRARIES}" )
set( ZDOOM_LIBS ${ZDOOM_LIBS} "${ZLIB_LIBRARIES}" "${JPEG_LIBRARIES}" "${BZIP2_LIBRARIES}" "${FMOD_LIBRARY}" )
include_directories( "${ZLIB_INCLUDE_DIR}" "${FMOD_INCLUDE_DIR}" "${BZIP2_INCLUDE_DIR}" "${LZMA_INCLUDE_DIR}" "${JPEG_INCLUDE_DIR}" )

if( FLUIDSYNTH_FOUND )
  if( NOT DYN_FLUIDSYNTH)
	set( ZDOOM_LIBS ${ZDOOM_LIBS} "${FLUIDSYNTH_LIBRARIES}" )
	include_directories( "${FLUIDSYNTH_INCLUDE_DIR}" )
  endif( NOT DYN_FLUIDSYNTH )
endif( FLUIDSYNTH_FOUND )

# OpenGL on OS X: GLEW include directory

if( APPLE )
	include_directories( "${GLEW_INCLUDE_DIR}" )
endif( APPLE )

# Start defining source files for ZDoom
set( PLAT_WIN32_SOURCES
	win32/eaxedit.cpp
	win32/fb_d3d9.cpp
	win32/fb_d3d9_wipe.cpp
	win32/fb_ddraw.cpp
	win32/hardware.cpp
	win32/helperthread.cpp
	win32/i_cd.cpp
	win32/i_crash.cpp
	win32/i_input.cpp
	win32/i_keyboard.cpp
	win32/i_mouse.cpp
	win32/i_dijoy.cpp
	win32/i_rawps2.cpp
	win32/i_xinput.cpp
	win32/i_main.cpp
	win32/i_movie.cpp
	win32/i_system.cpp
	win32/st_start.cpp
	win32/win32video.cpp )
set( PLAT_SDL_SOURCES
	sdl/crashcatcher.c
	sdl/hardware.cpp
	sdl/i_cd.cpp
	sdl/i_input.cpp
	sdl/i_joystick.cpp
	sdl/i_main.cpp
	sdl/i_movie.cpp
	sdl/i_system.cpp
	sdl/sdlvideo.cpp
	sdl/st_start.cpp )
set( PLAT_MAC_SOURCES
	sdl/SDLMain.m
	sdl/iwadpicker_cocoa.mm
	sdl/i_system_cocoa.mm )
if( WIN32 )
	set( SYSTEM_SOURCES_DIR win32 )
<<<<<<< HEAD
	set( SYSTEM_SOURCES
		win32/eaxedit.cpp
		win32/fb_d3d9.cpp
		win32/fb_d3d9_wipe.cpp
		win32/fb_ddraw.cpp
		win32/hardware.cpp
		win32/helperthread.cpp
		win32/i_cd.cpp
		win32/i_crash.cpp
		win32/i_input.cpp
		win32/i_keyboard.cpp
		win32/i_mouse.cpp
		win32/i_dijoy.cpp
		win32/i_rawps2.cpp
		win32/i_xinput.cpp
		win32/i_main.cpp
		win32/i_movie.cpp
		win32/i_system.cpp
		win32/st_start.cpp
		win32/win32gliface.cpp
		win32/win32video.cpp )
=======
	set( SYSTEM_SOURCES ${PLAT_WIN32_SOURCES} )
	set( OTHER_SYSTEM_SOURCES ${PLAT_SDL_SOURCES} ${PLAT_MAC_SOURCES} )
	
>>>>>>> 242f2ab7
	if( "${CMAKE_CXX_COMPILER_ID}" STREQUAL "GNU" OR "${CMAKE_CXX_COMPILER_ID}" STREQUAL "Clang" )
		# CMake is not set up to compile and link rc files with GCC. :(
		add_custom_command( OUTPUT zdoom-rc.o
			COMMAND windres -o zdoom-rc.o -i ${CMAKE_CURRENT_SOURCE_DIR}/win32/zdoom.rc
			DEPENDS win32/zdoom.rc )
		set( SYSTEM_SOURCES ${SYSTEM_SOURCES} zdoom-rc.o )
	else( "${CMAKE_CXX_COMPILER_ID}" STREQUAL "GNU" OR "${CMAKE_CXX_COMPILER_ID}" STREQUAL "Clang" )
		set( SYSTEM_SOURCES ${SYSTEM_SOURCES} win32/zdoom.rc )
	endif( "${CMAKE_CXX_COMPILER_ID}" STREQUAL "GNU" OR "${CMAKE_CXX_COMPILER_ID}" STREQUAL "Clang" )
else( WIN32 )
	set( SYSTEM_SOURCES_DIR sdl )
<<<<<<< HEAD
	set( SYSTEM_SOURCES
		sdl/crashcatcher.c
		sdl/hardware.cpp
		sdl/i_cd.cpp
		sdl/i_input.cpp
		sdl/i_joystick.cpp
		sdl/i_main.cpp
		sdl/i_movie.cpp
		sdl/i_system.cpp
		sdl/sdlglvideo.cpp
		sdl/sdlvideo.cpp
		sdl/st_start.cpp )
=======
	set( SYSTEM_SOURCES ${PLAT_SDL_SOURCES} )
>>>>>>> 242f2ab7
	if( APPLE )
		set( SYSTEM_SOURCES ${SYSTEM_SOURCES} ${PLAT_MAC_SOURCES} )
		set( OTHER_SYSTEM_SOURCES ${PLAT_WIN32_SOURCES} )
	else( APPLE )
		set( OTHER_SYSTEM_SOURCES ${PLAT_WIN32_SOURCES} ${PLAT_MAC_SOURCES} )
	endif( APPLE )
endif( WIN32 )

if( NO_ASM )
	add_definitions( -DNOASM )
else( NO_ASM )
	if( X64 )
		ADD_ASM_FILE( asm_x86_64 tmap3 )
	else( X64 )
		ADD_ASM_FILE( asm_ia32 a )
		ADD_ASM_FILE( asm_ia32 misc )
		ADD_ASM_FILE( asm_ia32 tmap )
		ADD_ASM_FILE( asm_ia32 tmap2 )
		ADD_ASM_FILE( asm_ia32 tmap3 )
	endif( X64 )
endif( NO_ASM )

get_target_property( LEMON_EXE lemon LOCATION )
get_target_property( RE2C_EXE re2c LOCATION )

add_custom_command( OUTPUT ${CMAKE_CURRENT_BINARY_DIR}/xlat_parser.c ${CMAKE_CURRENT_BINARY_DIR}/xlat_parser.h
	COMMAND ${CMAKE_COMMAND} -E copy_if_different ${CMAKE_CURRENT_SOURCE_DIR}/xlat/xlat_parser.y .
	COMMAND ${LEMON_EXE} xlat_parser.y
	WORKING_DIRECTORY ${CMAKE_CURRENT_BINARY_DIR}
	DEPENDS lemon ${CMAKE_CURRENT_SOURCE_DIR}/xlat/xlat_parser.y )

add_custom_command( OUTPUT ${CMAKE_CURRENT_BINARY_DIR}/sc_man_scanner.h
	COMMAND ${RE2C_EXE} --no-generation-date -s -o ${CMAKE_CURRENT_BINARY_DIR}/sc_man_scanner.h ${CMAKE_CURRENT_SOURCE_DIR}/sc_man_scanner.re
	DEPENDS re2c ${CMAKE_CURRENT_SOURCE_DIR}/sc_man_scanner.re )

include_directories( ${CMAKE_CURRENT_BINARY_DIR} )

if( SSE_MATTERS )
	if( SSE )
		set( X86_SOURCES nodebuild_classify_sse2.cpp )
		set_source_files_properties( nodebuild_classify_sse2.cpp PROPERTIES COMPILE_FLAGS "${SSE2_ENABLE}" )
	else( SSE )
		add_definitions( -DDISABLE_SSE )
	endif( SSE )
else( SSE_MATTERS )
	add_definitions( -DDISABLE_SSE )
	set( X86_SOURCES )
endif( SSE_MATTERS )

if( DYN_FLUIDSYNTH )
	add_definitions( -DHAVE_FLUIDSYNTH -DDYN_FLUIDSYNTH )
elseif( FLUIDSYNTH_FOUND )
	add_definitions( -DHAVE_FLUIDSYNTH )
endif( DYN_FLUIDSYNTH )

# Project files should be aware of the header files. We can GLOB these since
# there's generally a new cpp for every header so this file will get changed
if( WIN32 )
	set( EXTRA_HEADER_DIRS win32/*.h )
else( WIN32 )
	set( EXTRA_HEADER_DIRS sdl/*.h )
endif( WIN32 )
file( GLOB HEADER_FILES
	${EXTRA_HEADER_DIRS}
	fragglescript/*.h
	g_doom/*.h
	g_heretic/*.h
	g_hexen/*.h
	g_raven/*.h
	g_shared/*.h
	g_strife/*.h
	intermission/*.h
	menu/*.h
	oplsynth/*.h
	oplsynth/dosbox/*.h
	r_data/*.h
	resourcefiles/*.h
	sdl/*.h
	sfmt/*.h
	sound/*.h
	textures/*.h
	thingdef/*.h
	xlat/*.h
	*.h
)

# These files will be flagged as "headers" so that they appear in project files
# without being compiled.
set( NOT_COMPILED_SOURCE_FILES
	${OTHER_SYSTEM_SOURCES}
	sc_man_scanner.h
	sc_man_scanner.re
	g_doom/a_arachnotron.cpp
	g_doom/a_archvile.cpp
	g_doom/a_bossbrain.cpp
	g_doom/a_bruiser.cpp
	g_doom/a_cacodemon.cpp
	g_doom/a_cyberdemon.cpp
	g_doom/a_demon.cpp
	g_doom/a_doomimp.cpp
	g_doom/a_doomweaps.cpp
	g_doom/a_fatso.cpp
	g_doom/a_keen.cpp
	g_doom/a_lostsoul.cpp
	g_doom/a_painelemental.cpp
	g_doom/a_possessed.cpp
	g_doom/a_revenant.cpp
	g_doom/a_scriptedmarine.cpp
	g_doom/a_spidermaster.cpp
	g_heretic/a_chicken.cpp
	g_heretic/a_dsparil.cpp
	g_heretic/a_hereticartifacts.cpp
	g_heretic/a_hereticimp.cpp
	g_heretic/a_hereticweaps.cpp
	g_heretic/a_ironlich.cpp
	g_heretic/a_knight.cpp
	g_heretic/a_wizard.cpp
	g_hexen/a_bats.cpp
	g_hexen/a_bishop.cpp
	g_hexen/a_blastradius.cpp
	g_hexen/a_boostarmor.cpp
	g_hexen/a_centaur.cpp
	g_hexen/a_clericflame.cpp
	g_hexen/a_clericholy.cpp
	g_hexen/a_clericmace.cpp
	g_hexen/a_clericstaff.cpp
	g_hexen/a_dragon.cpp
	g_hexen/a_fighteraxe.cpp
	g_hexen/a_fighterhammer.cpp
	g_hexen/a_fighterplayer.cpp
	g_hexen/a_fighterquietus.cpp
	g_hexen/a_firedemon.cpp
	g_hexen/a_flechette.cpp
	g_hexen/a_fog.cpp
	g_hexen/a_healingradius.cpp
	g_hexen/a_heresiarch.cpp
	g_hexen/a_hexenspecialdecs.cpp
	g_hexen/a_iceguy.cpp
	g_hexen/a_korax.cpp
	g_hexen/a_magecone.cpp
	g_hexen/a_magelightning.cpp
	g_hexen/a_magestaff.cpp
	g_hexen/a_pig.cpp
	g_hexen/a_serpent.cpp
	g_hexen/a_spike.cpp
	g_hexen/a_summon.cpp
	g_hexen/a_teleportother.cpp
	g_hexen/a_wraith.cpp
	g_strife/a_acolyte.cpp
	g_strife/a_alienspectres.cpp
	g_strife/a_coin.cpp
	g_strife/a_crusader.cpp
	g_strife/a_entityboss.cpp
	g_strife/a_inquisitor.cpp
	g_strife/a_oracle.cpp
	g_strife/a_programmer.cpp
	g_strife/a_reaver.cpp
	g_strife/a_rebels.cpp
	g_strife/a_sentinel.cpp
	g_strife/a_stalker.cpp
	g_strife/a_strifeitems.cpp
	g_strife/a_strifeweapons.cpp
	g_strife/a_templar.cpp
	g_strife/a_thingstoblowup.cpp
	g_shared/sbarinfo_commands.cpp
	xlat/xlat_parser.y
	xlat_parser.c
	xlat_parser.h

	# We could have the ASM macro add these files, but it wouldn't add all
	# platforms.
	asm_ia32/a.asm
	asm_ia32/misc.asm
	asm_ia32/tmap.asm
	asm_ia32/tmap2.asm
	asm_ia32/tmap3.asm
	asm_x86_64/tmap3.asm
	asm_x86_64/tmap3.s
)

add_executable( zdoom WIN32
	${HEADER_FILES}
	${NOT_COMPILED_SOURCE_FILES}
	autostart.cpp
	${ASM_SOURCES}
	${SYSTEM_SOURCES}
	${X86_SOURCES}
	x86.cpp
	actorptrselect.cpp
	am_map.cpp
	b_bot.cpp
	b_func.cpp
	b_game.cpp
	b_move.cpp
	b_think.cpp
	bbannouncer.cpp
	c_bind.cpp
	c_cmds.cpp
	c_console.cpp
	c_cvars.cpp
	c_dispatch.cpp
	c_expr.cpp
	cmdlib.cpp
	colormatcher.cpp
	compatibility.cpp
	configfile.cpp
	ct_chat.cpp
	d_dehacked.cpp
	d_iwad.cpp
	d_main.cpp
	d_net.cpp
	d_netinfo.cpp
	d_protocol.cpp
	decallib.cpp
	dobject.cpp
	dobjgc.cpp
	dobjtype.cpp
	doomdef.cpp
	doomstat.cpp
	dsectoreffect.cpp
	dthinker.cpp
	f_wipe.cpp
	farchive.cpp
	files.cpp
	g_game.cpp
	g_hub.cpp
	g_level.cpp
	g_mapinfo.cpp
	g_skill.cpp
	gameconfigfile.cpp
	gi.cpp
	gitinfo.cpp
	hu_scores.cpp
	i_net.cpp
	info.cpp
	keysections.cpp
	lumpconfigfile.cpp
	m_alloc.cpp
	m_argv.cpp
	m_bbox.cpp
	m_cheat.cpp
	m_joy.cpp
	m_misc.cpp
	m_png.cpp
	m_random.cpp
	m_specialpaths.cpp
	memarena.cpp
	md5.cpp
	name.cpp
	nodebuild.cpp
	nodebuild_classify_nosse2.cpp
	nodebuild_events.cpp
	nodebuild_extract.cpp
	nodebuild_gl.cpp
	nodebuild_utility.cpp
	p_3dfloors.cpp
	p_3dmidtex.cpp
	p_acs.cpp
	p_buildmap.cpp
	p_ceiling.cpp
	p_conversation.cpp
	p_doors.cpp
	p_effect.cpp
	p_enemy.cpp
	p_floor.cpp
	p_glnodes.cpp
	p_interaction.cpp
	p_lights.cpp
	p_linkedsectors.cpp
	p_lnspec.cpp
	p_map.cpp
	p_maputl.cpp
	p_mobj.cpp
	p_pillar.cpp
	p_plats.cpp
	p_pspr.cpp
	p_saveg.cpp
	p_sectors.cpp
	p_setup.cpp
	p_sight.cpp
	p_slopes.cpp
	p_spec.cpp
	p_states.cpp
	p_switch.cpp
	p_teleport.cpp
	p_terrain.cpp
	p_things.cpp
	p_tick.cpp
	p_trace.cpp
	p_udmf.cpp
	p_usdf.cpp
	p_user.cpp
	p_writemap.cpp
	p_xlat.cpp
	parsecontext.cpp
	po_man.cpp
	r_swrenderer.cpp
	r_utility.cpp
	r_3dfloors.cpp
	r_bsp.cpp
	r_draw.cpp
	r_drawt.cpp
	r_main.cpp
	r_plane.cpp
	r_polymost.cpp
	r_segs.cpp
	r_sky.cpp
	r_things.cpp
	s_advsound.cpp
	s_environment.cpp
	s_playlist.cpp
	s_sndseq.cpp
	s_sound.cpp
	sc_man.cpp
	st_stuff.cpp
	statistics.cpp
	stats.cpp
	stringtable.cpp
	strnatcmp.c
	tables.cpp
	teaminfo.cpp
	tempfiles.cpp
	v_blend.cpp
	v_collection.cpp
	v_draw.cpp
	v_font.cpp
	v_palette.cpp
	v_pfx.cpp
	v_text.cpp
	v_video.cpp
	w_wad.cpp
	wi_stuff.cpp
	zstrformat.cpp
	zstring.cpp
	g_doom/a_doommisc.cpp
	g_heretic/a_hereticmisc.cpp
	g_hexen/a_hexenmisc.cpp
	g_raven/a_artitele.cpp
	g_raven/a_minotaur.cpp
	g_strife/a_strifestuff.cpp
	g_strife/strife_sbar.cpp
	g_shared/a_action.cpp
	g_shared/a_armor.cpp
	g_shared/a_artifacts.cpp
	g_shared/a_bridge.cpp
	g_shared/a_camera.cpp
	g_shared/a_debris.cpp
	g_shared/a_decals.cpp
	g_shared/a_fastprojectile.cpp
	g_shared/a_flashfader.cpp
	g_shared/a_fountain.cpp
	g_shared/a_hatetarget.cpp
	g_shared/a_keys.cpp
	g_shared/a_lightning.cpp
	g_shared/a_mapmarker.cpp
	g_shared/a_morph.cpp
	g_shared/a_movingcamera.cpp
	g_shared/a_pickups.cpp
	g_shared/a_puzzleitems.cpp
	g_shared/a_quake.cpp
	g_shared/a_randomspawner.cpp
	g_shared/a_secrettrigger.cpp
	g_shared/a_sectoraction.cpp
	g_shared/a_setcolor.cpp
	g_shared/a_skies.cpp
	g_shared/a_soundenvironment.cpp
	g_shared/a_soundsequence.cpp
	g_shared/a_spark.cpp
	g_shared/a_specialspot.cpp
	g_shared/a_waterzone.cpp
	g_shared/a_weaponpiece.cpp
	g_shared/a_weapons.cpp
	g_shared/hudmessages.cpp
	g_shared/sbarinfo.cpp
	g_shared/sbar_mugshot.cpp
	g_shared/shared_hud.cpp
	g_shared/shared_sbar.cpp
	intermission/intermission.cpp
	intermission/intermission_parse.cpp
	menu/colorpickermenu.cpp
	menu/joystickmenu.cpp
	menu/listmenu.cpp
	menu/loadsavemenu.cpp
	menu/menu.cpp
	menu/menudef.cpp
	menu/menuinput.cpp
	menu/messagebox.cpp
	menu/optionmenu.cpp
	menu/playerdisplay.cpp
	menu/playermenu.cpp
	menu/readthis.cpp
	menu/videomenu.cpp
	gl/api/gl_api.cpp
	gl/data/gl_sections.cpp
	gl/data/gl_data.cpp
	gl/data/gl_portaldata.cpp
	gl/data/gl_setup.cpp
	gl/data/gl_vertexbuffer.cpp
	gl/dynlights/a_dynlight.cpp
	gl/utility/gl_clock.cpp
	gl/utility/gl_cycler.cpp
	gl/utility/gl_geometric.cpp
	gl/renderer/gl_renderer.cpp
	gl/renderer/gl_renderstate.cpp
	gl/renderer/gl_lightdata.cpp
	gl/textures/gl_hwtexture.cpp
	gl/textures/gl_texture.cpp
	gl/textures/gl_material.cpp
	gl/textures/gl_hirestex.cpp
	gl/textures/gl_bitmap.cpp
	gl/textures/gl_translate.cpp
	gl/textures/gl_hqresize.cpp
	gl/textures/gl_skyboxtexture.cpp
	gl/scene/gl_bsp.cpp
	gl/scene/gl_fakeflat.cpp
	gl/scene/gl_clipper.cpp
	gl/scene/gl_decal.cpp
	gl/scene/gl_drawinfo.cpp
	gl/scene/gl_flats.cpp
	gl/scene/gl_walls.cpp
	gl/scene/gl_sprite.cpp
	gl/scene/gl_skydome.cpp
	gl/scene/gl_renderhacks.cpp
	gl/scene/gl_weapon.cpp
	gl/scene/gl_scene.cpp
	gl/scene/gl_sky.cpp
	gl/scene/gl_portal.cpp
	gl/scene/gl_walls_draw.cpp
	gl/scene/gl_vertex.cpp
	gl/scene/gl_spritelight.cpp
	gl/dynlights/gl_dynlight.cpp
	gl/dynlights/gl_glow.cpp
	gl/dynlights/gl_dynlight1.cpp
	gl/dynlights/gl_lightbuffer.cpp
	gl/shaders/gl_shader.cpp
	gl/shaders/gl_texshader.cpp
	gl/system/gl_interface.cpp
	gl/system/gl_framebuffer.cpp
	gl/system/gl_menu.cpp
	gl/system/gl_wipe.cpp
	gl/models/gl_models_md3.cpp
	gl/models/gl_models_md2.cpp
	gl/models/gl_models.cpp
	gl/models/gl_voxels.cpp
	oplsynth/fmopl.cpp
	oplsynth/mlopl.cpp
	oplsynth/mlopl_io.cpp
	oplsynth/music_opldumper_mididevice.cpp
	oplsynth/music_opl_mididevice.cpp
	oplsynth/opl_mus_player.cpp
	oplsynth/dosbox/opl.cpp
	oplsynth/OPL3.cpp
	resourcefiles/ancientzip.cpp
	resourcefiles/file_7z.cpp
	resourcefiles/file_grp.cpp
	resourcefiles/file_lump.cpp
	resourcefiles/file_rff.cpp
	resourcefiles/file_wad.cpp
	resourcefiles/file_zip.cpp
	resourcefiles/file_pak.cpp
	resourcefiles/file_directory.cpp
	resourcefiles/resourcefile.cpp
	sfmt/SFMT.cpp
	sound/fmodsound.cpp
	sound/i_music.cpp
	sound/i_sound.cpp
	sound/music_cd.cpp
	sound/music_dumb.cpp
	sound/music_gme.cpp
	sound/music_mus_midiout.cpp
	sound/music_smf_midiout.cpp
	sound/music_hmi_midiout.cpp
	sound/music_xmi_midiout.cpp
	sound/music_midistream.cpp
	sound/music_midi_base.cpp
	sound/music_midi_timidity.cpp
	sound/music_mus_opl.cpp
	sound/music_stream.cpp
	sound/music_fluidsynth_mididevice.cpp
	sound/music_softsynth_mididevice.cpp
	sound/music_timidity_mididevice.cpp
	sound/music_win_mididevice.cpp
	sound/music_pseudo_mididevice.cpp
	textures/animations.cpp
	textures/anim_switches.cpp
	textures/automaptexture.cpp
	textures/bitmap.cpp
	textures/buildtexture.cpp
	textures/canvastexture.cpp
	textures/ddstexture.cpp
	textures/flattexture.cpp
	textures/imgztexture.cpp
	textures/jpegtexture.cpp
	textures/multipatchtexture.cpp
	textures/patchtexture.cpp
	textures/pcxtexture.cpp
	textures/pngtexture.cpp
	textures/rawpagetexture.cpp
	textures/emptytexture.cpp
	textures/texture.cpp
	textures/texturemanager.cpp
	textures/tgatexture.cpp
	textures/warptexture.cpp
	thingdef/olddecorations.cpp
	thingdef/thingdef.cpp
	thingdef/thingdef_codeptr.cpp
	thingdef/thingdef_data.cpp
	thingdef/thingdef_exp.cpp
	thingdef/thingdef_expression.cpp
	thingdef/thingdef_function.cpp
	thingdef/thingdef_parse.cpp
	thingdef/thingdef_properties.cpp
	thingdef/thingdef_states.cpp
	timidity/common.cpp
	timidity/instrum.cpp
	timidity/instrum_dls.cpp
	timidity/instrum_font.cpp
	timidity/instrum_sf2.cpp
	timidity/mix.cpp
	timidity/playmidi.cpp
	timidity/resample.cpp
	timidity/timidity.cpp
	xlat/parse_xlat.cpp
	fragglescript/t_fspic.cpp
	fragglescript/t_func.cpp
	fragglescript/t_load.cpp
	fragglescript/t_oper.cpp
	fragglescript/t_parse.cpp
	fragglescript/t_prepro.cpp
	fragglescript/t_script.cpp
	fragglescript/t_spec.cpp
	fragglescript/t_variable.cpp
	fragglescript/t_cmd.cpp
	r_data/colormaps.cpp
	r_data/sprites.cpp
	r_data/voxels.cpp
	r_data/renderstyle.cpp
	r_data/r_interpolate.cpp
	r_data/r_translate.cpp
	autozend.cpp
)

set_source_files_properties( xlat/parse_xlat.cpp PROPERTIES OBJECT_DEPENDS "${CMAKE_CURRENT_BINARY_DIR}/xlat_parser.c" )
set_source_files_properties( sc_man.cpp PROPERTIES OBJECT_DEPENDS "${CMAKE_CURRENT_BINARY_DIR}/sc_man_scanner.h" )
set_source_files_properties( ${NOT_COMPILED_SOURCE_FILES} PROPERTIES HEADER_FILE_ONLY TRUE )

if(${CMAKE_SYSTEM_NAME} STREQUAL "SunOS")
	# [BL] Solaris requires these to be explicitly linked.
	set( ZDOOM_LIBS ${ZDOOM_LIBS} nsl socket)
endif(${CMAKE_SYSTEM_NAME} STREQUAL "SunOS")

target_link_libraries( zdoom ${ZDOOM_LIBS} gme gdtoa dumb lzma )
include_directories( .
	g_doom
	g_heretic
	g_hexen
	g_raven
	g_strife
	g_shared
	oplsynth
	sound
	textures
	thingdef
	timidity
	xlat
	../game-music-emu/gme
	../gdtoa
	../dumb/include
	${CMAKE_BINARY_DIR}/gdtoa
	${SYSTEM_SOURCES_DIR} )

add_dependencies( zdoom revision_check )

# RUNTIME_OUTPUT_DIRECTORY does not exist in CMake 2.4.
# Linux distributions are slow to adopt 2.6. :(
set_target_properties( zdoom PROPERTIES RUNTIME_OUTPUT_DIRECTORY ${ZDOOM_OUTPUT_DIR} )
set_target_properties( zdoom PROPERTIES OUTPUT_NAME ${ZDOOM_EXE_NAME} )

if( NOT WIN32 )
	FILE( WRITE ${CMAKE_CURRENT_BINARY_DIR}/link-make "if [ ! -e ${ZDOOM_OUTPUT_DIR}/${ZDOOM_EXE_NAME} ]; then ln -sf ${CMAKE_CURRENT_BINARY_DIR}/${ZDOOM_EXE_NAME} ${ZDOOM_OUTPUT_DIR}/${ZDOOM_EXE_NAME}; fi" )
	add_custom_command( TARGET zdoom POST_BUILD
		COMMAND chmod +x ${CMAKE_CURRENT_BINARY_DIR}/link-make
		COMMAND /bin/sh -c ${CMAKE_CURRENT_BINARY_DIR}/link-make )
endif( NOT WIN32 )
if( "${CMAKE_CXX_COMPILER_ID}" STREQUAL "GNU" OR "${CMAKE_CXX_COMPILER_ID}" STREQUAL "Clang" )
	# GCC misoptimizes this file
	set_source_files_properties( oplsynth/fmopl.cpp PROPERTIES COMPILE_FLAGS "-fno-tree-dominator-opts -fno-tree-fre" )

	# Need to enable intrinsics for this file.
	if( SSE_MATTERS )
		set_source_files_properties( x86.cpp PROPERTIES COMPILE_FLAGS "-msse2 -mmmx" )
	endif( SSE_MATTERS )
endif( "${CMAKE_CXX_COMPILER_ID}" STREQUAL "GNU" OR "${CMAKE_CXX_COMPILER_ID}" STREQUAL "Clang" )

if( MSVC )
	set_target_properties(zdoom PROPERTIES LINK_FLAGS "/MANIFEST:NO")
	add_custom_command(TARGET zdoom POST_BUILD
		COMMAND "mt.exe" -manifest \"${CMAKE_CURRENT_SOURCE_DIR}\\win32\\zdoom.exe.manifest\" -outputresource:\"$(TargetDir)$(TargetFileName)\"\;\#2
		COMMENT "Adding manifest..."
	)
endif( MSVC )

source_group("Assembly Files\\ia32" REGULAR_EXPRESSION "^${CMAKE_CURRENT_SOURCE_DIR}/asm_ia32/.+")
source_group("Assembly Files\\x86_64" REGULAR_EXPRESSION "^${CMAKE_CURRENT_SOURCE_DIR}/asm_x86_64/.+")
source_group("Audio Files" REGULAR_EXPRESSION "^${CMAKE_CURRENT_SOURCE_DIR}/sound/.+")
source_group("Audio Files\\OPL Synth" REGULAR_EXPRESSION "^${CMAKE_CURRENT_SOURCE_DIR}/oplsynth/.+")
source_group("Audio Files\\OPL Synth\\DOSBox" FILES oplsynth/dosbox/opl.cpp oplsynth/dosbox/opl.h)
source_group("Audio Files\\Timidity\\Headers" REGULAR_EXPRESSION "^${CMAKE_CURRENT_SOURCE_DIR}/timidity/.+\\.h$")
source_group("Audio Files\\Timidity\\Source" REGULAR_EXPRESSION "^${CMAKE_CURRENT_SOURCE_DIR}/timidity/.+\\.cpp$")
source_group("Decorate++" REGULAR_EXPRESSION "^${CMAKE_CURRENT_SOURCE_DIR}/thingdef/.+")
source_group("FraggleScript" REGULAR_EXPRESSION "^${CMAKE_CURRENT_SOURCE_DIR}/fragglescript/.+")
source_group("Games\\Doom Game" REGULAR_EXPRESSION "^${CMAKE_CURRENT_SOURCE_DIR}/g_doom/.+")
source_group("Games\\Heretic Game" REGULAR_EXPRESSION "^${CMAKE_CURRENT_SOURCE_DIR}/g_heretic/.+")
source_group("Games\\Hexen Game" REGULAR_EXPRESSION "^${CMAKE_CURRENT_SOURCE_DIR}/g_hexen/.+")
source_group("Games\\Raven Shared" REGULAR_EXPRESSION "^${CMAKE_CURRENT_SOURCE_DIR}/g_raven/.+")
source_group("Games\\Strife Game" REGULAR_EXPRESSION "^${CMAKE_CURRENT_SOURCE_DIR}/g_strife/.+")
source_group("Intermission" REGULAR_EXPRESSION "^${CMAKE_CURRENT_SOURCE_DIR}/intermission/.+")
source_group("Menu" REGULAR_EXPRESSION "^${CMAKE_CURRENT_SOURCE_DIR}/menu/.+")
source_group("Render Core\\Render Headers" REGULAR_EXPRESSION "^${CMAKE_CURRENT_SOURCE_DIR}/r_.+\\.h$")
source_group("Render Core\\Render Sources" REGULAR_EXPRESSION "^${CMAKE_CURRENT_SOURCE_DIR}/r_.+\\.cpp$")
source_group("Render Data\\Resource Headers" REGULAR_EXPRESSION "^${CMAKE_CURRENT_SOURCE_DIR}/r_data/.+\\.h$")
source_group("Render Data\\Resource Sources" REGULAR_EXPRESSION "^${CMAKE_CURRENT_SOURCE_DIR}/r_data/.+\\.cpp$")
source_group("Render Data\\Textures" REGULAR_EXPRESSION "^${CMAKE_CURRENT_SOURCE_DIR}/textures/.+")
source_group("Render Interface" FILES r_defs.h r_renderer.h r_sky.cpp r_sky.h r_state.h r_utility.cpp r_utility.h)
source_group("Resource Files" REGULAR_EXPRESSION "^${CMAKE_CURRENT_SOURCE_DIR}/resourcefiles/.+")
source_group("SDL Files" REGULAR_EXPRESSION "^${CMAKE_CURRENT_SOURCE_DIR}/sdl/.+")
source_group("SFML" REGULAR_EXPRESSION "^${CMAKE_CURRENT_SOURCE_DIR}/sfmt/.+")
source_group("Shared Game" REGULAR_EXPRESSION "^${CMAKE_CURRENT_SOURCE_DIR}/g_shared/.+")
source_group("Versioning" FILES version.h win32/zdoom.rc)
source_group("Win32 Files" REGULAR_EXPRESSION "^${CMAKE_CURRENT_SOURCE_DIR}/win32/.+")
source_group("Xlat" REGULAR_EXPRESSION "^${CMAKE_CURRENT_SOURCE_DIR}/xlat/.+" FILES ${CMAKE_CURRENT_BINARY_DIR}/xlat_parser.c ${CMAKE_CURRENT_BINARY_DIR}/xlat_parser.h)
source_group("Source Files" FILES ${CMAKE_CURRENT_BINARY_DIR}/sc_man_scanner.h sc_man_scanner.re)
<|MERGE_RESOLUTION|>--- conflicted
+++ resolved
@@ -1,1273 +1,1248 @@
-cmake_minimum_required( VERSION 2.4 )
-
-if( COMMAND cmake_policy )
-	cmake_policy( SET CMP0003 NEW )
-endif( COMMAND cmake_policy )
-
-include( CheckCXXSourceCompiles )
-include( CheckFunctionExists )
-include( CheckCXXCompilerFlag )
-include( FindPkgConfig )
-include( FindOpenGL )
-
-if( NOT APPLE )
-	option( NO_ASM "Disable assembly code" OFF )
-else( NOT APPLE )
-	# At the moment asm code doesn't work with OS X, so disable by default
-	option( NO_ASM "Disable assembly code" ON )
-endif( NOT APPLE )
-if( "${CMAKE_CXX_COMPILER_ID}" STREQUAL "GNU" OR "${CMAKE_CXX_COMPILER_ID}" STREQUAL "Clang" )
-	option( NO_STRIP "Do not strip Release or MinSizeRel builds" )
-	# At least some versions of Xcode fail if you strip with the linker
-	# instead of the separate strip utility.
-	if( APPLE )
-		set( NO_STRIP ON )
-	endif( APPLE )
-endif( "${CMAKE_CXX_COMPILER_ID}" STREQUAL "GNU" OR "${CMAKE_CXX_COMPILER_ID}" STREQUAL "Clang" )
-
-option( DYN_FLUIDSYNTH "Dynamically load fluidsynth" )
-
-if( CMAKE_SIZEOF_VOID_P MATCHES "8" )
-	set( X64 64 )
-endif( CMAKE_SIZEOF_VOID_P MATCHES "8" )
-
-# You can either use "make install" on the FMOD distribution to put it
-# in standard system locations, or you can unpack the FMOD distribution
-# in the root of the zdoom tree. e.g.:
-# zdoom
-#   docs
-#   fmodapi<version>linux[64] -or simply- fmod
-#   jpeg-6b
-#   ...
-# The recommended method is to put it in the zdoom tree, since its
-# headers are unversioned. Especially now that we can't work properly
-# with anything newer than 4.26.xx, you probably don't want to use
-# a system-wide version.
-
-# Construct version numbers for searching for the FMOD library on Linux.
-set( MINOR_VERSIONS "50" "49" "48" "47" "46" "45" "44" "43" "42" "41"
-	"40" "39" "38" "37" "36" "35" "34" "33" "32" "31" "30" "29" "28"
-	"27" "26" "25" "24" "23" "22" "21" "20" "21" "19" "18" "17" "16"
-	"15" "14" "13" "12" "11" "10" "09" "08" "07" "06" "05" "04" "03"
-	"02" "01" "00" )
-set( MAJOR_VERSIONS "44" "34" "28" "26" "24" "22" "20" )
-set( FMOD_DIR_VERSIONS ${FMOD_DIR_VERSIONS} "../fmod" )
-foreach( majver ${MAJOR_VERSIONS} )
-	foreach( minver ${MINOR_VERSIONS} )
-		set( FMOD_VERSIONS ${FMOD_VERSIONS} "fmodex${X64}-4.${majver}.${minver}" )
-		set( FMOD_DIR_VERSIONS ${FMOD_DIR_VERSIONS} "${CMAKE_HOME_DIRECTORY}/fmodapi4${majver}${minver}linux${X64}" )
-	endforeach( minver ${MINOR_VERSIONS} )
-	foreach( dir ${FMOD_DIR_VERSIONS} )
-		set( FMOD_LOCAL_INC_DIRS ${FMOD_LOCAL_INC_DIRS} "${dir}/api/inc" )
-		set( FMOD_LOCAL_LIB_DIRS ${FMOD_LOCAL_LIB_DIRS} "${dir}/api/lib" )
-	endforeach( dir ${FMOD_DIR_VERSIONS} )
-endforeach( majver ${MAJOR_VERSIONS} )
-
-if( WIN32 )
-	if( X64 )
-		set( WIN_TYPE Win64 )
-		set( XBITS x64 )
-	else( X64 )
-		set( WIN_TYPE Win32 )
-		set( XBITS x86 )
-	endif( X64 )
-	
-	add_definitions( -D_WIN32 )
-	
-	set( FMOD_SEARCH_PATHS
-		"C:/Program Files/FMOD SoundSystem/FMOD Programmers API ${WIN_TYPE}/api"
-		"C:/Program Files (x86)/FMOD SoundSystem/FMOD Programmers API ${WIN_TYPE}/api"
-		# This next one is for me.
-		"E:/Software/Dev/FMOD/${WIN_TYPE}/api" )
-	set( FMOD_INC_PATH_SUFFIXES PATH_SUFFIXES inc )
-	set( FMOD_LIB_PATH_SUFFIXES PATH_SUFFIXES lib )
-	set( NASM_NAMES nasmw nasm )
-	
-	find_path( D3D_INCLUDE_DIR d3d9.h
-		PATHS ENV DXSDK_DIR
-		PATH_SUFFIXES Include )
-	if( NOT D3D_INCLUDE_DIR )
-		message( SEND_ERROR "Could not find DirectX 9 header files" )
-	else( NOT D3D_INCLUDE_DIR )
-		include_directories( ${D3D_INCLUDE_DIR} )
-	endif( NOT D3D_INCLUDE_DIR )
-	
-	find_path( XINPUT_INCLUDE_DIR xinput.h
-		PATHS ENV DXSDK_DIR
-		PATH_SUFFIXES Include )
-	if( NOT XINPUT_INCLUDE_DIR )
-		message( SEND_ERROR "Could not find xinput.h. XInput will be disabled." )
-		add_definitions( -DNO_XINPUT )
-	else( NOT XINPUT_INCLUDE_DIR )
-		include_directories( ${XINPUT_INCLUDE_DIR} )
-	endif( NOT XINPUT_INCLUDE_DIR )
-
-	find_library( DX_ddraw_LIBRARY ddraw
-		PATHS ENV DXSDK_DIR
-		PATH_SUFFIXES Lib Lib/${XBITS} )
-	find_library( DX_dxguid_LIBRARY dxguid
-		PATHS ENV DXSDK_DIR
-		PATH_SUFFIXES Lib Lib/${XBITS} )
-	find_library( DX_dinput8_LIBRARY dinput8
-		PATHS ENV DXSDK_DIR
-		PATH_SUFFIXES Lib Lib/${XBITS} )
-
-	set( DX_LIBS_FOUND YES )
-	if( NOT DX_ddraw_LIBRARY )
-		set( DX_LIBS_FOUND NO )
-	endif( NOT DX_ddraw_LIBRARY )
-	if( NOT DX_dxguid_LIBRARY )
-		set( DX_LIBS_FOUND NO )
-	endif( NOT DX_dxguid_LIBRARY )
-	if( NOT DX_dinput8_LIBRARY )
-		set( DX_LIBS_FOUND NO )
-	endif( NOT DX_dinput8_LIBRARY )
-
-	if( NOT DX_LIBS_FOUND )
-		message( FATAL_ERROR "Could not find DirectX 9 libraries" )
-	endif( NOT DX_LIBS_FOUND )
-
-	set( ZDOOM_LIBS
-		wsock32
-		winmm
-		"${DX_ddraw_LIBRARY}"
-		"${DX_dxguid_LIBRARY}"
-		"${DX_dinput8_LIBRARY}"
-		ole32
-		user32
-		gdi32
-		comctl32
-		comdlg32
-		ws2_32
-		setupapi
-		oleaut32 )
-else( WIN32 )
-	if( APPLE )
-		set( FMOD_SEARCH_PATHS "/Developer/FMOD Programmers API Mac/api" )
-		set( FMOD_INC_PATH_SUFFIXES PATH_SUFFIXES inc )
-		set( FMOD_LIB_PATH_SUFFIXES PATH_SUFFIXES lib )
-		set( NO_GTK ON )
-	else( APPLE )
-		option( NO_GTK "Disable GTK+ dialogs (Not applicable to Windows)" )
-		option( VALGRIND "Add special Valgrind sequences to self-modifying code" )
-
-		set( FMOD_SEARCH_PATHS
-			/usr/local/include
-			/usr/local/include/fmodex
-			/usr/include
-			/usr/include/fmodex
-			/opt/local/include
-			/opt/local/include/fmodex
-			/opt/include
-			/opt/include/fmodex )
-		set( FMOD_INC_PATH_SUFFIXES PATH_SUFFIXES fmodex )
-
-		# Use GTK+ for the IWAD picker, if available.
-		if( NOT NO_GTK )
-			pkg_check_modules( GTK2 gtk+-2.0 )
-			if( GTK2_FOUND )
-				set( ZDOOM_LIBS ${ZDOOM_LIBS} ${GTK2_LIBRARIES} )
-				include_directories( ${GTK2_INCLUDE_DIRS} )
-			else( GTK2_FOUND )
-				set( NO_GTK ON )
-			endif( GTK2_FOUND )
-		endif( NOT NO_GTK )
-
-		# Check for Xcursor library and header files
-		find_library( XCURSOR_LIB Xcursor )
-		if( XCURSOR_LIB )
-			find_file( XCURSOR_HEADER "X11/Xcursor/Xcursor.h" )
-			if( XCURSOR_HEADER )
-				add_definitions( -DUSE_XCURSOR=1 )
-				message( STATUS "Found Xcursor at ${XCURSOR_LIB}" )
-				set( ZDOOM_LIBS ${ZDOOM_LIBS} ${XCURSOR_LIB} )
-			else( XCURSOR_HEADER )
-				unset( XCURSOR_LIB )
-			endif( XCURSOR_HEADER )
-		endif( XCURSOR_LIB )
-	endif( APPLE )
-	set( NASM_NAMES nasm )
-	
-	if( NO_GTK )
-		add_definitions( -DNO_GTK=1 )
-	endif( NO_GTK )
-	
-	# Non-Windows version also needs SDL
-	find_package( SDL )
-	if( NOT SDL_FOUND )
-		message( SEND_ERROR "SDL is required for building." )
-	endif( NOT SDL_FOUND )
-	set( ZDOOM_LIBS ${ZDOOM_LIBS} "${SDL_LIBRARY}" )
-	include_directories( "${SDL_INCLUDE_DIR}" )
-
-	find_path( FPU_CONTROL_DIR fpu_control.h )
-	if( FPU_CONTROL_DIR )
-		include_directories( ${FPU_CONTROL_DIR} )
-		add_definitions( -DHAVE_FPU_CONTROL )
-	endif( FPU_CONTROL_DIR )
-endif( WIN32 )
-
-if( X64 )
-	set( NO_ASM ON )
-endif( X64 )
-
-# Check if we have OpenGL
-
-if( NOT OPENGL_FOUND )
-	message( FATAL_ERROR "OpenGL is required for building." )
-endif( NOT OPENGL_FOUND )
-if( NOT OPENGL_GLU_FOUND )
-	message( FATAL_ERROR "OpenGL GLU is required for building." )
-endif( NOT OPENGL_GLU_FOUND )
-
-set( ZDOOM_LIBS ${ZDOOM_LIBS} ${OPENGL_LIBRARIES} )
-include_directories( ${OPENGL_INCLUDE_DIR} )
-
-# Decide on the name of the FMOD library we want to use.
-
-if( NOT FMOD_LIB_NAME AND MSVC )
-	set( FMOD_LIB_NAME fmodex${X64}_vc )
-endif( NOT FMOD_LIB_NAME AND MSVC )
-
-if( NOT FMOD_LIB_NAME AND BORLAND )
-	set( FMOD_LIB_NAME fmodex${X64}_bc )
-endif( NOT FMOD_LIB_NAME AND BORLAND )
-
-if( NOT FMOD_LIB_NAME )
-	set( FMOD_LIB_NAME fmodex${X64} )
-endif( NOT FMOD_LIB_NAME )
-
-
-# Search for FMOD include files
-
-if( NOT WIN32 )
-	find_path( FMOD_INCLUDE_DIR fmod.hpp
-		PATHS ${FMOD_LOCAL_INC_DIRS} )
-endif( NOT WIN32 )
-
-if( NOT FMOD_INCLUDE_DIR )
-	find_path( FMOD_INCLUDE_DIR fmod.hpp
-		PATHS ${FMOD_SEARCH_PATHS}
-		${FMOD_INC_PATH_SUFFIXES} )
-endif( NOT FMOD_INCLUDE_DIR )
-
-if( FMOD_INCLUDE_DIR )
-	message( STATUS "FMOD include files found at ${FMOD_INCLUDE_DIR}" )
-else( FMOD_INCLUDE_DIR )
-	message( SEND_ERROR "Could not find FMOD include files" )
-endif( FMOD_INCLUDE_DIR )
-
-
-# Search for FMOD library
-
-if( WIN32 OR APPLE )
-	find_library( FMOD_LIBRARY ${FMOD_LIB_NAME}
-		PATHS ${FMOD_SEARCH_PATHS}
-		${FMOD_LIB_PATH_SUFFIXES} )
-else( WIN32 OR APPLE )
-	find_library( FMOD_LIBRARY
-		NAMES ${FMOD_VERSIONS}
-		PATHS ${FMOD_LOCAL_LIB_DIRS} )
-endif( WIN32 OR APPLE )
-
-if( FMOD_LIBRARY )
-	message( STATUS "FMOD library found at ${FMOD_LIBRARY}" )
-else( FMOD_LIBRARY )
-	message( SEND_ERROR "Could not find FMOD library" )
-endif( FMOD_LIBRARY )
-
-
-# Search for FluidSynth
-
-find_package( FluidSynth )
-
-# Search for NASM
-
-if( NOT NO_ASM )
-	if( UNIX AND X64 )
-		find_program( GAS_PATH as )
-		
-		if( GAS_PATH )
-			set( ASSEMBLER ${GAS_PATH} )
-		else( GAS_PATH )
-			message( STATUS "Could not find as. Disabling assembly code." )
-			set( NO_ASM ON )
-		endif( GAS_PATH )
-	else( UNIX AND X64 )
-		find_program( NASM_PATH NAMES ${NASM_NAMES} )
-		find_program( YASM_PATH yasm )
-
-		if( X64 )
-			if( YASM_PATH )
-				set( ASSEMBLER ${YASM_PATH} )
-			else( YASM_PATH )
-				message( STATUS "Could not find YASM. Disabling assembly code." )
-				set( NO_ASM ON )
-			endif( YASM_PATH )
-		else( X64 )
-			if( NASM_PATH )
-				set( ASSEMBLER ${NASM_PATH} )
-			else( NASM_PATH )
-				message( STATUS "Could not find NASM. Disabling assembly code." )
-				set( NO_ASM ON )
-			endif( NASM_PATH )
-		endif( X64 )
-	endif( UNIX AND X64 )
-
-	# I think the only reason there was a version requirement was because the
-	# executable name for Windows changed from 0.x to 2.0, right? This is
-	# how to do it in case I need to do something similar later.
-	
-	#	execute_process( COMMAND ${NASM_PATH} -v
-	#		OUTPUT_VARIABLE NASM_VER_STRING )
-	#	string( REGEX REPLACE ".*version ([0-9]+[.][0-9]+).*" "\\1" NASM_VER "${NASM_VER_STRING}" )
-	#	if( NOT NASM_VER LESS 2 )
-	#		message( SEND_ERROR "NASM version should be 2 or later. (Installed version is ${NASM_VER}.)" )
-	#	endif( NOT NASM_VER LESS 2 )
-endif( NOT NO_ASM )
-
-if( NOT NO_ASM )
-	# Valgrind support is meaningless without assembly code.
-	if( VALGRIND )
-		add_definitions( -DVALGRIND_AWARE=1 )
-		# If you're Valgrinding, you probably want to keep symbols around.
-		set( NO_STRIP ON )
-	endif( VALGRIND )
-
-	# Tell CMake how to assemble our files
-	if( UNIX )
-		set( ASM_OUTPUT_EXTENSION .o )
-		if( X64 )
-			set( ASM_FLAGS )
-			set( ASM_SOURCE_EXTENSION .s )
-		else( X64 )
-			if( APPLE )
-				set( ASM_FLAGS -fmacho -DM_TARGET_MACHO )
-			else( APPLE )
-				set( ASM_FLAGS -felf -DM_TARGET_LINUX )
-			endif( APPLE )
-			set( ASM_FLAGS "${ASM_FLAGS}" -i${CMAKE_CURRENT_SOURCE_DIR}/ )
-			set( ASM_SOURCE_EXTENSION .asm )
-		endif( X64 )
-	else( UNIX )
-		set( ASM_OUTPUT_EXTENSION .obj )
-		set( ASM_SOURCE_EXTENSION .asm )
-		if( X64 )
-			set( ASM_FLAGS -f win64 -DWIN32 -DWIN64 )
-		else( X64 )
-			set( ASM_FLAGS -f win32 -DWIN32 -i${CMAKE_CURRENT_SOURCE_DIR}/ )
-		endif( X64 )
-	endif( UNIX )
-	if( WIN32 )
-		set( FIXRTEXT fixrtext )
-	endif( WIN32 )
-	message( STATUS "Selected assembler: ${ASSEMBLER}" )
-	MACRO( ADD_ASM_FILE indir infile )
-		set( ASM_OUTPUT_${infile} "${CMAKE_CURRENT_BINARY_DIR}/CMakeFiles/zdoom.dir/${indir}/${infile}${ASM_OUTPUT_EXTENSION}" )
-		if( WIN32 )
-			set( FIXRTEXT_${infile} COMMAND ${FIXRTEXT} "${ASM_OUTPUT_${infile}}" )
-		endif( WIN32 )
-		add_custom_command( OUTPUT ${ASM_OUTPUT_${infile}}
-			COMMAND ${CMAKE_COMMAND} -E make_directory ${CMAKE_CURRENT_BINARY_DIR}/CMakeFiles/zdoom.dir/${indir}
-			COMMAND ${ASSEMBLER} ${ASM_FLAGS} -o"${ASM_OUTPUT_${infile}}" "${CMAKE_CURRENT_SOURCE_DIR}/${indir}/${infile}${ASM_SOURCE_EXTENSION}"
-			${FIXRTEXT_${infile}}
-			DEPENDS ${indir}/${infile}.asm ${FIXRTEXT} )
-		set( ASM_SOURCES ${ASM_SOURCES} "${ASM_OUTPUT_${infile}}" )
-	ENDMACRO( ADD_ASM_FILE )
-endif( NOT NO_ASM )
-
-# OpenGL on OS X: Search for GLEW include files
-
-if( APPLE )
-	find_path( GLEW_INCLUDE_DIR GL/glew.h
-		PATHS "/usr/include"
-		"/usr/local/include" )
-
-	if( GLEW_INCLUDE_DIR )
-		message( STATUS "GLEW include files found at ${GLEW_INCLUDE_DIR}" )
-	else( GLEW_INCLUDE_DIR )
-		message( SEND_ERROR "Could not find GLEW include files" )
-	endif( GLEW_INCLUDE_DIR )
-endif( APPLE )
-
-# Decide on SSE setup
-
-set( SSE_MATTERS NO )
-
-# SSE only matters on 32-bit targets. We check compiler flags to know if we can do it.
-if( CMAKE_SIZEOF_VOID_P MATCHES "4" AND NOT CMAKE_OSX_ARCHITECTURES MATCHES ppc )
-	CHECK_CXX_COMPILER_FLAG( "-msse2 -mfpmath=sse" CAN_DO_MFPMATH )
-	CHECK_CXX_COMPILER_FLAG( -arch:SSE2 CAN_DO_ARCHSSE2 )
-	if( CAN_DO_MFPMATH )
-		set( SSE1_ENABLE "-msse -mfpmath=sse" )
-		set( SSE2_ENABLE "-msse2 -mfpmath=sse" )
-		set( SSE_MATTERS YES )
-	elseif( CAN_DO_ARCHSSE2 )
-		set( SSE1_ENABLE -arch:SSE )
-		set( SSE2_ENABLE -arch:SSE2 )
-		set( SSE_MATTERS YES )
-	endif( CAN_DO_MFPMATH )
-endif( CMAKE_SIZEOF_VOID_P MATCHES "4" AND NOT CMAKE_OSX_ARCHITECTURES MATCHES ppc )
-
-if( SSE_MATTERS )
-	if( WIN32 )
-		set( BACKPATCH 1 CACHE BOOL "Enable backpatching." )
-	else( WIN32 )
-		CHECK_FUNCTION_EXISTS(mprotect HAVE_MPROTECT)
-		if( HAVE_MPROTECT )
-			set( BACKPATCH 1 CACHE BOOL "Enable backpatching." )
-		else( HAVE_MPROTECT )
-			set( BACKPATCH 0 )
-		endif( HAVE_MPROTECT )
-	endif( WIN32 )
-	set( SSE 1 CACHE BOOL "Build SSE and SSE2 versions of key code." )
-else( SSE_MATTERS )
-	set( BACKPATCH 0 )
-endif( SSE_MATTERS )
-
-# Set up flags for GCC
-
-if( "${CMAKE_CXX_COMPILER_ID}" STREQUAL "GNU" OR "${CMAKE_CXX_COMPILER_ID}" STREQUAL "Clang" )
-	if( PROFILE )
-		set( CMAKE_C_FLAGS_DEBUG "${CMAKE_C_FLAGS_DEBUG} -pg" )
-		set( CMAKE_CXX_FLAGS_DEBUG "${CMAKE_CXX_FLAGS_DEBUG} -pg" )
-		set( CMAKE_C_FLAGS_RELWITHDEBINFO "${CMAKE_C_FLAGS_RELWITHDEBINFO} -pg" )
-		set( CMAKE_CXX_FLAGS_RELWITHDEBINFO "${CMAKE_CXX_FLAGS_RELWITHDEBINFO} -pg" )
-	endif( PROFILE )
-	
-	set( REL_CXX_FLAGS "-fno-rtti" )
-	if( NOT PROFILE )
-		set( REL_CXX_FLAGS "${REL_CXX_FLAGS} -fomit-frame-pointer" )
-	endif( NOT PROFILE )
-	set( CMAKE_CXX_FLAGS_RELEASE "${REL_CXX_FLAGS} ${CMAKE_CXX_FLAGS_RELEASE}" )
-	set( CMAKE_CXX_FLAGS_MINSIZEREL "${REL_CXX_FLAGS} ${CMAKE_CXX_FLAGS_MINSIZEREL}" )
-	set( CMAKE_CXX_FLAGS_RELWITHDEBINFO "${REL_CXX_FLAGS} ${CMAKE_CXX_FLAGS_RELWITHDEBINFO}" )
-
-	set( CMAKE_CXX_FLAGS "-Wall -Wno-unused -Wextra -Wno-missing-field-initializers ${CMAKE_CXX_FLAGS}" )
-
-	# Remove extra warnings when using the official DirectX headers.
-	# Also, TDM-GCC 4.4.0 no longer accepts glibc-style printf formats as valid,
-	# which is a royal pain. The previous version I had been using was fine with them.
-	if( WIN32 )
-		set( CMAKE_CXX_FLAGS "-Wno-unknown-pragmas -Wno-comment -Wno-format ${CMAKE_CXX_FLAGS}" )
-	endif( WIN32 )
-
-	if( NOT NO_STRIP )
-		set (CMAKE_EXE_LINKER_FLAGS_RELEASE "${CMAKE_EXE_LINKER_FLAGS_RELEASE} -s" )
-		set (CMAKE_EXE_LINKER_FLAGS_MINSIZEREL "${CMAKE_EXE_LINKER_FLAGS_MINSIZEREL} -s" )
-	endif( NOT NO_STRIP )
-endif( "${CMAKE_CXX_COMPILER_ID}" STREQUAL "GNU" OR "${CMAKE_CXX_COMPILER_ID}" STREQUAL "Clang" )
-
-# Check for functions that may or may not exist.
-
-CHECK_FUNCTION_EXISTS( filelength FILELENGTH_EXISTS )
-if( FILELENGTH_EXISTS )
-	add_definitions( -DHAVE_FILELENGTH=1 )
-endif( FILELENGTH_EXISTS )
-
-CHECK_FUNCTION_EXISTS( strupr STRUPR_EXISTS )
-if( NOT STRUPR_EXISTS )
-	add_definitions( -DNEED_STRUPR=1 )
-endif( NOT STRUPR_EXISTS )
-
-CHECK_FUNCTION_EXISTS( stricmp STRICMP_EXISTS )
-if( NOT STRICMP_EXISTS )
-	add_definitions( -Dstricmp=strcasecmp )
-endif( NOT STRICMP_EXISTS )
-
-CHECK_FUNCTION_EXISTS( strnicmp STRNICMP_EXISTS )
-if( NOT STRNICMP_EXISTS )
-	add_definitions( -Dstrnicmp=strncasecmp )
-endif( NOT STRNICMP_EXISTS )
-
-if( NOT MSVC )
-	add_definitions( -D__forceinline=inline )
-endif( NOT MSVC )
-
-if( UNIX )
-	CHECK_LIBRARY_EXISTS( rt clock_gettime "" CLOCK_GETTIME_IN_RT )
-	if( NOT CLOCK_GETTIME_IN_RT )
-		CHECK_FUNCTION_EXISTS( clock_gettime CLOCK_GETTIME_EXISTS )
-		if( NOT CLOCK_GETTIME_EXISTS )
-			message( STATUS "Could not find clock_gettime. Timing statistics will not be available." )
-			add_definitions( -DNO_CLOCK_GETTIME )
-		endif( NOT CLOCK_GETTIME_EXISTS )
-	else( NOT CLOCK_GETTIME_IN_RT )
-		set( ZDOOM_LIBS ${ZDOOM_LIBS} rt )
-	endif( NOT CLOCK_GETTIME_IN_RT )
-endif( UNIX )
-
-CHECK_CXX_SOURCE_COMPILES(
-	"#include <stdarg.h>
-	int main() { va_list list1, list2; va_copy(list1, list2); return 0; }"
-	HAS_VA_COPY )
-if( NOT HAS_VA_COPY )
-	CHECK_CXX_SOURCE_COMPILES(
-		"#include <stdarg.h>
-		int main() { va_list list1, list2; __va_copy(list1, list2); return 0; }"
-		HAS___VA_COPY )
-	if( HAS___VA_COPY )
-		add_definitions( -Dva_copy=__va_copy )
-	else( HAS___VA_COPY )
-		add_definitions( -DNO_VA_COPY )
-	endif( HAS___VA_COPY )
-endif( NOT HAS_VA_COPY )
-
-# Flags
-
-if( BACKPATCH )
-	add_definitions( -DBACKPATCH )
-endif( BACKPATCH )
-
-# Update gitinfo.h
-
-get_target_property( UPDATEREVISION_EXE updaterevision LOCATION )
-
-add_custom_target( revision_check ALL
-	COMMAND ${UPDATEREVISION_EXE} src/gitinfo.h
-	WORKING_DIRECTORY ${CMAKE_SOURCE_DIR}
-	DEPENDS updaterevision )
-
-# Libraries ZDoom needs
-
-message( STATUS "Fluid synth libs: ${FLUIDSYNTH_LIBRARIES}" )
-set( ZDOOM_LIBS ${ZDOOM_LIBS} "${ZLIB_LIBRARIES}" "${JPEG_LIBRARIES}" "${BZIP2_LIBRARIES}" "${FMOD_LIBRARY}" )
-include_directories( "${ZLIB_INCLUDE_DIR}" "${FMOD_INCLUDE_DIR}" "${BZIP2_INCLUDE_DIR}" "${LZMA_INCLUDE_DIR}" "${JPEG_INCLUDE_DIR}" )
-
-if( FLUIDSYNTH_FOUND )
-  if( NOT DYN_FLUIDSYNTH)
-	set( ZDOOM_LIBS ${ZDOOM_LIBS} "${FLUIDSYNTH_LIBRARIES}" )
-	include_directories( "${FLUIDSYNTH_INCLUDE_DIR}" )
-  endif( NOT DYN_FLUIDSYNTH )
-endif( FLUIDSYNTH_FOUND )
-
-# OpenGL on OS X: GLEW include directory
-
-if( APPLE )
-	include_directories( "${GLEW_INCLUDE_DIR}" )
-endif( APPLE )
-
-# Start defining source files for ZDoom
-set( PLAT_WIN32_SOURCES
-	win32/eaxedit.cpp
-	win32/fb_d3d9.cpp
-	win32/fb_d3d9_wipe.cpp
-	win32/fb_ddraw.cpp
-	win32/hardware.cpp
-	win32/helperthread.cpp
-	win32/i_cd.cpp
-	win32/i_crash.cpp
-	win32/i_input.cpp
-	win32/i_keyboard.cpp
-	win32/i_mouse.cpp
-	win32/i_dijoy.cpp
-	win32/i_rawps2.cpp
-	win32/i_xinput.cpp
-	win32/i_main.cpp
-	win32/i_movie.cpp
-	win32/i_system.cpp
-	win32/st_start.cpp
-	win32/win32video.cpp )
-set( PLAT_SDL_SOURCES
-	sdl/crashcatcher.c
-	sdl/hardware.cpp
-	sdl/i_cd.cpp
-	sdl/i_input.cpp
-	sdl/i_joystick.cpp
-	sdl/i_main.cpp
-	sdl/i_movie.cpp
-	sdl/i_system.cpp
-	sdl/sdlvideo.cpp
-	sdl/st_start.cpp )
-set( PLAT_MAC_SOURCES
-	sdl/SDLMain.m
-	sdl/iwadpicker_cocoa.mm
-	sdl/i_system_cocoa.mm )
-if( WIN32 )
-	set( SYSTEM_SOURCES_DIR win32 )
-<<<<<<< HEAD
-	set( SYSTEM_SOURCES
-		win32/eaxedit.cpp
-		win32/fb_d3d9.cpp
-		win32/fb_d3d9_wipe.cpp
-		win32/fb_ddraw.cpp
-		win32/hardware.cpp
-		win32/helperthread.cpp
-		win32/i_cd.cpp
-		win32/i_crash.cpp
-		win32/i_input.cpp
-		win32/i_keyboard.cpp
-		win32/i_mouse.cpp
-		win32/i_dijoy.cpp
-		win32/i_rawps2.cpp
-		win32/i_xinput.cpp
-		win32/i_main.cpp
-		win32/i_movie.cpp
-		win32/i_system.cpp
-		win32/st_start.cpp
-		win32/win32gliface.cpp
-		win32/win32video.cpp )
-=======
-	set( SYSTEM_SOURCES ${PLAT_WIN32_SOURCES} )
-	set( OTHER_SYSTEM_SOURCES ${PLAT_SDL_SOURCES} ${PLAT_MAC_SOURCES} )
-	
->>>>>>> 242f2ab7
-	if( "${CMAKE_CXX_COMPILER_ID}" STREQUAL "GNU" OR "${CMAKE_CXX_COMPILER_ID}" STREQUAL "Clang" )
-		# CMake is not set up to compile and link rc files with GCC. :(
-		add_custom_command( OUTPUT zdoom-rc.o
-			COMMAND windres -o zdoom-rc.o -i ${CMAKE_CURRENT_SOURCE_DIR}/win32/zdoom.rc
-			DEPENDS win32/zdoom.rc )
-		set( SYSTEM_SOURCES ${SYSTEM_SOURCES} zdoom-rc.o )
-	else( "${CMAKE_CXX_COMPILER_ID}" STREQUAL "GNU" OR "${CMAKE_CXX_COMPILER_ID}" STREQUAL "Clang" )
-		set( SYSTEM_SOURCES ${SYSTEM_SOURCES} win32/zdoom.rc )
-	endif( "${CMAKE_CXX_COMPILER_ID}" STREQUAL "GNU" OR "${CMAKE_CXX_COMPILER_ID}" STREQUAL "Clang" )
-else( WIN32 )
-	set( SYSTEM_SOURCES_DIR sdl )
-<<<<<<< HEAD
-	set( SYSTEM_SOURCES
-		sdl/crashcatcher.c
-		sdl/hardware.cpp
-		sdl/i_cd.cpp
-		sdl/i_input.cpp
-		sdl/i_joystick.cpp
-		sdl/i_main.cpp
-		sdl/i_movie.cpp
-		sdl/i_system.cpp
-		sdl/sdlglvideo.cpp
-		sdl/sdlvideo.cpp
-		sdl/st_start.cpp )
-=======
-	set( SYSTEM_SOURCES ${PLAT_SDL_SOURCES} )
->>>>>>> 242f2ab7
-	if( APPLE )
-		set( SYSTEM_SOURCES ${SYSTEM_SOURCES} ${PLAT_MAC_SOURCES} )
-		set( OTHER_SYSTEM_SOURCES ${PLAT_WIN32_SOURCES} )
-	else( APPLE )
-		set( OTHER_SYSTEM_SOURCES ${PLAT_WIN32_SOURCES} ${PLAT_MAC_SOURCES} )
-	endif( APPLE )
-endif( WIN32 )
-
-if( NO_ASM )
-	add_definitions( -DNOASM )
-else( NO_ASM )
-	if( X64 )
-		ADD_ASM_FILE( asm_x86_64 tmap3 )
-	else( X64 )
-		ADD_ASM_FILE( asm_ia32 a )
-		ADD_ASM_FILE( asm_ia32 misc )
-		ADD_ASM_FILE( asm_ia32 tmap )
-		ADD_ASM_FILE( asm_ia32 tmap2 )
-		ADD_ASM_FILE( asm_ia32 tmap3 )
-	endif( X64 )
-endif( NO_ASM )
-
-get_target_property( LEMON_EXE lemon LOCATION )
-get_target_property( RE2C_EXE re2c LOCATION )
-
-add_custom_command( OUTPUT ${CMAKE_CURRENT_BINARY_DIR}/xlat_parser.c ${CMAKE_CURRENT_BINARY_DIR}/xlat_parser.h
-	COMMAND ${CMAKE_COMMAND} -E copy_if_different ${CMAKE_CURRENT_SOURCE_DIR}/xlat/xlat_parser.y .
-	COMMAND ${LEMON_EXE} xlat_parser.y
-	WORKING_DIRECTORY ${CMAKE_CURRENT_BINARY_DIR}
-	DEPENDS lemon ${CMAKE_CURRENT_SOURCE_DIR}/xlat/xlat_parser.y )
-
-add_custom_command( OUTPUT ${CMAKE_CURRENT_BINARY_DIR}/sc_man_scanner.h
-	COMMAND ${RE2C_EXE} --no-generation-date -s -o ${CMAKE_CURRENT_BINARY_DIR}/sc_man_scanner.h ${CMAKE_CURRENT_SOURCE_DIR}/sc_man_scanner.re
-	DEPENDS re2c ${CMAKE_CURRENT_SOURCE_DIR}/sc_man_scanner.re )
-
-include_directories( ${CMAKE_CURRENT_BINARY_DIR} )
-
-if( SSE_MATTERS )
-	if( SSE )
-		set( X86_SOURCES nodebuild_classify_sse2.cpp )
-		set_source_files_properties( nodebuild_classify_sse2.cpp PROPERTIES COMPILE_FLAGS "${SSE2_ENABLE}" )
-	else( SSE )
-		add_definitions( -DDISABLE_SSE )
-	endif( SSE )
-else( SSE_MATTERS )
-	add_definitions( -DDISABLE_SSE )
-	set( X86_SOURCES )
-endif( SSE_MATTERS )
-
-if( DYN_FLUIDSYNTH )
-	add_definitions( -DHAVE_FLUIDSYNTH -DDYN_FLUIDSYNTH )
-elseif( FLUIDSYNTH_FOUND )
-	add_definitions( -DHAVE_FLUIDSYNTH )
-endif( DYN_FLUIDSYNTH )
-
-# Project files should be aware of the header files. We can GLOB these since
-# there's generally a new cpp for every header so this file will get changed
-if( WIN32 )
-	set( EXTRA_HEADER_DIRS win32/*.h )
-else( WIN32 )
-	set( EXTRA_HEADER_DIRS sdl/*.h )
-endif( WIN32 )
-file( GLOB HEADER_FILES
-	${EXTRA_HEADER_DIRS}
-	fragglescript/*.h
-	g_doom/*.h
-	g_heretic/*.h
-	g_hexen/*.h
-	g_raven/*.h
-	g_shared/*.h
-	g_strife/*.h
-	intermission/*.h
-	menu/*.h
-	oplsynth/*.h
-	oplsynth/dosbox/*.h
-	r_data/*.h
-	resourcefiles/*.h
-	sdl/*.h
-	sfmt/*.h
-	sound/*.h
-	textures/*.h
-	thingdef/*.h
-	xlat/*.h
-	*.h
-)
-
-# These files will be flagged as "headers" so that they appear in project files
-# without being compiled.
-set( NOT_COMPILED_SOURCE_FILES
-	${OTHER_SYSTEM_SOURCES}
-	sc_man_scanner.h
-	sc_man_scanner.re
-	g_doom/a_arachnotron.cpp
-	g_doom/a_archvile.cpp
-	g_doom/a_bossbrain.cpp
-	g_doom/a_bruiser.cpp
-	g_doom/a_cacodemon.cpp
-	g_doom/a_cyberdemon.cpp
-	g_doom/a_demon.cpp
-	g_doom/a_doomimp.cpp
-	g_doom/a_doomweaps.cpp
-	g_doom/a_fatso.cpp
-	g_doom/a_keen.cpp
-	g_doom/a_lostsoul.cpp
-	g_doom/a_painelemental.cpp
-	g_doom/a_possessed.cpp
-	g_doom/a_revenant.cpp
-	g_doom/a_scriptedmarine.cpp
-	g_doom/a_spidermaster.cpp
-	g_heretic/a_chicken.cpp
-	g_heretic/a_dsparil.cpp
-	g_heretic/a_hereticartifacts.cpp
-	g_heretic/a_hereticimp.cpp
-	g_heretic/a_hereticweaps.cpp
-	g_heretic/a_ironlich.cpp
-	g_heretic/a_knight.cpp
-	g_heretic/a_wizard.cpp
-	g_hexen/a_bats.cpp
-	g_hexen/a_bishop.cpp
-	g_hexen/a_blastradius.cpp
-	g_hexen/a_boostarmor.cpp
-	g_hexen/a_centaur.cpp
-	g_hexen/a_clericflame.cpp
-	g_hexen/a_clericholy.cpp
-	g_hexen/a_clericmace.cpp
-	g_hexen/a_clericstaff.cpp
-	g_hexen/a_dragon.cpp
-	g_hexen/a_fighteraxe.cpp
-	g_hexen/a_fighterhammer.cpp
-	g_hexen/a_fighterplayer.cpp
-	g_hexen/a_fighterquietus.cpp
-	g_hexen/a_firedemon.cpp
-	g_hexen/a_flechette.cpp
-	g_hexen/a_fog.cpp
-	g_hexen/a_healingradius.cpp
-	g_hexen/a_heresiarch.cpp
-	g_hexen/a_hexenspecialdecs.cpp
-	g_hexen/a_iceguy.cpp
-	g_hexen/a_korax.cpp
-	g_hexen/a_magecone.cpp
-	g_hexen/a_magelightning.cpp
-	g_hexen/a_magestaff.cpp
-	g_hexen/a_pig.cpp
-	g_hexen/a_serpent.cpp
-	g_hexen/a_spike.cpp
-	g_hexen/a_summon.cpp
-	g_hexen/a_teleportother.cpp
-	g_hexen/a_wraith.cpp
-	g_strife/a_acolyte.cpp
-	g_strife/a_alienspectres.cpp
-	g_strife/a_coin.cpp
-	g_strife/a_crusader.cpp
-	g_strife/a_entityboss.cpp
-	g_strife/a_inquisitor.cpp
-	g_strife/a_oracle.cpp
-	g_strife/a_programmer.cpp
-	g_strife/a_reaver.cpp
-	g_strife/a_rebels.cpp
-	g_strife/a_sentinel.cpp
-	g_strife/a_stalker.cpp
-	g_strife/a_strifeitems.cpp
-	g_strife/a_strifeweapons.cpp
-	g_strife/a_templar.cpp
-	g_strife/a_thingstoblowup.cpp
-	g_shared/sbarinfo_commands.cpp
-	xlat/xlat_parser.y
-	xlat_parser.c
-	xlat_parser.h
-
-	# We could have the ASM macro add these files, but it wouldn't add all
-	# platforms.
-	asm_ia32/a.asm
-	asm_ia32/misc.asm
-	asm_ia32/tmap.asm
-	asm_ia32/tmap2.asm
-	asm_ia32/tmap3.asm
-	asm_x86_64/tmap3.asm
-	asm_x86_64/tmap3.s
-)
-
-add_executable( zdoom WIN32
-	${HEADER_FILES}
-	${NOT_COMPILED_SOURCE_FILES}
-	autostart.cpp
-	${ASM_SOURCES}
-	${SYSTEM_SOURCES}
-	${X86_SOURCES}
-	x86.cpp
-	actorptrselect.cpp
-	am_map.cpp
-	b_bot.cpp
-	b_func.cpp
-	b_game.cpp
-	b_move.cpp
-	b_think.cpp
-	bbannouncer.cpp
-	c_bind.cpp
-	c_cmds.cpp
-	c_console.cpp
-	c_cvars.cpp
-	c_dispatch.cpp
-	c_expr.cpp
-	cmdlib.cpp
-	colormatcher.cpp
-	compatibility.cpp
-	configfile.cpp
-	ct_chat.cpp
-	d_dehacked.cpp
-	d_iwad.cpp
-	d_main.cpp
-	d_net.cpp
-	d_netinfo.cpp
-	d_protocol.cpp
-	decallib.cpp
-	dobject.cpp
-	dobjgc.cpp
-	dobjtype.cpp
-	doomdef.cpp
-	doomstat.cpp
-	dsectoreffect.cpp
-	dthinker.cpp
-	f_wipe.cpp
-	farchive.cpp
-	files.cpp
-	g_game.cpp
-	g_hub.cpp
-	g_level.cpp
-	g_mapinfo.cpp
-	g_skill.cpp
-	gameconfigfile.cpp
-	gi.cpp
-	gitinfo.cpp
-	hu_scores.cpp
-	i_net.cpp
-	info.cpp
-	keysections.cpp
-	lumpconfigfile.cpp
-	m_alloc.cpp
-	m_argv.cpp
-	m_bbox.cpp
-	m_cheat.cpp
-	m_joy.cpp
-	m_misc.cpp
-	m_png.cpp
-	m_random.cpp
-	m_specialpaths.cpp
-	memarena.cpp
-	md5.cpp
-	name.cpp
-	nodebuild.cpp
-	nodebuild_classify_nosse2.cpp
-	nodebuild_events.cpp
-	nodebuild_extract.cpp
-	nodebuild_gl.cpp
-	nodebuild_utility.cpp
-	p_3dfloors.cpp
-	p_3dmidtex.cpp
-	p_acs.cpp
-	p_buildmap.cpp
-	p_ceiling.cpp
-	p_conversation.cpp
-	p_doors.cpp
-	p_effect.cpp
-	p_enemy.cpp
-	p_floor.cpp
-	p_glnodes.cpp
-	p_interaction.cpp
-	p_lights.cpp
-	p_linkedsectors.cpp
-	p_lnspec.cpp
-	p_map.cpp
-	p_maputl.cpp
-	p_mobj.cpp
-	p_pillar.cpp
-	p_plats.cpp
-	p_pspr.cpp
-	p_saveg.cpp
-	p_sectors.cpp
-	p_setup.cpp
-	p_sight.cpp
-	p_slopes.cpp
-	p_spec.cpp
-	p_states.cpp
-	p_switch.cpp
-	p_teleport.cpp
-	p_terrain.cpp
-	p_things.cpp
-	p_tick.cpp
-	p_trace.cpp
-	p_udmf.cpp
-	p_usdf.cpp
-	p_user.cpp
-	p_writemap.cpp
-	p_xlat.cpp
-	parsecontext.cpp
-	po_man.cpp
-	r_swrenderer.cpp
-	r_utility.cpp
-	r_3dfloors.cpp
-	r_bsp.cpp
-	r_draw.cpp
-	r_drawt.cpp
-	r_main.cpp
-	r_plane.cpp
-	r_polymost.cpp
-	r_segs.cpp
-	r_sky.cpp
-	r_things.cpp
-	s_advsound.cpp
-	s_environment.cpp
-	s_playlist.cpp
-	s_sndseq.cpp
-	s_sound.cpp
-	sc_man.cpp
-	st_stuff.cpp
-	statistics.cpp
-	stats.cpp
-	stringtable.cpp
-	strnatcmp.c
-	tables.cpp
-	teaminfo.cpp
-	tempfiles.cpp
-	v_blend.cpp
-	v_collection.cpp
-	v_draw.cpp
-	v_font.cpp
-	v_palette.cpp
-	v_pfx.cpp
-	v_text.cpp
-	v_video.cpp
-	w_wad.cpp
-	wi_stuff.cpp
-	zstrformat.cpp
-	zstring.cpp
-	g_doom/a_doommisc.cpp
-	g_heretic/a_hereticmisc.cpp
-	g_hexen/a_hexenmisc.cpp
-	g_raven/a_artitele.cpp
-	g_raven/a_minotaur.cpp
-	g_strife/a_strifestuff.cpp
-	g_strife/strife_sbar.cpp
-	g_shared/a_action.cpp
-	g_shared/a_armor.cpp
-	g_shared/a_artifacts.cpp
-	g_shared/a_bridge.cpp
-	g_shared/a_camera.cpp
-	g_shared/a_debris.cpp
-	g_shared/a_decals.cpp
-	g_shared/a_fastprojectile.cpp
-	g_shared/a_flashfader.cpp
-	g_shared/a_fountain.cpp
-	g_shared/a_hatetarget.cpp
-	g_shared/a_keys.cpp
-	g_shared/a_lightning.cpp
-	g_shared/a_mapmarker.cpp
-	g_shared/a_morph.cpp
-	g_shared/a_movingcamera.cpp
-	g_shared/a_pickups.cpp
-	g_shared/a_puzzleitems.cpp
-	g_shared/a_quake.cpp
-	g_shared/a_randomspawner.cpp
-	g_shared/a_secrettrigger.cpp
-	g_shared/a_sectoraction.cpp
-	g_shared/a_setcolor.cpp
-	g_shared/a_skies.cpp
-	g_shared/a_soundenvironment.cpp
-	g_shared/a_soundsequence.cpp
-	g_shared/a_spark.cpp
-	g_shared/a_specialspot.cpp
-	g_shared/a_waterzone.cpp
-	g_shared/a_weaponpiece.cpp
-	g_shared/a_weapons.cpp
-	g_shared/hudmessages.cpp
-	g_shared/sbarinfo.cpp
-	g_shared/sbar_mugshot.cpp
-	g_shared/shared_hud.cpp
-	g_shared/shared_sbar.cpp
-	intermission/intermission.cpp
-	intermission/intermission_parse.cpp
-	menu/colorpickermenu.cpp
-	menu/joystickmenu.cpp
-	menu/listmenu.cpp
-	menu/loadsavemenu.cpp
-	menu/menu.cpp
-	menu/menudef.cpp
-	menu/menuinput.cpp
-	menu/messagebox.cpp
-	menu/optionmenu.cpp
-	menu/playerdisplay.cpp
-	menu/playermenu.cpp
-	menu/readthis.cpp
-	menu/videomenu.cpp
-	gl/api/gl_api.cpp
-	gl/data/gl_sections.cpp
-	gl/data/gl_data.cpp
-	gl/data/gl_portaldata.cpp
-	gl/data/gl_setup.cpp
-	gl/data/gl_vertexbuffer.cpp
-	gl/dynlights/a_dynlight.cpp
-	gl/utility/gl_clock.cpp
-	gl/utility/gl_cycler.cpp
-	gl/utility/gl_geometric.cpp
-	gl/renderer/gl_renderer.cpp
-	gl/renderer/gl_renderstate.cpp
-	gl/renderer/gl_lightdata.cpp
-	gl/textures/gl_hwtexture.cpp
-	gl/textures/gl_texture.cpp
-	gl/textures/gl_material.cpp
-	gl/textures/gl_hirestex.cpp
-	gl/textures/gl_bitmap.cpp
-	gl/textures/gl_translate.cpp
-	gl/textures/gl_hqresize.cpp
-	gl/textures/gl_skyboxtexture.cpp
-	gl/scene/gl_bsp.cpp
-	gl/scene/gl_fakeflat.cpp
-	gl/scene/gl_clipper.cpp
-	gl/scene/gl_decal.cpp
-	gl/scene/gl_drawinfo.cpp
-	gl/scene/gl_flats.cpp
-	gl/scene/gl_walls.cpp
-	gl/scene/gl_sprite.cpp
-	gl/scene/gl_skydome.cpp
-	gl/scene/gl_renderhacks.cpp
-	gl/scene/gl_weapon.cpp
-	gl/scene/gl_scene.cpp
-	gl/scene/gl_sky.cpp
-	gl/scene/gl_portal.cpp
-	gl/scene/gl_walls_draw.cpp
-	gl/scene/gl_vertex.cpp
-	gl/scene/gl_spritelight.cpp
-	gl/dynlights/gl_dynlight.cpp
-	gl/dynlights/gl_glow.cpp
-	gl/dynlights/gl_dynlight1.cpp
-	gl/dynlights/gl_lightbuffer.cpp
-	gl/shaders/gl_shader.cpp
-	gl/shaders/gl_texshader.cpp
-	gl/system/gl_interface.cpp
-	gl/system/gl_framebuffer.cpp
-	gl/system/gl_menu.cpp
-	gl/system/gl_wipe.cpp
-	gl/models/gl_models_md3.cpp
-	gl/models/gl_models_md2.cpp
-	gl/models/gl_models.cpp
-	gl/models/gl_voxels.cpp
-	oplsynth/fmopl.cpp
-	oplsynth/mlopl.cpp
-	oplsynth/mlopl_io.cpp
-	oplsynth/music_opldumper_mididevice.cpp
-	oplsynth/music_opl_mididevice.cpp
-	oplsynth/opl_mus_player.cpp
-	oplsynth/dosbox/opl.cpp
-	oplsynth/OPL3.cpp
-	resourcefiles/ancientzip.cpp
-	resourcefiles/file_7z.cpp
-	resourcefiles/file_grp.cpp
-	resourcefiles/file_lump.cpp
-	resourcefiles/file_rff.cpp
-	resourcefiles/file_wad.cpp
-	resourcefiles/file_zip.cpp
-	resourcefiles/file_pak.cpp
-	resourcefiles/file_directory.cpp
-	resourcefiles/resourcefile.cpp
-	sfmt/SFMT.cpp
-	sound/fmodsound.cpp
-	sound/i_music.cpp
-	sound/i_sound.cpp
-	sound/music_cd.cpp
-	sound/music_dumb.cpp
-	sound/music_gme.cpp
-	sound/music_mus_midiout.cpp
-	sound/music_smf_midiout.cpp
-	sound/music_hmi_midiout.cpp
-	sound/music_xmi_midiout.cpp
-	sound/music_midistream.cpp
-	sound/music_midi_base.cpp
-	sound/music_midi_timidity.cpp
-	sound/music_mus_opl.cpp
-	sound/music_stream.cpp
-	sound/music_fluidsynth_mididevice.cpp
-	sound/music_softsynth_mididevice.cpp
-	sound/music_timidity_mididevice.cpp
-	sound/music_win_mididevice.cpp
-	sound/music_pseudo_mididevice.cpp
-	textures/animations.cpp
-	textures/anim_switches.cpp
-	textures/automaptexture.cpp
-	textures/bitmap.cpp
-	textures/buildtexture.cpp
-	textures/canvastexture.cpp
-	textures/ddstexture.cpp
-	textures/flattexture.cpp
-	textures/imgztexture.cpp
-	textures/jpegtexture.cpp
-	textures/multipatchtexture.cpp
-	textures/patchtexture.cpp
-	textures/pcxtexture.cpp
-	textures/pngtexture.cpp
-	textures/rawpagetexture.cpp
-	textures/emptytexture.cpp
-	textures/texture.cpp
-	textures/texturemanager.cpp
-	textures/tgatexture.cpp
-	textures/warptexture.cpp
-	thingdef/olddecorations.cpp
-	thingdef/thingdef.cpp
-	thingdef/thingdef_codeptr.cpp
-	thingdef/thingdef_data.cpp
-	thingdef/thingdef_exp.cpp
-	thingdef/thingdef_expression.cpp
-	thingdef/thingdef_function.cpp
-	thingdef/thingdef_parse.cpp
-	thingdef/thingdef_properties.cpp
-	thingdef/thingdef_states.cpp
-	timidity/common.cpp
-	timidity/instrum.cpp
-	timidity/instrum_dls.cpp
-	timidity/instrum_font.cpp
-	timidity/instrum_sf2.cpp
-	timidity/mix.cpp
-	timidity/playmidi.cpp
-	timidity/resample.cpp
-	timidity/timidity.cpp
-	xlat/parse_xlat.cpp
-	fragglescript/t_fspic.cpp
-	fragglescript/t_func.cpp
-	fragglescript/t_load.cpp
-	fragglescript/t_oper.cpp
-	fragglescript/t_parse.cpp
-	fragglescript/t_prepro.cpp
-	fragglescript/t_script.cpp
-	fragglescript/t_spec.cpp
-	fragglescript/t_variable.cpp
-	fragglescript/t_cmd.cpp
-	r_data/colormaps.cpp
-	r_data/sprites.cpp
-	r_data/voxels.cpp
-	r_data/renderstyle.cpp
-	r_data/r_interpolate.cpp
-	r_data/r_translate.cpp
-	autozend.cpp
-)
-
-set_source_files_properties( xlat/parse_xlat.cpp PROPERTIES OBJECT_DEPENDS "${CMAKE_CURRENT_BINARY_DIR}/xlat_parser.c" )
-set_source_files_properties( sc_man.cpp PROPERTIES OBJECT_DEPENDS "${CMAKE_CURRENT_BINARY_DIR}/sc_man_scanner.h" )
-set_source_files_properties( ${NOT_COMPILED_SOURCE_FILES} PROPERTIES HEADER_FILE_ONLY TRUE )
-
-if(${CMAKE_SYSTEM_NAME} STREQUAL "SunOS")
-	# [BL] Solaris requires these to be explicitly linked.
-	set( ZDOOM_LIBS ${ZDOOM_LIBS} nsl socket)
-endif(${CMAKE_SYSTEM_NAME} STREQUAL "SunOS")
-
-target_link_libraries( zdoom ${ZDOOM_LIBS} gme gdtoa dumb lzma )
-include_directories( .
-	g_doom
-	g_heretic
-	g_hexen
-	g_raven
-	g_strife
-	g_shared
-	oplsynth
-	sound
-	textures
-	thingdef
-	timidity
-	xlat
-	../game-music-emu/gme
-	../gdtoa
-	../dumb/include
-	${CMAKE_BINARY_DIR}/gdtoa
-	${SYSTEM_SOURCES_DIR} )
-
-add_dependencies( zdoom revision_check )
-
-# RUNTIME_OUTPUT_DIRECTORY does not exist in CMake 2.4.
-# Linux distributions are slow to adopt 2.6. :(
-set_target_properties( zdoom PROPERTIES RUNTIME_OUTPUT_DIRECTORY ${ZDOOM_OUTPUT_DIR} )
-set_target_properties( zdoom PROPERTIES OUTPUT_NAME ${ZDOOM_EXE_NAME} )
-
-if( NOT WIN32 )
-	FILE( WRITE ${CMAKE_CURRENT_BINARY_DIR}/link-make "if [ ! -e ${ZDOOM_OUTPUT_DIR}/${ZDOOM_EXE_NAME} ]; then ln -sf ${CMAKE_CURRENT_BINARY_DIR}/${ZDOOM_EXE_NAME} ${ZDOOM_OUTPUT_DIR}/${ZDOOM_EXE_NAME}; fi" )
-	add_custom_command( TARGET zdoom POST_BUILD
-		COMMAND chmod +x ${CMAKE_CURRENT_BINARY_DIR}/link-make
-		COMMAND /bin/sh -c ${CMAKE_CURRENT_BINARY_DIR}/link-make )
-endif( NOT WIN32 )
-if( "${CMAKE_CXX_COMPILER_ID}" STREQUAL "GNU" OR "${CMAKE_CXX_COMPILER_ID}" STREQUAL "Clang" )
-	# GCC misoptimizes this file
-	set_source_files_properties( oplsynth/fmopl.cpp PROPERTIES COMPILE_FLAGS "-fno-tree-dominator-opts -fno-tree-fre" )
-
-	# Need to enable intrinsics for this file.
-	if( SSE_MATTERS )
-		set_source_files_properties( x86.cpp PROPERTIES COMPILE_FLAGS "-msse2 -mmmx" )
-	endif( SSE_MATTERS )
-endif( "${CMAKE_CXX_COMPILER_ID}" STREQUAL "GNU" OR "${CMAKE_CXX_COMPILER_ID}" STREQUAL "Clang" )
-
-if( MSVC )
-	set_target_properties(zdoom PROPERTIES LINK_FLAGS "/MANIFEST:NO")
-	add_custom_command(TARGET zdoom POST_BUILD
-		COMMAND "mt.exe" -manifest \"${CMAKE_CURRENT_SOURCE_DIR}\\win32\\zdoom.exe.manifest\" -outputresource:\"$(TargetDir)$(TargetFileName)\"\;\#2
-		COMMENT "Adding manifest..."
-	)
-endif( MSVC )
-
-source_group("Assembly Files\\ia32" REGULAR_EXPRESSION "^${CMAKE_CURRENT_SOURCE_DIR}/asm_ia32/.+")
-source_group("Assembly Files\\x86_64" REGULAR_EXPRESSION "^${CMAKE_CURRENT_SOURCE_DIR}/asm_x86_64/.+")
-source_group("Audio Files" REGULAR_EXPRESSION "^${CMAKE_CURRENT_SOURCE_DIR}/sound/.+")
-source_group("Audio Files\\OPL Synth" REGULAR_EXPRESSION "^${CMAKE_CURRENT_SOURCE_DIR}/oplsynth/.+")
-source_group("Audio Files\\OPL Synth\\DOSBox" FILES oplsynth/dosbox/opl.cpp oplsynth/dosbox/opl.h)
-source_group("Audio Files\\Timidity\\Headers" REGULAR_EXPRESSION "^${CMAKE_CURRENT_SOURCE_DIR}/timidity/.+\\.h$")
-source_group("Audio Files\\Timidity\\Source" REGULAR_EXPRESSION "^${CMAKE_CURRENT_SOURCE_DIR}/timidity/.+\\.cpp$")
-source_group("Decorate++" REGULAR_EXPRESSION "^${CMAKE_CURRENT_SOURCE_DIR}/thingdef/.+")
-source_group("FraggleScript" REGULAR_EXPRESSION "^${CMAKE_CURRENT_SOURCE_DIR}/fragglescript/.+")
-source_group("Games\\Doom Game" REGULAR_EXPRESSION "^${CMAKE_CURRENT_SOURCE_DIR}/g_doom/.+")
-source_group("Games\\Heretic Game" REGULAR_EXPRESSION "^${CMAKE_CURRENT_SOURCE_DIR}/g_heretic/.+")
-source_group("Games\\Hexen Game" REGULAR_EXPRESSION "^${CMAKE_CURRENT_SOURCE_DIR}/g_hexen/.+")
-source_group("Games\\Raven Shared" REGULAR_EXPRESSION "^${CMAKE_CURRENT_SOURCE_DIR}/g_raven/.+")
-source_group("Games\\Strife Game" REGULAR_EXPRESSION "^${CMAKE_CURRENT_SOURCE_DIR}/g_strife/.+")
-source_group("Intermission" REGULAR_EXPRESSION "^${CMAKE_CURRENT_SOURCE_DIR}/intermission/.+")
-source_group("Menu" REGULAR_EXPRESSION "^${CMAKE_CURRENT_SOURCE_DIR}/menu/.+")
-source_group("Render Core\\Render Headers" REGULAR_EXPRESSION "^${CMAKE_CURRENT_SOURCE_DIR}/r_.+\\.h$")
-source_group("Render Core\\Render Sources" REGULAR_EXPRESSION "^${CMAKE_CURRENT_SOURCE_DIR}/r_.+\\.cpp$")
-source_group("Render Data\\Resource Headers" REGULAR_EXPRESSION "^${CMAKE_CURRENT_SOURCE_DIR}/r_data/.+\\.h$")
-source_group("Render Data\\Resource Sources" REGULAR_EXPRESSION "^${CMAKE_CURRENT_SOURCE_DIR}/r_data/.+\\.cpp$")
-source_group("Render Data\\Textures" REGULAR_EXPRESSION "^${CMAKE_CURRENT_SOURCE_DIR}/textures/.+")
-source_group("Render Interface" FILES r_defs.h r_renderer.h r_sky.cpp r_sky.h r_state.h r_utility.cpp r_utility.h)
-source_group("Resource Files" REGULAR_EXPRESSION "^${CMAKE_CURRENT_SOURCE_DIR}/resourcefiles/.+")
-source_group("SDL Files" REGULAR_EXPRESSION "^${CMAKE_CURRENT_SOURCE_DIR}/sdl/.+")
-source_group("SFML" REGULAR_EXPRESSION "^${CMAKE_CURRENT_SOURCE_DIR}/sfmt/.+")
-source_group("Shared Game" REGULAR_EXPRESSION "^${CMAKE_CURRENT_SOURCE_DIR}/g_shared/.+")
-source_group("Versioning" FILES version.h win32/zdoom.rc)
-source_group("Win32 Files" REGULAR_EXPRESSION "^${CMAKE_CURRENT_SOURCE_DIR}/win32/.+")
-source_group("Xlat" REGULAR_EXPRESSION "^${CMAKE_CURRENT_SOURCE_DIR}/xlat/.+" FILES ${CMAKE_CURRENT_BINARY_DIR}/xlat_parser.c ${CMAKE_CURRENT_BINARY_DIR}/xlat_parser.h)
-source_group("Source Files" FILES ${CMAKE_CURRENT_BINARY_DIR}/sc_man_scanner.h sc_man_scanner.re)
+cmake_minimum_required( VERSION 2.4 )
+
+if( COMMAND cmake_policy )
+	cmake_policy( SET CMP0003 NEW )
+endif( COMMAND cmake_policy )
+
+include( CheckCXXSourceCompiles )
+include( CheckFunctionExists )
+include( CheckCXXCompilerFlag )
+include( FindPkgConfig )
+include( FindOpenGL )
+
+if( NOT APPLE )
+	option( NO_ASM "Disable assembly code" OFF )
+else( NOT APPLE )
+	# At the moment asm code doesn't work with OS X, so disable by default
+	option( NO_ASM "Disable assembly code" ON )
+endif( NOT APPLE )
+if( "${CMAKE_CXX_COMPILER_ID}" STREQUAL "GNU" OR "${CMAKE_CXX_COMPILER_ID}" STREQUAL "Clang" )
+	option( NO_STRIP "Do not strip Release or MinSizeRel builds" )
+	# At least some versions of Xcode fail if you strip with the linker
+	# instead of the separate strip utility.
+	if( APPLE )
+		set( NO_STRIP ON )
+	endif( APPLE )
+endif( "${CMAKE_CXX_COMPILER_ID}" STREQUAL "GNU" OR "${CMAKE_CXX_COMPILER_ID}" STREQUAL "Clang" )
+
+option( DYN_FLUIDSYNTH "Dynamically load fluidsynth" )
+
+if( CMAKE_SIZEOF_VOID_P MATCHES "8" )
+	set( X64 64 )
+endif( CMAKE_SIZEOF_VOID_P MATCHES "8" )
+
+# You can either use "make install" on the FMOD distribution to put it
+# in standard system locations, or you can unpack the FMOD distribution
+# in the root of the zdoom tree. e.g.:
+# zdoom
+#   docs
+#   fmodapi<version>linux[64] -or simply- fmod
+#   jpeg-6b
+#   ...
+# The recommended method is to put it in the zdoom tree, since its
+# headers are unversioned. Especially now that we can't work properly
+# with anything newer than 4.26.xx, you probably don't want to use
+# a system-wide version.
+
+# Construct version numbers for searching for the FMOD library on Linux.
+set( MINOR_VERSIONS "50" "49" "48" "47" "46" "45" "44" "43" "42" "41"
+	"40" "39" "38" "37" "36" "35" "34" "33" "32" "31" "30" "29" "28"
+	"27" "26" "25" "24" "23" "22" "21" "20" "21" "19" "18" "17" "16"
+	"15" "14" "13" "12" "11" "10" "09" "08" "07" "06" "05" "04" "03"
+	"02" "01" "00" )
+set( MAJOR_VERSIONS "44" "34" "28" "26" "24" "22" "20" )
+set( FMOD_DIR_VERSIONS ${FMOD_DIR_VERSIONS} "../fmod" )
+foreach( majver ${MAJOR_VERSIONS} )
+	foreach( minver ${MINOR_VERSIONS} )
+		set( FMOD_VERSIONS ${FMOD_VERSIONS} "fmodex${X64}-4.${majver}.${minver}" )
+		set( FMOD_DIR_VERSIONS ${FMOD_DIR_VERSIONS} "${CMAKE_HOME_DIRECTORY}/fmodapi4${majver}${minver}linux${X64}" )
+	endforeach( minver ${MINOR_VERSIONS} )
+	foreach( dir ${FMOD_DIR_VERSIONS} )
+		set( FMOD_LOCAL_INC_DIRS ${FMOD_LOCAL_INC_DIRS} "${dir}/api/inc" )
+		set( FMOD_LOCAL_LIB_DIRS ${FMOD_LOCAL_LIB_DIRS} "${dir}/api/lib" )
+	endforeach( dir ${FMOD_DIR_VERSIONS} )
+endforeach( majver ${MAJOR_VERSIONS} )
+
+if( WIN32 )
+	if( X64 )
+		set( WIN_TYPE Win64 )
+		set( XBITS x64 )
+	else( X64 )
+		set( WIN_TYPE Win32 )
+		set( XBITS x86 )
+	endif( X64 )
+	
+	add_definitions( -D_WIN32 )
+	
+	set( FMOD_SEARCH_PATHS
+		"C:/Program Files/FMOD SoundSystem/FMOD Programmers API ${WIN_TYPE}/api"
+		"C:/Program Files (x86)/FMOD SoundSystem/FMOD Programmers API ${WIN_TYPE}/api"
+		# This next one is for me.
+		"E:/Software/Dev/FMOD/${WIN_TYPE}/api" )
+	set( FMOD_INC_PATH_SUFFIXES PATH_SUFFIXES inc )
+	set( FMOD_LIB_PATH_SUFFIXES PATH_SUFFIXES lib )
+	set( NASM_NAMES nasmw nasm )
+	
+	find_path( D3D_INCLUDE_DIR d3d9.h
+		PATHS ENV DXSDK_DIR
+		PATH_SUFFIXES Include )
+	if( NOT D3D_INCLUDE_DIR )
+		message( SEND_ERROR "Could not find DirectX 9 header files" )
+	else( NOT D3D_INCLUDE_DIR )
+		include_directories( ${D3D_INCLUDE_DIR} )
+	endif( NOT D3D_INCLUDE_DIR )
+	
+	find_path( XINPUT_INCLUDE_DIR xinput.h
+		PATHS ENV DXSDK_DIR
+		PATH_SUFFIXES Include )
+	if( NOT XINPUT_INCLUDE_DIR )
+		message( SEND_ERROR "Could not find xinput.h. XInput will be disabled." )
+		add_definitions( -DNO_XINPUT )
+	else( NOT XINPUT_INCLUDE_DIR )
+		include_directories( ${XINPUT_INCLUDE_DIR} )
+	endif( NOT XINPUT_INCLUDE_DIR )
+
+	find_library( DX_ddraw_LIBRARY ddraw
+		PATHS ENV DXSDK_DIR
+		PATH_SUFFIXES Lib Lib/${XBITS} )
+	find_library( DX_dxguid_LIBRARY dxguid
+		PATHS ENV DXSDK_DIR
+		PATH_SUFFIXES Lib Lib/${XBITS} )
+	find_library( DX_dinput8_LIBRARY dinput8
+		PATHS ENV DXSDK_DIR
+		PATH_SUFFIXES Lib Lib/${XBITS} )
+
+	set( DX_LIBS_FOUND YES )
+	if( NOT DX_ddraw_LIBRARY )
+		set( DX_LIBS_FOUND NO )
+	endif( NOT DX_ddraw_LIBRARY )
+	if( NOT DX_dxguid_LIBRARY )
+		set( DX_LIBS_FOUND NO )
+	endif( NOT DX_dxguid_LIBRARY )
+	if( NOT DX_dinput8_LIBRARY )
+		set( DX_LIBS_FOUND NO )
+	endif( NOT DX_dinput8_LIBRARY )
+
+	if( NOT DX_LIBS_FOUND )
+		message( FATAL_ERROR "Could not find DirectX 9 libraries" )
+	endif( NOT DX_LIBS_FOUND )
+
+	set( ZDOOM_LIBS
+		wsock32
+		winmm
+		"${DX_ddraw_LIBRARY}"
+		"${DX_dxguid_LIBRARY}"
+		"${DX_dinput8_LIBRARY}"
+		ole32
+		user32
+		gdi32
+		comctl32
+		comdlg32
+		ws2_32
+		setupapi
+		oleaut32 )
+else( WIN32 )
+	if( APPLE )
+		set( FMOD_SEARCH_PATHS "/Developer/FMOD Programmers API Mac/api" )
+		set( FMOD_INC_PATH_SUFFIXES PATH_SUFFIXES inc )
+		set( FMOD_LIB_PATH_SUFFIXES PATH_SUFFIXES lib )
+		set( NO_GTK ON )
+	else( APPLE )
+		option( NO_GTK "Disable GTK+ dialogs (Not applicable to Windows)" )
+		option( VALGRIND "Add special Valgrind sequences to self-modifying code" )
+
+		set( FMOD_SEARCH_PATHS
+			/usr/local/include
+			/usr/local/include/fmodex
+			/usr/include
+			/usr/include/fmodex
+			/opt/local/include
+			/opt/local/include/fmodex
+			/opt/include
+			/opt/include/fmodex )
+		set( FMOD_INC_PATH_SUFFIXES PATH_SUFFIXES fmodex )
+
+		# Use GTK+ for the IWAD picker, if available.
+		if( NOT NO_GTK )
+			pkg_check_modules( GTK2 gtk+-2.0 )
+			if( GTK2_FOUND )
+				set( ZDOOM_LIBS ${ZDOOM_LIBS} ${GTK2_LIBRARIES} )
+				include_directories( ${GTK2_INCLUDE_DIRS} )
+			else( GTK2_FOUND )
+				set( NO_GTK ON )
+			endif( GTK2_FOUND )
+		endif( NOT NO_GTK )
+
+		# Check for Xcursor library and header files
+		find_library( XCURSOR_LIB Xcursor )
+		if( XCURSOR_LIB )
+			find_file( XCURSOR_HEADER "X11/Xcursor/Xcursor.h" )
+			if( XCURSOR_HEADER )
+				add_definitions( -DUSE_XCURSOR=1 )
+				message( STATUS "Found Xcursor at ${XCURSOR_LIB}" )
+				set( ZDOOM_LIBS ${ZDOOM_LIBS} ${XCURSOR_LIB} )
+			else( XCURSOR_HEADER )
+				unset( XCURSOR_LIB )
+			endif( XCURSOR_HEADER )
+		endif( XCURSOR_LIB )
+	endif( APPLE )
+	set( NASM_NAMES nasm )
+	
+	if( NO_GTK )
+		add_definitions( -DNO_GTK=1 )
+	endif( NO_GTK )
+	
+	# Non-Windows version also needs SDL
+	find_package( SDL )
+	if( NOT SDL_FOUND )
+		message( SEND_ERROR "SDL is required for building." )
+	endif( NOT SDL_FOUND )
+	set( ZDOOM_LIBS ${ZDOOM_LIBS} "${SDL_LIBRARY}" )
+	include_directories( "${SDL_INCLUDE_DIR}" )
+
+	find_path( FPU_CONTROL_DIR fpu_control.h )
+	if( FPU_CONTROL_DIR )
+		include_directories( ${FPU_CONTROL_DIR} )
+		add_definitions( -DHAVE_FPU_CONTROL )
+	endif( FPU_CONTROL_DIR )
+endif( WIN32 )
+
+if( X64 )
+	set( NO_ASM ON )
+endif( X64 )
+
+# Check if we have OpenGL
+
+if( NOT OPENGL_FOUND )
+	message( FATAL_ERROR "OpenGL is required for building." )
+endif( NOT OPENGL_FOUND )
+if( NOT OPENGL_GLU_FOUND )
+	message( FATAL_ERROR "OpenGL GLU is required for building." )
+endif( NOT OPENGL_GLU_FOUND )
+
+set( ZDOOM_LIBS ${ZDOOM_LIBS} ${OPENGL_LIBRARIES} )
+include_directories( ${OPENGL_INCLUDE_DIR} )
+
+# Decide on the name of the FMOD library we want to use.
+
+if( NOT FMOD_LIB_NAME AND MSVC )
+	set( FMOD_LIB_NAME fmodex${X64}_vc )
+endif( NOT FMOD_LIB_NAME AND MSVC )
+
+if( NOT FMOD_LIB_NAME AND BORLAND )
+	set( FMOD_LIB_NAME fmodex${X64}_bc )
+endif( NOT FMOD_LIB_NAME AND BORLAND )
+
+if( NOT FMOD_LIB_NAME )
+	set( FMOD_LIB_NAME fmodex${X64} )
+endif( NOT FMOD_LIB_NAME )
+
+
+# Search for FMOD include files
+
+if( NOT WIN32 )
+	find_path( FMOD_INCLUDE_DIR fmod.hpp
+		PATHS ${FMOD_LOCAL_INC_DIRS} )
+endif( NOT WIN32 )
+
+if( NOT FMOD_INCLUDE_DIR )
+	find_path( FMOD_INCLUDE_DIR fmod.hpp
+		PATHS ${FMOD_SEARCH_PATHS}
+		${FMOD_INC_PATH_SUFFIXES} )
+endif( NOT FMOD_INCLUDE_DIR )
+
+if( FMOD_INCLUDE_DIR )
+	message( STATUS "FMOD include files found at ${FMOD_INCLUDE_DIR}" )
+else( FMOD_INCLUDE_DIR )
+	message( SEND_ERROR "Could not find FMOD include files" )
+endif( FMOD_INCLUDE_DIR )
+
+
+# Search for FMOD library
+
+if( WIN32 OR APPLE )
+	find_library( FMOD_LIBRARY ${FMOD_LIB_NAME}
+		PATHS ${FMOD_SEARCH_PATHS}
+		${FMOD_LIB_PATH_SUFFIXES} )
+else( WIN32 OR APPLE )
+	find_library( FMOD_LIBRARY
+		NAMES ${FMOD_VERSIONS}
+		PATHS ${FMOD_LOCAL_LIB_DIRS} )
+endif( WIN32 OR APPLE )
+
+if( FMOD_LIBRARY )
+	message( STATUS "FMOD library found at ${FMOD_LIBRARY}" )
+else( FMOD_LIBRARY )
+	message( SEND_ERROR "Could not find FMOD library" )
+endif( FMOD_LIBRARY )
+
+
+# Search for FluidSynth
+
+find_package( FluidSynth )
+
+# Search for NASM
+
+if( NOT NO_ASM )
+	if( UNIX AND X64 )
+		find_program( GAS_PATH as )
+		
+		if( GAS_PATH )
+			set( ASSEMBLER ${GAS_PATH} )
+		else( GAS_PATH )
+			message( STATUS "Could not find as. Disabling assembly code." )
+			set( NO_ASM ON )
+		endif( GAS_PATH )
+	else( UNIX AND X64 )
+		find_program( NASM_PATH NAMES ${NASM_NAMES} )
+		find_program( YASM_PATH yasm )
+
+		if( X64 )
+			if( YASM_PATH )
+				set( ASSEMBLER ${YASM_PATH} )
+			else( YASM_PATH )
+				message( STATUS "Could not find YASM. Disabling assembly code." )
+				set( NO_ASM ON )
+			endif( YASM_PATH )
+		else( X64 )
+			if( NASM_PATH )
+				set( ASSEMBLER ${NASM_PATH} )
+			else( NASM_PATH )
+				message( STATUS "Could not find NASM. Disabling assembly code." )
+				set( NO_ASM ON )
+			endif( NASM_PATH )
+		endif( X64 )
+	endif( UNIX AND X64 )
+
+	# I think the only reason there was a version requirement was because the
+	# executable name for Windows changed from 0.x to 2.0, right? This is
+	# how to do it in case I need to do something similar later.
+	
+	#	execute_process( COMMAND ${NASM_PATH} -v
+	#		OUTPUT_VARIABLE NASM_VER_STRING )
+	#	string( REGEX REPLACE ".*version ([0-9]+[.][0-9]+).*" "\\1" NASM_VER "${NASM_VER_STRING}" )
+	#	if( NOT NASM_VER LESS 2 )
+	#		message( SEND_ERROR "NASM version should be 2 or later. (Installed version is ${NASM_VER}.)" )
+	#	endif( NOT NASM_VER LESS 2 )
+endif( NOT NO_ASM )
+
+if( NOT NO_ASM )
+	# Valgrind support is meaningless without assembly code.
+	if( VALGRIND )
+		add_definitions( -DVALGRIND_AWARE=1 )
+		# If you're Valgrinding, you probably want to keep symbols around.
+		set( NO_STRIP ON )
+	endif( VALGRIND )
+
+	# Tell CMake how to assemble our files
+	if( UNIX )
+		set( ASM_OUTPUT_EXTENSION .o )
+		if( X64 )
+			set( ASM_FLAGS )
+			set( ASM_SOURCE_EXTENSION .s )
+		else( X64 )
+			if( APPLE )
+				set( ASM_FLAGS -fmacho -DM_TARGET_MACHO )
+			else( APPLE )
+				set( ASM_FLAGS -felf -DM_TARGET_LINUX )
+			endif( APPLE )
+			set( ASM_FLAGS "${ASM_FLAGS}" -i${CMAKE_CURRENT_SOURCE_DIR}/ )
+			set( ASM_SOURCE_EXTENSION .asm )
+		endif( X64 )
+	else( UNIX )
+		set( ASM_OUTPUT_EXTENSION .obj )
+		set( ASM_SOURCE_EXTENSION .asm )
+		if( X64 )
+			set( ASM_FLAGS -f win64 -DWIN32 -DWIN64 )
+		else( X64 )
+			set( ASM_FLAGS -f win32 -DWIN32 -i${CMAKE_CURRENT_SOURCE_DIR}/ )
+		endif( X64 )
+	endif( UNIX )
+	if( WIN32 )
+		set( FIXRTEXT fixrtext )
+	endif( WIN32 )
+	message( STATUS "Selected assembler: ${ASSEMBLER}" )
+	MACRO( ADD_ASM_FILE indir infile )
+		set( ASM_OUTPUT_${infile} "${CMAKE_CURRENT_BINARY_DIR}/CMakeFiles/zdoom.dir/${indir}/${infile}${ASM_OUTPUT_EXTENSION}" )
+		if( WIN32 )
+			set( FIXRTEXT_${infile} COMMAND ${FIXRTEXT} "${ASM_OUTPUT_${infile}}" )
+		endif( WIN32 )
+		add_custom_command( OUTPUT ${ASM_OUTPUT_${infile}}
+			COMMAND ${CMAKE_COMMAND} -E make_directory ${CMAKE_CURRENT_BINARY_DIR}/CMakeFiles/zdoom.dir/${indir}
+			COMMAND ${ASSEMBLER} ${ASM_FLAGS} -o"${ASM_OUTPUT_${infile}}" "${CMAKE_CURRENT_SOURCE_DIR}/${indir}/${infile}${ASM_SOURCE_EXTENSION}"
+			${FIXRTEXT_${infile}}
+			DEPENDS ${indir}/${infile}.asm ${FIXRTEXT} )
+		set( ASM_SOURCES ${ASM_SOURCES} "${ASM_OUTPUT_${infile}}" )
+	ENDMACRO( ADD_ASM_FILE )
+endif( NOT NO_ASM )
+
+# OpenGL on OS X: Search for GLEW include files
+
+if( APPLE )
+	find_path( GLEW_INCLUDE_DIR GL/glew.h
+		PATHS "/usr/include"
+		"/usr/local/include" )
+
+	if( GLEW_INCLUDE_DIR )
+		message( STATUS "GLEW include files found at ${GLEW_INCLUDE_DIR}" )
+	else( GLEW_INCLUDE_DIR )
+		message( SEND_ERROR "Could not find GLEW include files" )
+	endif( GLEW_INCLUDE_DIR )
+endif( APPLE )
+
+# Decide on SSE setup
+
+set( SSE_MATTERS NO )
+
+# SSE only matters on 32-bit targets. We check compiler flags to know if we can do it.
+if( CMAKE_SIZEOF_VOID_P MATCHES "4" AND NOT CMAKE_OSX_ARCHITECTURES MATCHES ppc )
+	CHECK_CXX_COMPILER_FLAG( "-msse2 -mfpmath=sse" CAN_DO_MFPMATH )
+	CHECK_CXX_COMPILER_FLAG( -arch:SSE2 CAN_DO_ARCHSSE2 )
+	if( CAN_DO_MFPMATH )
+		set( SSE1_ENABLE "-msse -mfpmath=sse" )
+		set( SSE2_ENABLE "-msse2 -mfpmath=sse" )
+		set( SSE_MATTERS YES )
+	elseif( CAN_DO_ARCHSSE2 )
+		set( SSE1_ENABLE -arch:SSE )
+		set( SSE2_ENABLE -arch:SSE2 )
+		set( SSE_MATTERS YES )
+	endif( CAN_DO_MFPMATH )
+endif( CMAKE_SIZEOF_VOID_P MATCHES "4" AND NOT CMAKE_OSX_ARCHITECTURES MATCHES ppc )
+
+if( SSE_MATTERS )
+	if( WIN32 )
+		set( BACKPATCH 1 CACHE BOOL "Enable backpatching." )
+	else( WIN32 )
+		CHECK_FUNCTION_EXISTS(mprotect HAVE_MPROTECT)
+		if( HAVE_MPROTECT )
+			set( BACKPATCH 1 CACHE BOOL "Enable backpatching." )
+		else( HAVE_MPROTECT )
+			set( BACKPATCH 0 )
+		endif( HAVE_MPROTECT )
+	endif( WIN32 )
+	set( SSE 1 CACHE BOOL "Build SSE and SSE2 versions of key code." )
+else( SSE_MATTERS )
+	set( BACKPATCH 0 )
+endif( SSE_MATTERS )
+
+# Set up flags for GCC
+
+if( "${CMAKE_CXX_COMPILER_ID}" STREQUAL "GNU" OR "${CMAKE_CXX_COMPILER_ID}" STREQUAL "Clang" )
+	if( PROFILE )
+		set( CMAKE_C_FLAGS_DEBUG "${CMAKE_C_FLAGS_DEBUG} -pg" )
+		set( CMAKE_CXX_FLAGS_DEBUG "${CMAKE_CXX_FLAGS_DEBUG} -pg" )
+		set( CMAKE_C_FLAGS_RELWITHDEBINFO "${CMAKE_C_FLAGS_RELWITHDEBINFO} -pg" )
+		set( CMAKE_CXX_FLAGS_RELWITHDEBINFO "${CMAKE_CXX_FLAGS_RELWITHDEBINFO} -pg" )
+	endif( PROFILE )
+	
+	set( REL_CXX_FLAGS "-fno-rtti" )
+	if( NOT PROFILE )
+		set( REL_CXX_FLAGS "${REL_CXX_FLAGS} -fomit-frame-pointer" )
+	endif( NOT PROFILE )
+	set( CMAKE_CXX_FLAGS_RELEASE "${REL_CXX_FLAGS} ${CMAKE_CXX_FLAGS_RELEASE}" )
+	set( CMAKE_CXX_FLAGS_MINSIZEREL "${REL_CXX_FLAGS} ${CMAKE_CXX_FLAGS_MINSIZEREL}" )
+	set( CMAKE_CXX_FLAGS_RELWITHDEBINFO "${REL_CXX_FLAGS} ${CMAKE_CXX_FLAGS_RELWITHDEBINFO}" )
+
+	set( CMAKE_CXX_FLAGS "-Wall -Wno-unused -Wextra -Wno-missing-field-initializers ${CMAKE_CXX_FLAGS}" )
+
+	# Remove extra warnings when using the official DirectX headers.
+	# Also, TDM-GCC 4.4.0 no longer accepts glibc-style printf formats as valid,
+	# which is a royal pain. The previous version I had been using was fine with them.
+	if( WIN32 )
+		set( CMAKE_CXX_FLAGS "-Wno-unknown-pragmas -Wno-comment -Wno-format ${CMAKE_CXX_FLAGS}" )
+	endif( WIN32 )
+
+	if( NOT NO_STRIP )
+		set (CMAKE_EXE_LINKER_FLAGS_RELEASE "${CMAKE_EXE_LINKER_FLAGS_RELEASE} -s" )
+		set (CMAKE_EXE_LINKER_FLAGS_MINSIZEREL "${CMAKE_EXE_LINKER_FLAGS_MINSIZEREL} -s" )
+	endif( NOT NO_STRIP )
+endif( "${CMAKE_CXX_COMPILER_ID}" STREQUAL "GNU" OR "${CMAKE_CXX_COMPILER_ID}" STREQUAL "Clang" )
+
+# Check for functions that may or may not exist.
+
+CHECK_FUNCTION_EXISTS( filelength FILELENGTH_EXISTS )
+if( FILELENGTH_EXISTS )
+	add_definitions( -DHAVE_FILELENGTH=1 )
+endif( FILELENGTH_EXISTS )
+
+CHECK_FUNCTION_EXISTS( strupr STRUPR_EXISTS )
+if( NOT STRUPR_EXISTS )
+	add_definitions( -DNEED_STRUPR=1 )
+endif( NOT STRUPR_EXISTS )
+
+CHECK_FUNCTION_EXISTS( stricmp STRICMP_EXISTS )
+if( NOT STRICMP_EXISTS )
+	add_definitions( -Dstricmp=strcasecmp )
+endif( NOT STRICMP_EXISTS )
+
+CHECK_FUNCTION_EXISTS( strnicmp STRNICMP_EXISTS )
+if( NOT STRNICMP_EXISTS )
+	add_definitions( -Dstrnicmp=strncasecmp )
+endif( NOT STRNICMP_EXISTS )
+
+if( NOT MSVC )
+	add_definitions( -D__forceinline=inline )
+endif( NOT MSVC )
+
+if( UNIX )
+	CHECK_LIBRARY_EXISTS( rt clock_gettime "" CLOCK_GETTIME_IN_RT )
+	if( NOT CLOCK_GETTIME_IN_RT )
+		CHECK_FUNCTION_EXISTS( clock_gettime CLOCK_GETTIME_EXISTS )
+		if( NOT CLOCK_GETTIME_EXISTS )
+			message( STATUS "Could not find clock_gettime. Timing statistics will not be available." )
+			add_definitions( -DNO_CLOCK_GETTIME )
+		endif( NOT CLOCK_GETTIME_EXISTS )
+	else( NOT CLOCK_GETTIME_IN_RT )
+		set( ZDOOM_LIBS ${ZDOOM_LIBS} rt )
+	endif( NOT CLOCK_GETTIME_IN_RT )
+endif( UNIX )
+
+CHECK_CXX_SOURCE_COMPILES(
+	"#include <stdarg.h>
+	int main() { va_list list1, list2; va_copy(list1, list2); return 0; }"
+	HAS_VA_COPY )
+if( NOT HAS_VA_COPY )
+	CHECK_CXX_SOURCE_COMPILES(
+		"#include <stdarg.h>
+		int main() { va_list list1, list2; __va_copy(list1, list2); return 0; }"
+		HAS___VA_COPY )
+	if( HAS___VA_COPY )
+		add_definitions( -Dva_copy=__va_copy )
+	else( HAS___VA_COPY )
+		add_definitions( -DNO_VA_COPY )
+	endif( HAS___VA_COPY )
+endif( NOT HAS_VA_COPY )
+
+# Flags
+
+if( BACKPATCH )
+	add_definitions( -DBACKPATCH )
+endif( BACKPATCH )
+
+# Update gitinfo.h
+
+get_target_property( UPDATEREVISION_EXE updaterevision LOCATION )
+
+add_custom_target( revision_check ALL
+	COMMAND ${UPDATEREVISION_EXE} src/gitinfo.h
+	WORKING_DIRECTORY ${CMAKE_SOURCE_DIR}
+	DEPENDS updaterevision )
+
+# Libraries ZDoom needs
+
+message( STATUS "Fluid synth libs: ${FLUIDSYNTH_LIBRARIES}" )
+set( ZDOOM_LIBS ${ZDOOM_LIBS} "${ZLIB_LIBRARIES}" "${JPEG_LIBRARIES}" "${BZIP2_LIBRARIES}" "${FMOD_LIBRARY}" )
+include_directories( "${ZLIB_INCLUDE_DIR}" "${FMOD_INCLUDE_DIR}" "${BZIP2_INCLUDE_DIR}" "${LZMA_INCLUDE_DIR}" "${JPEG_INCLUDE_DIR}" )
+
+if( FLUIDSYNTH_FOUND )
+  if( NOT DYN_FLUIDSYNTH)
+	set( ZDOOM_LIBS ${ZDOOM_LIBS} "${FLUIDSYNTH_LIBRARIES}" )
+	include_directories( "${FLUIDSYNTH_INCLUDE_DIR}" )
+  endif( NOT DYN_FLUIDSYNTH )
+endif( FLUIDSYNTH_FOUND )
+
+# OpenGL on OS X: GLEW include directory
+
+if( APPLE )
+	include_directories( "${GLEW_INCLUDE_DIR}" )
+endif( APPLE )
+
+# Start defining source files for ZDoom
+set( PLAT_WIN32_SOURCES
+	win32/eaxedit.cpp
+	win32/fb_d3d9.cpp
+	win32/fb_d3d9_wipe.cpp
+	win32/fb_ddraw.cpp
+	win32/hardware.cpp
+	win32/helperthread.cpp
+	win32/i_cd.cpp
+	win32/i_crash.cpp
+	win32/i_input.cpp
+	win32/i_keyboard.cpp
+	win32/i_mouse.cpp
+	win32/i_dijoy.cpp
+	win32/i_rawps2.cpp
+	win32/i_xinput.cpp
+	win32/i_main.cpp
+	win32/i_movie.cpp
+	win32/i_system.cpp
+	win32/st_start.cpp
+	win32/win32gliface.cpp
+	win32/win32video.cpp )
+set( PLAT_SDL_SOURCES
+	sdl/crashcatcher.c
+	sdl/hardware.cpp
+	sdl/i_cd.cpp
+	sdl/i_input.cpp
+	sdl/i_joystick.cpp
+	sdl/i_main.cpp
+	sdl/i_movie.cpp
+	sdl/i_system.cpp
+	sdl/sdlvideo.cpp
+	sdl/sdlglvideo.cpp
+	sdl/st_start.cpp )
+set( PLAT_MAC_SOURCES
+	sdl/SDLMain.m
+	sdl/iwadpicker_cocoa.mm
+	sdl/i_system_cocoa.mm )
+if( WIN32 )
+	set( SYSTEM_SOURCES_DIR win32 )
+	set( SYSTEM_SOURCES ${PLAT_WIN32_SOURCES} )
+	set( OTHER_SYSTEM_SOURCES ${PLAT_SDL_SOURCES} ${PLAT_MAC_SOURCES} )
+	
+	if( "${CMAKE_CXX_COMPILER_ID}" STREQUAL "GNU" OR "${CMAKE_CXX_COMPILER_ID}" STREQUAL "Clang" )
+		# CMake is not set up to compile and link rc files with GCC. :(
+		add_custom_command( OUTPUT zdoom-rc.o
+			COMMAND windres -o zdoom-rc.o -i ${CMAKE_CURRENT_SOURCE_DIR}/win32/zdoom.rc
+			DEPENDS win32/zdoom.rc )
+		set( SYSTEM_SOURCES ${SYSTEM_SOURCES} zdoom-rc.o )
+	else( "${CMAKE_CXX_COMPILER_ID}" STREQUAL "GNU" OR "${CMAKE_CXX_COMPILER_ID}" STREQUAL "Clang" )
+		set( SYSTEM_SOURCES ${SYSTEM_SOURCES} win32/zdoom.rc )
+	endif( "${CMAKE_CXX_COMPILER_ID}" STREQUAL "GNU" OR "${CMAKE_CXX_COMPILER_ID}" STREQUAL "Clang" )
+else( WIN32 )
+	set( SYSTEM_SOURCES_DIR sdl )
+	set( SYSTEM_SOURCES ${PLAT_SDL_SOURCES} )
+	if( APPLE )
+		set( SYSTEM_SOURCES ${SYSTEM_SOURCES} ${PLAT_MAC_SOURCES} )
+		set( OTHER_SYSTEM_SOURCES ${PLAT_WIN32_SOURCES} )
+	else( APPLE )
+		set( OTHER_SYSTEM_SOURCES ${PLAT_WIN32_SOURCES} ${PLAT_MAC_SOURCES} )
+	endif( APPLE )
+endif( WIN32 )
+
+if( NO_ASM )
+	add_definitions( -DNOASM )
+else( NO_ASM )
+	if( X64 )
+		ADD_ASM_FILE( asm_x86_64 tmap3 )
+	else( X64 )
+		ADD_ASM_FILE( asm_ia32 a )
+		ADD_ASM_FILE( asm_ia32 misc )
+		ADD_ASM_FILE( asm_ia32 tmap )
+		ADD_ASM_FILE( asm_ia32 tmap2 )
+		ADD_ASM_FILE( asm_ia32 tmap3 )
+	endif( X64 )
+endif( NO_ASM )
+
+get_target_property( LEMON_EXE lemon LOCATION )
+get_target_property( RE2C_EXE re2c LOCATION )
+
+add_custom_command( OUTPUT ${CMAKE_CURRENT_BINARY_DIR}/xlat_parser.c ${CMAKE_CURRENT_BINARY_DIR}/xlat_parser.h
+	COMMAND ${CMAKE_COMMAND} -E copy_if_different ${CMAKE_CURRENT_SOURCE_DIR}/xlat/xlat_parser.y .
+	COMMAND ${LEMON_EXE} xlat_parser.y
+	WORKING_DIRECTORY ${CMAKE_CURRENT_BINARY_DIR}
+	DEPENDS lemon ${CMAKE_CURRENT_SOURCE_DIR}/xlat/xlat_parser.y )
+
+add_custom_command( OUTPUT ${CMAKE_CURRENT_BINARY_DIR}/sc_man_scanner.h
+	COMMAND ${RE2C_EXE} --no-generation-date -s -o ${CMAKE_CURRENT_BINARY_DIR}/sc_man_scanner.h ${CMAKE_CURRENT_SOURCE_DIR}/sc_man_scanner.re
+	DEPENDS re2c ${CMAKE_CURRENT_SOURCE_DIR}/sc_man_scanner.re )
+
+include_directories( ${CMAKE_CURRENT_BINARY_DIR} )
+
+if( SSE_MATTERS )
+	if( SSE )
+		set( X86_SOURCES nodebuild_classify_sse2.cpp )
+		set_source_files_properties( nodebuild_classify_sse2.cpp PROPERTIES COMPILE_FLAGS "${SSE2_ENABLE}" )
+	else( SSE )
+		add_definitions( -DDISABLE_SSE )
+	endif( SSE )
+else( SSE_MATTERS )
+	add_definitions( -DDISABLE_SSE )
+	set( X86_SOURCES )
+endif( SSE_MATTERS )
+
+if( DYN_FLUIDSYNTH )
+	add_definitions( -DHAVE_FLUIDSYNTH -DDYN_FLUIDSYNTH )
+elseif( FLUIDSYNTH_FOUND )
+	add_definitions( -DHAVE_FLUIDSYNTH )
+endif( DYN_FLUIDSYNTH )
+
+# Project files should be aware of the header files. We can GLOB these since
+# there's generally a new cpp for every header so this file will get changed
+if( WIN32 )
+	set( EXTRA_HEADER_DIRS win32/*.h )
+else( WIN32 )
+	set( EXTRA_HEADER_DIRS sdl/*.h )
+endif( WIN32 )
+file( GLOB HEADER_FILES
+	${EXTRA_HEADER_DIRS}
+	fragglescript/*.h
+	g_doom/*.h
+	g_heretic/*.h
+	g_hexen/*.h
+	g_raven/*.h
+	g_shared/*.h
+	g_strife/*.h
+	intermission/*.h
+	menu/*.h
+	oplsynth/*.h
+	oplsynth/dosbox/*.h
+	r_data/*.h
+	resourcefiles/*.h
+	sdl/*.h
+	sfmt/*.h
+	sound/*.h
+	textures/*.h
+	thingdef/*.h
+	xlat/*.h
+	*.h
+)
+
+# These files will be flagged as "headers" so that they appear in project files
+# without being compiled.
+set( NOT_COMPILED_SOURCE_FILES
+	${OTHER_SYSTEM_SOURCES}
+	sc_man_scanner.h
+	sc_man_scanner.re
+	g_doom/a_arachnotron.cpp
+	g_doom/a_archvile.cpp
+	g_doom/a_bossbrain.cpp
+	g_doom/a_bruiser.cpp
+	g_doom/a_cacodemon.cpp
+	g_doom/a_cyberdemon.cpp
+	g_doom/a_demon.cpp
+	g_doom/a_doomimp.cpp
+	g_doom/a_doomweaps.cpp
+	g_doom/a_fatso.cpp
+	g_doom/a_keen.cpp
+	g_doom/a_lostsoul.cpp
+	g_doom/a_painelemental.cpp
+	g_doom/a_possessed.cpp
+	g_doom/a_revenant.cpp
+	g_doom/a_scriptedmarine.cpp
+	g_doom/a_spidermaster.cpp
+	g_heretic/a_chicken.cpp
+	g_heretic/a_dsparil.cpp
+	g_heretic/a_hereticartifacts.cpp
+	g_heretic/a_hereticimp.cpp
+	g_heretic/a_hereticweaps.cpp
+	g_heretic/a_ironlich.cpp
+	g_heretic/a_knight.cpp
+	g_heretic/a_wizard.cpp
+	g_hexen/a_bats.cpp
+	g_hexen/a_bishop.cpp
+	g_hexen/a_blastradius.cpp
+	g_hexen/a_boostarmor.cpp
+	g_hexen/a_centaur.cpp
+	g_hexen/a_clericflame.cpp
+	g_hexen/a_clericholy.cpp
+	g_hexen/a_clericmace.cpp
+	g_hexen/a_clericstaff.cpp
+	g_hexen/a_dragon.cpp
+	g_hexen/a_fighteraxe.cpp
+	g_hexen/a_fighterhammer.cpp
+	g_hexen/a_fighterplayer.cpp
+	g_hexen/a_fighterquietus.cpp
+	g_hexen/a_firedemon.cpp
+	g_hexen/a_flechette.cpp
+	g_hexen/a_fog.cpp
+	g_hexen/a_healingradius.cpp
+	g_hexen/a_heresiarch.cpp
+	g_hexen/a_hexenspecialdecs.cpp
+	g_hexen/a_iceguy.cpp
+	g_hexen/a_korax.cpp
+	g_hexen/a_magecone.cpp
+	g_hexen/a_magelightning.cpp
+	g_hexen/a_magestaff.cpp
+	g_hexen/a_pig.cpp
+	g_hexen/a_serpent.cpp
+	g_hexen/a_spike.cpp
+	g_hexen/a_summon.cpp
+	g_hexen/a_teleportother.cpp
+	g_hexen/a_wraith.cpp
+	g_strife/a_acolyte.cpp
+	g_strife/a_alienspectres.cpp
+	g_strife/a_coin.cpp
+	g_strife/a_crusader.cpp
+	g_strife/a_entityboss.cpp
+	g_strife/a_inquisitor.cpp
+	g_strife/a_oracle.cpp
+	g_strife/a_programmer.cpp
+	g_strife/a_reaver.cpp
+	g_strife/a_rebels.cpp
+	g_strife/a_sentinel.cpp
+	g_strife/a_stalker.cpp
+	g_strife/a_strifeitems.cpp
+	g_strife/a_strifeweapons.cpp
+	g_strife/a_templar.cpp
+	g_strife/a_thingstoblowup.cpp
+	g_shared/sbarinfo_commands.cpp
+	xlat/xlat_parser.y
+	xlat_parser.c
+	xlat_parser.h
+
+	# We could have the ASM macro add these files, but it wouldn't add all
+	# platforms.
+	asm_ia32/a.asm
+	asm_ia32/misc.asm
+	asm_ia32/tmap.asm
+	asm_ia32/tmap2.asm
+	asm_ia32/tmap3.asm
+	asm_x86_64/tmap3.asm
+	asm_x86_64/tmap3.s
+)
+
+add_executable( zdoom WIN32
+	${HEADER_FILES}
+	${NOT_COMPILED_SOURCE_FILES}
+	autostart.cpp
+	${ASM_SOURCES}
+	${SYSTEM_SOURCES}
+	${X86_SOURCES}
+	x86.cpp
+	actorptrselect.cpp
+	am_map.cpp
+	b_bot.cpp
+	b_func.cpp
+	b_game.cpp
+	b_move.cpp
+	b_think.cpp
+	bbannouncer.cpp
+	c_bind.cpp
+	c_cmds.cpp
+	c_console.cpp
+	c_cvars.cpp
+	c_dispatch.cpp
+	c_expr.cpp
+	cmdlib.cpp
+	colormatcher.cpp
+	compatibility.cpp
+	configfile.cpp
+	ct_chat.cpp
+	d_dehacked.cpp
+	d_iwad.cpp
+	d_main.cpp
+	d_net.cpp
+	d_netinfo.cpp
+	d_protocol.cpp
+	decallib.cpp
+	dobject.cpp
+	dobjgc.cpp
+	dobjtype.cpp
+	doomdef.cpp
+	doomstat.cpp
+	dsectoreffect.cpp
+	dthinker.cpp
+	f_wipe.cpp
+	farchive.cpp
+	files.cpp
+	g_game.cpp
+	g_hub.cpp
+	g_level.cpp
+	g_mapinfo.cpp
+	g_skill.cpp
+	gameconfigfile.cpp
+	gi.cpp
+	gitinfo.cpp
+	hu_scores.cpp
+	i_net.cpp
+	info.cpp
+	keysections.cpp
+	lumpconfigfile.cpp
+	m_alloc.cpp
+	m_argv.cpp
+	m_bbox.cpp
+	m_cheat.cpp
+	m_joy.cpp
+	m_misc.cpp
+	m_png.cpp
+	m_random.cpp
+	m_specialpaths.cpp
+	memarena.cpp
+	md5.cpp
+	name.cpp
+	nodebuild.cpp
+	nodebuild_classify_nosse2.cpp
+	nodebuild_events.cpp
+	nodebuild_extract.cpp
+	nodebuild_gl.cpp
+	nodebuild_utility.cpp
+	p_3dfloors.cpp
+	p_3dmidtex.cpp
+	p_acs.cpp
+	p_buildmap.cpp
+	p_ceiling.cpp
+	p_conversation.cpp
+	p_doors.cpp
+	p_effect.cpp
+	p_enemy.cpp
+	p_floor.cpp
+	p_glnodes.cpp
+	p_interaction.cpp
+	p_lights.cpp
+	p_linkedsectors.cpp
+	p_lnspec.cpp
+	p_map.cpp
+	p_maputl.cpp
+	p_mobj.cpp
+	p_pillar.cpp
+	p_plats.cpp
+	p_pspr.cpp
+	p_saveg.cpp
+	p_sectors.cpp
+	p_setup.cpp
+	p_sight.cpp
+	p_slopes.cpp
+	p_spec.cpp
+	p_states.cpp
+	p_switch.cpp
+	p_teleport.cpp
+	p_terrain.cpp
+	p_things.cpp
+	p_tick.cpp
+	p_trace.cpp
+	p_udmf.cpp
+	p_usdf.cpp
+	p_user.cpp
+	p_writemap.cpp
+	p_xlat.cpp
+	parsecontext.cpp
+	po_man.cpp
+	r_swrenderer.cpp
+	r_utility.cpp
+	r_3dfloors.cpp
+	r_bsp.cpp
+	r_draw.cpp
+	r_drawt.cpp
+	r_main.cpp
+	r_plane.cpp
+	r_polymost.cpp
+	r_segs.cpp
+	r_sky.cpp
+	r_things.cpp
+	s_advsound.cpp
+	s_environment.cpp
+	s_playlist.cpp
+	s_sndseq.cpp
+	s_sound.cpp
+	sc_man.cpp
+	st_stuff.cpp
+	statistics.cpp
+	stats.cpp
+	stringtable.cpp
+	strnatcmp.c
+	tables.cpp
+	teaminfo.cpp
+	tempfiles.cpp
+	v_blend.cpp
+	v_collection.cpp
+	v_draw.cpp
+	v_font.cpp
+	v_palette.cpp
+	v_pfx.cpp
+	v_text.cpp
+	v_video.cpp
+	w_wad.cpp
+	wi_stuff.cpp
+	zstrformat.cpp
+	zstring.cpp
+	g_doom/a_doommisc.cpp
+	g_heretic/a_hereticmisc.cpp
+	g_hexen/a_hexenmisc.cpp
+	g_raven/a_artitele.cpp
+	g_raven/a_minotaur.cpp
+	g_strife/a_strifestuff.cpp
+	g_strife/strife_sbar.cpp
+	g_shared/a_action.cpp
+	g_shared/a_armor.cpp
+	g_shared/a_artifacts.cpp
+	g_shared/a_bridge.cpp
+	g_shared/a_camera.cpp
+	g_shared/a_debris.cpp
+	g_shared/a_decals.cpp
+	g_shared/a_fastprojectile.cpp
+	g_shared/a_flashfader.cpp
+	g_shared/a_fountain.cpp
+	g_shared/a_hatetarget.cpp
+	g_shared/a_keys.cpp
+	g_shared/a_lightning.cpp
+	g_shared/a_mapmarker.cpp
+	g_shared/a_morph.cpp
+	g_shared/a_movingcamera.cpp
+	g_shared/a_pickups.cpp
+	g_shared/a_puzzleitems.cpp
+	g_shared/a_quake.cpp
+	g_shared/a_randomspawner.cpp
+	g_shared/a_secrettrigger.cpp
+	g_shared/a_sectoraction.cpp
+	g_shared/a_setcolor.cpp
+	g_shared/a_skies.cpp
+	g_shared/a_soundenvironment.cpp
+	g_shared/a_soundsequence.cpp
+	g_shared/a_spark.cpp
+	g_shared/a_specialspot.cpp
+	g_shared/a_waterzone.cpp
+	g_shared/a_weaponpiece.cpp
+	g_shared/a_weapons.cpp
+	g_shared/hudmessages.cpp
+	g_shared/sbarinfo.cpp
+	g_shared/sbar_mugshot.cpp
+	g_shared/shared_hud.cpp
+	g_shared/shared_sbar.cpp
+	intermission/intermission.cpp
+	intermission/intermission_parse.cpp
+	menu/colorpickermenu.cpp
+	menu/joystickmenu.cpp
+	menu/listmenu.cpp
+	menu/loadsavemenu.cpp
+	menu/menu.cpp
+	menu/menudef.cpp
+	menu/menuinput.cpp
+	menu/messagebox.cpp
+	menu/optionmenu.cpp
+	menu/playerdisplay.cpp
+	menu/playermenu.cpp
+	menu/readthis.cpp
+	menu/videomenu.cpp
+	gl/api/gl_api.cpp
+	gl/data/gl_sections.cpp
+	gl/data/gl_data.cpp
+	gl/data/gl_portaldata.cpp
+	gl/data/gl_setup.cpp
+	gl/data/gl_vertexbuffer.cpp
+	gl/dynlights/a_dynlight.cpp
+	gl/utility/gl_clock.cpp
+	gl/utility/gl_cycler.cpp
+	gl/utility/gl_geometric.cpp
+	gl/renderer/gl_renderer.cpp
+	gl/renderer/gl_renderstate.cpp
+	gl/renderer/gl_lightdata.cpp
+	gl/textures/gl_hwtexture.cpp
+	gl/textures/gl_texture.cpp
+	gl/textures/gl_material.cpp
+	gl/textures/gl_hirestex.cpp
+	gl/textures/gl_bitmap.cpp
+	gl/textures/gl_translate.cpp
+	gl/textures/gl_hqresize.cpp
+	gl/textures/gl_skyboxtexture.cpp
+	gl/scene/gl_bsp.cpp
+	gl/scene/gl_fakeflat.cpp
+	gl/scene/gl_clipper.cpp
+	gl/scene/gl_decal.cpp
+	gl/scene/gl_drawinfo.cpp
+	gl/scene/gl_flats.cpp
+	gl/scene/gl_walls.cpp
+	gl/scene/gl_sprite.cpp
+	gl/scene/gl_skydome.cpp
+	gl/scene/gl_renderhacks.cpp
+	gl/scene/gl_weapon.cpp
+	gl/scene/gl_scene.cpp
+	gl/scene/gl_sky.cpp
+	gl/scene/gl_portal.cpp
+	gl/scene/gl_walls_draw.cpp
+	gl/scene/gl_vertex.cpp
+	gl/scene/gl_spritelight.cpp
+	gl/dynlights/gl_dynlight.cpp
+	gl/dynlights/gl_glow.cpp
+	gl/dynlights/gl_dynlight1.cpp
+	gl/dynlights/gl_lightbuffer.cpp
+	gl/shaders/gl_shader.cpp
+	gl/shaders/gl_texshader.cpp
+	gl/system/gl_interface.cpp
+	gl/system/gl_framebuffer.cpp
+	gl/system/gl_menu.cpp
+	gl/system/gl_wipe.cpp
+	gl/models/gl_models_md3.cpp
+	gl/models/gl_models_md2.cpp
+	gl/models/gl_models.cpp
+	gl/models/gl_voxels.cpp
+	oplsynth/fmopl.cpp
+	oplsynth/mlopl.cpp
+	oplsynth/mlopl_io.cpp
+	oplsynth/music_opldumper_mididevice.cpp
+	oplsynth/music_opl_mididevice.cpp
+	oplsynth/opl_mus_player.cpp
+	oplsynth/dosbox/opl.cpp
+	oplsynth/OPL3.cpp
+	resourcefiles/ancientzip.cpp
+	resourcefiles/file_7z.cpp
+	resourcefiles/file_grp.cpp
+	resourcefiles/file_lump.cpp
+	resourcefiles/file_rff.cpp
+	resourcefiles/file_wad.cpp
+	resourcefiles/file_zip.cpp
+	resourcefiles/file_pak.cpp
+	resourcefiles/file_directory.cpp
+	resourcefiles/resourcefile.cpp
+	sfmt/SFMT.cpp
+	sound/fmodsound.cpp
+	sound/i_music.cpp
+	sound/i_sound.cpp
+	sound/music_cd.cpp
+	sound/music_dumb.cpp
+	sound/music_gme.cpp
+	sound/music_mus_midiout.cpp
+	sound/music_smf_midiout.cpp
+	sound/music_hmi_midiout.cpp
+	sound/music_xmi_midiout.cpp
+	sound/music_midistream.cpp
+	sound/music_midi_base.cpp
+	sound/music_midi_timidity.cpp
+	sound/music_mus_opl.cpp
+	sound/music_stream.cpp
+	sound/music_fluidsynth_mididevice.cpp
+	sound/music_softsynth_mididevice.cpp
+	sound/music_timidity_mididevice.cpp
+	sound/music_win_mididevice.cpp
+	sound/music_pseudo_mididevice.cpp
+	textures/animations.cpp
+	textures/anim_switches.cpp
+	textures/automaptexture.cpp
+	textures/bitmap.cpp
+	textures/buildtexture.cpp
+	textures/canvastexture.cpp
+	textures/ddstexture.cpp
+	textures/flattexture.cpp
+	textures/imgztexture.cpp
+	textures/jpegtexture.cpp
+	textures/multipatchtexture.cpp
+	textures/patchtexture.cpp
+	textures/pcxtexture.cpp
+	textures/pngtexture.cpp
+	textures/rawpagetexture.cpp
+	textures/emptytexture.cpp
+	textures/texture.cpp
+	textures/texturemanager.cpp
+	textures/tgatexture.cpp
+	textures/warptexture.cpp
+	thingdef/olddecorations.cpp
+	thingdef/thingdef.cpp
+	thingdef/thingdef_codeptr.cpp
+	thingdef/thingdef_data.cpp
+	thingdef/thingdef_exp.cpp
+	thingdef/thingdef_expression.cpp
+	thingdef/thingdef_function.cpp
+	thingdef/thingdef_parse.cpp
+	thingdef/thingdef_properties.cpp
+	thingdef/thingdef_states.cpp
+	timidity/common.cpp
+	timidity/instrum.cpp
+	timidity/instrum_dls.cpp
+	timidity/instrum_font.cpp
+	timidity/instrum_sf2.cpp
+	timidity/mix.cpp
+	timidity/playmidi.cpp
+	timidity/resample.cpp
+	timidity/timidity.cpp
+	xlat/parse_xlat.cpp
+	fragglescript/t_fspic.cpp
+	fragglescript/t_func.cpp
+	fragglescript/t_load.cpp
+	fragglescript/t_oper.cpp
+	fragglescript/t_parse.cpp
+	fragglescript/t_prepro.cpp
+	fragglescript/t_script.cpp
+	fragglescript/t_spec.cpp
+	fragglescript/t_variable.cpp
+	fragglescript/t_cmd.cpp
+	r_data/colormaps.cpp
+	r_data/sprites.cpp
+	r_data/voxels.cpp
+	r_data/renderstyle.cpp
+	r_data/r_interpolate.cpp
+	r_data/r_translate.cpp
+	autozend.cpp
+)
+
+set_source_files_properties( xlat/parse_xlat.cpp PROPERTIES OBJECT_DEPENDS "${CMAKE_CURRENT_BINARY_DIR}/xlat_parser.c" )
+set_source_files_properties( sc_man.cpp PROPERTIES OBJECT_DEPENDS "${CMAKE_CURRENT_BINARY_DIR}/sc_man_scanner.h" )
+set_source_files_properties( ${NOT_COMPILED_SOURCE_FILES} PROPERTIES HEADER_FILE_ONLY TRUE )
+
+if(${CMAKE_SYSTEM_NAME} STREQUAL "SunOS")
+	# [BL] Solaris requires these to be explicitly linked.
+	set( ZDOOM_LIBS ${ZDOOM_LIBS} nsl socket)
+endif(${CMAKE_SYSTEM_NAME} STREQUAL "SunOS")
+
+target_link_libraries( zdoom ${ZDOOM_LIBS} gme gdtoa dumb lzma )
+include_directories( .
+	g_doom
+	g_heretic
+	g_hexen
+	g_raven
+	g_strife
+	g_shared
+	oplsynth
+	sound
+	textures
+	thingdef
+	timidity
+	xlat
+	../game-music-emu/gme
+	../gdtoa
+	../dumb/include
+	${CMAKE_BINARY_DIR}/gdtoa
+	${SYSTEM_SOURCES_DIR} )
+
+add_dependencies( zdoom revision_check )
+
+# RUNTIME_OUTPUT_DIRECTORY does not exist in CMake 2.4.
+# Linux distributions are slow to adopt 2.6. :(
+set_target_properties( zdoom PROPERTIES RUNTIME_OUTPUT_DIRECTORY ${ZDOOM_OUTPUT_DIR} )
+set_target_properties( zdoom PROPERTIES OUTPUT_NAME ${ZDOOM_EXE_NAME} )
+
+if( NOT WIN32 )
+	FILE( WRITE ${CMAKE_CURRENT_BINARY_DIR}/link-make "if [ ! -e ${ZDOOM_OUTPUT_DIR}/${ZDOOM_EXE_NAME} ]; then ln -sf ${CMAKE_CURRENT_BINARY_DIR}/${ZDOOM_EXE_NAME} ${ZDOOM_OUTPUT_DIR}/${ZDOOM_EXE_NAME}; fi" )
+	add_custom_command( TARGET zdoom POST_BUILD
+		COMMAND chmod +x ${CMAKE_CURRENT_BINARY_DIR}/link-make
+		COMMAND /bin/sh -c ${CMAKE_CURRENT_BINARY_DIR}/link-make )
+endif( NOT WIN32 )
+if( "${CMAKE_CXX_COMPILER_ID}" STREQUAL "GNU" OR "${CMAKE_CXX_COMPILER_ID}" STREQUAL "Clang" )
+	# GCC misoptimizes this file
+	set_source_files_properties( oplsynth/fmopl.cpp PROPERTIES COMPILE_FLAGS "-fno-tree-dominator-opts -fno-tree-fre" )
+
+	# Need to enable intrinsics for this file.
+	if( SSE_MATTERS )
+		set_source_files_properties( x86.cpp PROPERTIES COMPILE_FLAGS "-msse2 -mmmx" )
+	endif( SSE_MATTERS )
+endif( "${CMAKE_CXX_COMPILER_ID}" STREQUAL "GNU" OR "${CMAKE_CXX_COMPILER_ID}" STREQUAL "Clang" )
+
+if( MSVC )
+	set_target_properties(zdoom PROPERTIES LINK_FLAGS "/MANIFEST:NO")
+	add_custom_command(TARGET zdoom POST_BUILD
+		COMMAND "mt.exe" -manifest \"${CMAKE_CURRENT_SOURCE_DIR}\\win32\\zdoom.exe.manifest\" -outputresource:\"$(TargetDir)$(TargetFileName)\"\;\#2
+		COMMENT "Adding manifest..."
+	)
+endif( MSVC )
+
+source_group("Assembly Files\\ia32" REGULAR_EXPRESSION "^${CMAKE_CURRENT_SOURCE_DIR}/asm_ia32/.+")
+source_group("Assembly Files\\x86_64" REGULAR_EXPRESSION "^${CMAKE_CURRENT_SOURCE_DIR}/asm_x86_64/.+")
+source_group("Audio Files" REGULAR_EXPRESSION "^${CMAKE_CURRENT_SOURCE_DIR}/sound/.+")
+source_group("Audio Files\\OPL Synth" REGULAR_EXPRESSION "^${CMAKE_CURRENT_SOURCE_DIR}/oplsynth/.+")
+source_group("Audio Files\\OPL Synth\\DOSBox" FILES oplsynth/dosbox/opl.cpp oplsynth/dosbox/opl.h)
+source_group("Audio Files\\Timidity\\Headers" REGULAR_EXPRESSION "^${CMAKE_CURRENT_SOURCE_DIR}/timidity/.+\\.h$")
+source_group("Audio Files\\Timidity\\Source" REGULAR_EXPRESSION "^${CMAKE_CURRENT_SOURCE_DIR}/timidity/.+\\.cpp$")
+source_group("Decorate++" REGULAR_EXPRESSION "^${CMAKE_CURRENT_SOURCE_DIR}/thingdef/.+")
+source_group("FraggleScript" REGULAR_EXPRESSION "^${CMAKE_CURRENT_SOURCE_DIR}/fragglescript/.+")
+source_group("Games\\Doom Game" REGULAR_EXPRESSION "^${CMAKE_CURRENT_SOURCE_DIR}/g_doom/.+")
+source_group("Games\\Heretic Game" REGULAR_EXPRESSION "^${CMAKE_CURRENT_SOURCE_DIR}/g_heretic/.+")
+source_group("Games\\Hexen Game" REGULAR_EXPRESSION "^${CMAKE_CURRENT_SOURCE_DIR}/g_hexen/.+")
+source_group("Games\\Raven Shared" REGULAR_EXPRESSION "^${CMAKE_CURRENT_SOURCE_DIR}/g_raven/.+")
+source_group("Games\\Strife Game" REGULAR_EXPRESSION "^${CMAKE_CURRENT_SOURCE_DIR}/g_strife/.+")
+source_group("Intermission" REGULAR_EXPRESSION "^${CMAKE_CURRENT_SOURCE_DIR}/intermission/.+")
+source_group("Menu" REGULAR_EXPRESSION "^${CMAKE_CURRENT_SOURCE_DIR}/menu/.+")
+source_group("OpenGL Renderer" REGULAR_EXPRESSION "^${CMAKE_CURRENT_SOURCE_DIR}/gl/.+")
+source_group("OpenGL Renderer\\API" REGULAR_EXPRESSION "^${CMAKE_CURRENT_SOURCE_DIR}/gl/api/.+")
+source_group("OpenGL Renderer\\Data" REGULAR_EXPRESSION "^${CMAKE_CURRENT_SOURCE_DIR}/gl/data/.+")
+source_group("OpenGL Renderer\\Dynamic Lights" REGULAR_EXPRESSION "^${CMAKE_CURRENT_SOURCE_DIR}/gl/dynlights/.+")
+source_group("OpenGL Renderer\\HQ Resize" REGULAR_EXPRESSION "^${CMAKE_CURRENT_SOURCE_DIR}/gl/hqnx/.+")
+source_group("OpenGL Renderer\\Models" REGULAR_EXPRESSION "^${CMAKE_CURRENT_SOURCE_DIR}/gl/models/.+")
+source_group("OpenGL Renderer\\Renderer" REGULAR_EXPRESSION "^${CMAKE_CURRENT_SOURCE_DIR}/gl/renderer/.+")
+source_group("OpenGL Renderer\\Scene" REGULAR_EXPRESSION "^${CMAKE_CURRENT_SOURCE_DIR}/gl/scene/.+")
+source_group("OpenGL Renderer\\Shaders" REGULAR_EXPRESSION "^${CMAKE_CURRENT_SOURCE_DIR}/gl/shaders/.+")
+source_group("OpenGL Renderer\\System" REGULAR_EXPRESSION "^${CMAKE_CURRENT_SOURCE_DIR}/gl/system/.+")
+source_group("OpenGL Renderer\\Textures" REGULAR_EXPRESSION "^${CMAKE_CURRENT_SOURCE_DIR}/gl/textures/.+")
+source_group("OpenGL Renderer\\Utilities" REGULAR_EXPRESSION "^${CMAKE_CURRENT_SOURCE_DIR}/gl/utility/.+")
+source_group("Render Core\\Render Headers" REGULAR_EXPRESSION "^${CMAKE_CURRENT_SOURCE_DIR}/r_.+\\.h$")
+source_group("Render Core\\Render Sources" REGULAR_EXPRESSION "^${CMAKE_CURRENT_SOURCE_DIR}/r_.+\\.cpp$")
+source_group("Render Data\\Resource Headers" REGULAR_EXPRESSION "^${CMAKE_CURRENT_SOURCE_DIR}/r_data/.+\\.h$")
+source_group("Render Data\\Resource Sources" REGULAR_EXPRESSION "^${CMAKE_CURRENT_SOURCE_DIR}/r_data/.+\\.cpp$")
+source_group("Render Data\\Textures" REGULAR_EXPRESSION "^${CMAKE_CURRENT_SOURCE_DIR}/textures/.+")
+source_group("Render Interface" FILES r_defs.h r_renderer.h r_sky.cpp r_sky.h r_state.h r_utility.cpp r_utility.h)
+source_group("Resource Files" REGULAR_EXPRESSION "^${CMAKE_CURRENT_SOURCE_DIR}/resourcefiles/.+")
+source_group("SDL Files" REGULAR_EXPRESSION "^${CMAKE_CURRENT_SOURCE_DIR}/sdl/.+")
+source_group("SFML" REGULAR_EXPRESSION "^${CMAKE_CURRENT_SOURCE_DIR}/sfmt/.+")
+source_group("Shared Game" REGULAR_EXPRESSION "^${CMAKE_CURRENT_SOURCE_DIR}/g_shared/.+")
+source_group("Versioning" FILES version.h win32/zdoom.rc)
+source_group("Win32 Files" REGULAR_EXPRESSION "^${CMAKE_CURRENT_SOURCE_DIR}/win32/.+")
+source_group("Xlat" REGULAR_EXPRESSION "^${CMAKE_CURRENT_SOURCE_DIR}/xlat/.+" FILES ${CMAKE_CURRENT_BINARY_DIR}/xlat_parser.c ${CMAKE_CURRENT_BINARY_DIR}/xlat_parser.h)
+source_group("Source Files" FILES ${CMAKE_CURRENT_BINARY_DIR}/sc_man_scanner.h sc_man_scanner.re)