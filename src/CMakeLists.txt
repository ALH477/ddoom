--- conflicted
+++ resolved
@@ -550,22 +550,12 @@
 set( PLAT_POSIX_SOURCES
 	posix/i_cd.cpp
 	posix/i_movie.cpp
+	posix/i_steam.cpp
 	posix/i_system.cpp
 	posix/st_start.cpp )
 set( PLAT_SDL_SOURCES
 	sdl/crashcatcher.c
 	sdl/hardware.cpp
-<<<<<<< HEAD
-=======
-	sdl/i_cd.cpp
-	sdl/i_main.cpp
-	sdl/i_movie.cpp
-	sdl/i_steam.cpp
-	sdl/i_system.cpp
-	sdl/sdlvideo.cpp
-	sdl/st_start.cpp )
-set( PLAT_SDL_SPECIAL_SOURCES
->>>>>>> 465d9ab8
 	sdl/i_gui.cpp
 	sdl/i_input.cpp
 	sdl/i_joystick.cpp
