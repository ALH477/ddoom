/*
** music_midistream.cpp
** Implements base class for MIDI and MUS streaming.
**
**---------------------------------------------------------------------------
** Copyright 2008 Randy Heit
** All rights reserved.
**
** Redistribution and use in source and binary forms, with or without
** modification, are permitted provided that the following conditions
** are met:
**
** 1. Redistributions of source code must retain the above copyright
**    notice, this list of conditions and the following disclaimer.
** 2. Redistributions in binary form must reproduce the above copyright
**    notice, this list of conditions and the following disclaimer in the
**    documentation and/or other materials provided with the distribution.
** 3. The name of the author may not be used to endorse or promote products
**    derived from this software without specific prior written permission.
**
** THIS SOFTWARE IS PROVIDED BY THE AUTHOR ``AS IS'' AND ANY EXPRESS OR
** IMPLIED WARRANTIES, INCLUDING, BUT NOT LIMITED TO, THE IMPLIED WARRANTIES
** OF MERCHANTABILITY AND FITNESS FOR A PARTICULAR PURPOSE ARE DISCLAIMED.
** IN NO EVENT SHALL THE AUTHOR BE LIABLE FOR ANY DIRECT, INDIRECT,
** INCIDENTAL, SPECIAL, EXEMPLARY, OR CONSEQUENTIAL DAMAGES (INCLUDING, BUT
** NOT LIMITED TO, PROCUREMENT OF SUBSTITUTE GOODS OR SERVICES; LOSS OF USE,
** DATA, OR PROFITS; OR BUSINESS INTERRUPTION) HOWEVER CAUSED AND ON ANY
** THEORY OF LIABILITY, WHETHER IN CONTRACT, STRICT LIABILITY, OR TORT
** (INCLUDING NEGLIGENCE OR OTHERWISE) ARISING IN ANY WAY OUT OF THE USE OF
** THIS SOFTWARE, EVEN IF ADVISED OF THE POSSIBILITY OF SUCH DAMAGE.
**---------------------------------------------------------------------------
**
*/

// HEADER FILES ------------------------------------------------------------


#include "i_musicinterns.h"
#include "templates.h"
#include "doomdef.h"
#include "m_swap.h"
#include "doomerrors.h"

// MACROS ------------------------------------------------------------------

#define MAX_TIME	(1000000/10)	// Send out 1/10 of a sec of events at a time.


// EXTERNAL FUNCTION PROTOTYPES --------------------------------------------

// PUBLIC FUNCTION PROTOTYPES ----------------------------------------------

// PRIVATE FUNCTION PROTOTYPES ---------------------------------------------

static void WriteVarLen (TArray<uint8_t> &file, uint32_t value);

// EXTERNAL DATA DECLARATIONS ----------------------------------------------

EXTERN_CVAR(Float, snd_musicvolume)
EXTERN_CVAR(Int, snd_mididevice)

#ifdef _WIN32
extern unsigned mididevice;
#endif

// PRIVATE DATA DEFINITIONS ------------------------------------------------

// PUBLIC DATA DEFINITIONS -------------------------------------------------

// CODE --------------------------------------------------------------------

//==========================================================================
//
// MIDIStreamer Constructor
//
//==========================================================================

MIDIStreamer::MIDIStreamer(EMidiDevice type, const char *args)
:
  MIDI(0), DeviceType(type), Args(args)
{
	memset(Buffer, 0, sizeof(Buffer));
}

//==========================================================================
//
// MIDIStreamer Destructor
//
//==========================================================================

MIDIStreamer::~MIDIStreamer()
{
	Stop();
	if (MIDI != NULL)
	{
		delete MIDI;
	}
	if (source != nullptr)
	{
		delete source;
	}
}

//==========================================================================
//
// MIDIStreamer :: IsMIDI
//
// You bet it is!
//
//==========================================================================

bool MIDIStreamer::IsMIDI() const
{
	return true;
}

//==========================================================================
//
// MIDIStreamer :: IsValid
//
//==========================================================================

bool MIDIStreamer::IsValid() const
{
	return source != nullptr && source->isValid();
}


//==========================================================================
//
// MIDIStreamer :: SelectMIDIDevice									static
//
// Select the MIDI device to play on
//
//==========================================================================

EMidiDevice MIDIStreamer::SelectMIDIDevice(EMidiDevice device)
{
	/* MIDI are played as:
		- OPL: 
			- if explicitly selected by $mididevice 
			- when snd_mididevice  is -3 and no midi device is set for the song

		- Timidity: 
			- if explicitly selected by $mididevice 
			- when snd_mididevice  is -2 and no midi device is set for the song

		- MMAPI (Win32 only):
			- if explicitly selected by $mididevice (non-Win32 redirects this to Sound System)
			- when snd_mididevice  is >= 0 and no midi device is set for the song
			- as fallback when both OPL and Timidity failed and snd_mididevice is >= 0
	*/

	// Choose the type of MIDI device we want.
	if (device != MDEV_DEFAULT)
	{
		return device;
	}
	switch (snd_mididevice)
	{
	case -1:		return MDEV_SNDSYS;
	case -2:		return MDEV_TIMIDITY;
	case -3:		return MDEV_OPL;
	case -4:		return MDEV_GUS;
	case -5:		return MDEV_FLUIDSYNTH;
	case -6:		return MDEV_WILDMIDI;
	default:
		#ifdef _WIN32
					return MDEV_MMAPI;
		#else
					return MDEV_SNDSYS;
		#endif
	}
}

//==========================================================================
//
// MIDIStreamer :: CreateMIDIDevice
//
//==========================================================================

MIDIDevice *MIDIStreamer::CreateMIDIDevice(EMidiDevice devtype)
{
	// fixme: This should check up front if the device can be started.
	// Checks to ensure that a device finds a compatible sound font are entirely missing here.
	bool checked[MDEV_COUNT] = { false };

	if (devtype == MDEV_SNDSYS) devtype = MDEV_FLUIDSYNTH;
	while (true)
	{
		try
		{
			switch (devtype)
			{
			case MDEV_GUS:
				return new TimidityMIDIDevice(Args);

			case MDEV_MMAPI:
#ifdef _WIN32
				return CreateWinMIDIDevice(mididevice);
#endif
				// Intentional fall-through for non-Windows systems.

			case MDEV_FLUIDSYNTH:
				return new FluidSynthMIDIDevice(Args);

			case MDEV_OPL:
				return new OPLMIDIDevice(Args);

			case MDEV_TIMIDITY:
				return CreateTimidityPPMIDIDevice(Args);

			case MDEV_WILDMIDI:
				return new WildMIDIDevice(Args);

			default:
				break;
			}
		}
		catch (CRecoverableError &err)
		{
			checked[devtype] = true;
			devtype = MDEV_DEFAULT;
			// Opening the requested device did not work out so choose another one.
			if (!checked[MDEV_FLUIDSYNTH]) devtype = MDEV_FLUIDSYNTH;
			else if (!checked[MDEV_TIMIDITY]) devtype = MDEV_TIMIDITY;
			else if (!checked[MDEV_WILDMIDI]) devtype = MDEV_WILDMIDI;
			else if (!checked[MDEV_GUS]) devtype = MDEV_GUS;
#ifdef _WIN32
			else if (!checked[MDEV_MMAPI]) devtype = MDEV_MMAPI;
#endif
			else if (!checked[MDEV_OPL]) devtype = MDEV_OPL;

			if (devtype == MDEV_DEFAULT)
			{
				Printf("Failed to play music: Unable to open any MIDI Device.");
				return nullptr;
			}
		}
	}
}

//==========================================================================
//
// MIDIStreamer :: Play
//
//==========================================================================

void MIDIStreamer::Play(bool looping, int subsong)
{
	EMidiDevice devtype;

	if (source == nullptr) return;	// We have nothing to play so abort.

	assert(MIDI == NULL);
	m_Looping = looping;
	source->SetMIDISubsong(subsong);
	devtype = SelectMIDIDevice(DeviceType);
	MIDI = CreateMIDIDevice(devtype);
	InitPlayback();
}

//==========================================================================
//
// MIDIStreamer :: DumpWave
//
//==========================================================================

bool MIDIStreamer::DumpOPL(const char *filename, int subsong)
{
	m_Looping = false;
	if (source == nullptr) return false;	// We have nothing to play so abort.
	source->SetMIDISubsong(subsong);

	assert(MIDI == NULL);
	MIDI = new OPLDumperMIDIDevice(filename);
	return InitPlayback();
}

//==========================================================================
//
// MIDIStreamer :: DumpWave
//
//==========================================================================

bool MIDIStreamer::DumpWave(const char *filename, int subsong, int samplerate)
{
	m_Looping = false;
	if (source == nullptr) return false;	// We have nothing to play so abort.
	source->SetMIDISubsong(subsong);

	assert(MIDI == NULL);
	auto devtype = SelectMIDIDevice(DeviceType);
	MIDI = CreateMIDIDevice(devtype);
	MIDI = new MIDIWaveWriter(filename, MIDI, samplerate);
	return InitPlayback();
}

//==========================================================================
//
// MIDIStreamer :: InitPlayback
//
//==========================================================================

bool MIDIStreamer::InitPlayback()
{
	m_Status = STATE_Stopped;
	EndQueued = 0;
	VolumeChanged = false;
	Restarting = true;
	InitialPlayback = true;

	if (MIDI == NULL || 0 != MIDI->Open(Callback, this))
	{
		Printf(PRINT_BOLD, "Could not open MIDI out device\n");
		if (MIDI != NULL)
		{
			delete MIDI;
			MIDI = NULL;
		}
		return false;
	}

	source->CheckCaps(MIDI->GetTechnology());

	if (MIDI->Preprocess(this, m_Looping))
	{
		StartPlayback();
		if (MIDI == NULL)
		{ // The MIDI file had no content and has been automatically closed.
			return false;
		}
	}

	if (0 != MIDI->Resume())
	{
		Printf ("Starting MIDI playback failed\n");
		Stop();
		return false;
	}
	else
	{
		m_Status = STATE_Playing;
		return true;
	}
}

//==========================================================================
//
// MIDIStreamer :: StartPlayback
//
//==========================================================================

void MIDIStreamer::StartPlayback()
{
	auto data = source->PrecacheData();
	MIDI->PrecacheInstruments(&data[0], data.Size());
	source->StartPlayback(m_Looping);
	
	// Set time division and tempo.
	if (0 != MIDI->SetTimeDiv(source->getDivision()) ||
		0 != MIDI->SetTempo(source->getInitialTempo()))
	{
		Printf(PRINT_BOLD, "Setting MIDI stream speed failed\n");
		MIDI->Close();
		return;
	}

	MusicVolumeChanged();	// set volume to current music's properties
	OutputVolume(Volume);

	MIDI->InitPlayback();

	// Fill the initial buffers for the song.
	BufferNum = 0;
	do
	{
		int res = FillBuffer(BufferNum, MAX_MIDI_EVENTS, MAX_TIME);
		if (res == SONG_MORE)
		{
			if (0 != MIDI->StreamOutSync(&Buffer[BufferNum]))
			{
				Printf ("Initial midiStreamOut failed\n");
				Stop();
				return;
			}
			BufferNum ^= 1;
		}
		else if (res == SONG_DONE)
		{
			// Do not play super short songs that can't fill the initial two buffers.
			Stop();
			return;
		}
		else
		{
			Stop();
			return;
		}
	}
	while (BufferNum != 0);
}

//==========================================================================
//
// MIDIStreamer :: Pause
//
// "Pauses" the song by setting it to zero volume and filling subsequent
// buffers with NOPs until the song is unpaused. A MIDI device that
// supports real pauses will return true from its Pause() method.
//
//==========================================================================

void MIDIStreamer::Pause()
{
	if (m_Status == STATE_Playing)
	{
		m_Status = STATE_Paused;
		if (!MIDI->Pause(true))
		{
			OutputVolume(0);
		}
	}
}

//==========================================================================
//
// MIDIStreamer :: Resume
//
// "Unpauses" a song by restoring the volume and letting subsequent
// buffers store real MIDI events again.
//
//==========================================================================

void MIDIStreamer::Resume()
{
	if (m_Status == STATE_Paused)
	{
		if (!MIDI->Pause(false))
		{
			OutputVolume(Volume);
		}
		m_Status = STATE_Playing;
	}
}

//==========================================================================
//
// MIDIStreamer :: Stop
//
// Stops playback and closes the player thread and MIDI device.
//
//==========================================================================

void MIDIStreamer::Stop()
{
	EndQueued = 4;

	if (MIDI != NULL && MIDI->IsOpen())
	{
		MIDI->Stop();
		MIDI->UnprepareHeader(&Buffer[0]);
		MIDI->UnprepareHeader(&Buffer[1]);
		MIDI->Close();
	}
	if (MIDI != NULL)
	{
		delete MIDI;
		MIDI = NULL;
	}
	m_Status = STATE_Stopped;
}

//==========================================================================
//
// MIDIStreamer :: IsPlaying
//
//==========================================================================

bool MIDIStreamer::IsPlaying()
{
	if (m_Status != STATE_Stopped && (MIDI == NULL || (EndQueued != 0 && EndQueued < 4)))
	{
		Stop();
	}
	if (m_Status != STATE_Stopped && !MIDI->IsOpen())
	{
		Stop();
	}
	return m_Status != STATE_Stopped;
}

//==========================================================================
//
// MIDIStreamer :: MusicVolumeChanged
//
// WinMM MIDI doesn't go through the sound system, so the normal volume
// changing procedure doesn't work for it.
//
//==========================================================================

void MIDIStreamer::MusicVolumeChanged()
{
	if (MIDI != NULL && MIDI->FakeVolume())
	{
		float realvolume = clamp<float>(snd_musicvolume * relative_volume, 0.f, 1.f);
		Volume = clamp<uint32_t>((uint32_t)(realvolume * 65535.f), 0, 65535);
	}
	else
	{
		Volume = 0xFFFF;
	}
	source->setVolume(Volume);
	if (m_Status == STATE_Playing)
	{
		OutputVolume(Volume);
	}
}

//==========================================================================
//
// MIDIStreamer :: FluidSettingInt
//
//==========================================================================

void MIDIStreamer::FluidSettingInt(const char *setting, int value)
{
	if (MIDI != NULL)
	{
		MIDI->FluidSettingInt(setting, value);
	}
}

//==========================================================================
//
// MIDIStreamer :: FluidSettingNum
//
//==========================================================================

void MIDIStreamer::FluidSettingNum(const char *setting, double value)
{
	if (MIDI != NULL)
	{
		MIDI->FluidSettingNum(setting, value);
	}
}

//==========================================================================
//
// MIDIDeviceStreamer :: FluidSettingStr
//
//==========================================================================

void MIDIStreamer::FluidSettingStr(const char *setting, const char *value)
{
	if (MIDI != NULL)
	{
		MIDI->FluidSettingStr(setting, value);
	}
}


//==========================================================================
//
// MIDIDeviceStreamer :: WildMidiSetOption
//
//==========================================================================

void MIDIStreamer::WildMidiSetOption(int opt, int set)
{
	if (MIDI != NULL)
	{
		MIDI->WildMidiSetOption(opt, set);
	}
}


//==========================================================================
//
// MIDIStreamer :: OutputVolume
//
// Signals the buffer filler to send volume change events on all channels.
//
//==========================================================================

void MIDIStreamer::OutputVolume (uint32_t volume)
{
	if (MIDI != NULL && MIDI->FakeVolume())
	{
		NewVolume = volume;
		VolumeChanged = true;
	}
}

//==========================================================================
//
// MIDIStreamer :: Callback											Static
//
//==========================================================================

void MIDIStreamer::Callback(void *userdata)
{
	MIDIStreamer *self = (MIDIStreamer *)userdata;

	if (self->EndQueued >= 4)
	{
		return;
	}
	self->ServiceEvent();
}

//==========================================================================
//
// MIDIStreamer :: Update
//
// Called periodically to see if the player thread is still alive. If it
// isn't, stop playback now.
//
//==========================================================================

void MIDIStreamer::Update()
{
	if (MIDI != nullptr && !MIDI->Update()) Stop();
}

//==========================================================================
//
// MIDIStreamer :: ServiceEvent
//
// Fills the buffer that just finished playing with new events and appends
// it to the MIDI stream queue. Stops the song if playback is over. Returns
// non-zero if a problem occured and playback should stop.
//
//==========================================================================

int MIDIStreamer::ServiceEvent()
{
	int res;

	if (EndQueued == 2)
	{
		return 0;
	}
	if (0 != (res = MIDI->UnprepareHeader(&Buffer[BufferNum])))
	{
		return res;
	}
fill:
	if (EndQueued == 1)
	{
		res = FillStopBuffer(BufferNum);
		if ((res & 3) != SONG_ERROR)
		{
			EndQueued = 2;
		}
	}
	else
	{
		res = FillBuffer(BufferNum, MAX_MIDI_EVENTS, MAX_TIME);
	}
	switch (res & 3)
	{
	case SONG_MORE:
		res = MIDI->StreamOut(&Buffer[BufferNum]);
		if (res != 0)
		{
			return res;
		}
		else
		{
			BufferNum ^= 1;
		}
		break;

	case SONG_DONE:
		if (m_Looping)
		{
			Restarting = true;
			goto fill;
		}
		EndQueued = 1;
		break;

	default:
		return res >> 2;
	}
	return 0;
}

//==========================================================================
//
// MIDIStreamer :: FillBuffer
//
// Copies MIDI events from the MIDI file and puts them into a MIDI stream
// buffer. Filling the buffer stops when the song end is encountered, the
// buffer space is used up, or the maximum time for a buffer is hit.
//
// Can return:
// - SONG_MORE if the buffer was prepared with data.
// - SONG_DONE if the song's end was reached.
//             The buffer will never have data in this case.
// - SONG_ERROR if there was a problem preparing the buffer.
//
//==========================================================================

int MIDIStreamer::FillBuffer(int buffer_num, int max_events, uint32_t max_time)
{
	if (!Restarting && source->CheckDone())
	{
		return SONG_DONE;
	}

	int i;
	uint32_t *events = Events[buffer_num], *max_event_p;
	uint32_t tot_time = 0;
	uint32_t time = 0;

	// The final event is for a NOP to hold the delay from the last event.
	max_event_p = events + (max_events - 1) * 3;

	if (InitialPlayback)
	{
		InitialPlayback = false;
		// Send the GS System Reset SysEx message.
		events[0] = 0;								// dwDeltaTime
		events[1] = 0;								// dwStreamID
		events[2] = (MEVENT_LONGMSG << 24) | 6;		// dwEvent
		events[3] = MAKE_ID(0xf0, 0x7e, 0x7f, 0x09);	// dwParms[0]
		events[4] = MAKE_ID(0x01, 0xf7, 0x00, 0x00);	// dwParms[1]
		events += 5;

		// Send the full master volume SysEx message.
		events[0] = 0;								// dwDeltaTime
		events[1] = 0;								// dwStreamID
		events[2] = (MEVENT_LONGMSG << 24) | 8;		// dwEvent
		events[3] = MAKE_ID(0xf0,0x7f,0x7f,0x04);	// dwParms[0]
		events[4] = MAKE_ID(0x01,0x7f,0x7f,0xf7);	// dwParms[1]
		events += 5;
<<<<<<< HEAD
		source->DoInitialSetup();
=======

		DoInitialSetup();
>>>>>>> bc25ad41
	}

	// If the volume has changed, stick those events at the start of this buffer.
	if (VolumeChanged && (m_Status != STATE_Paused || NewVolume == 0))
	{
		VolumeChanged = false;
		for (i = 0; i < 16; ++i)
		{
			uint8_t courseVol = (uint8_t)(((source->getChannelVolume(i)+1) * NewVolume) >> 16);
			events[0] = 0;				// dwDeltaTime
			events[1] = 0;				// dwStreamID
			events[2] = MIDI_CTRLCHANGE | i | (7<<8) | (courseVol<<16);
			events += 3;
		}
	}

	// Play nothing while paused.
	if (m_Status == STATE_Paused)
	{
		// Be more responsive when unpausing by only playing each buffer
		// for a third of the maximum time.
		events[0] = MAX<uint32_t>(1, (max_time / 3) * source->getDivision() / source->getTempo());
		events[1] = 0;
		events[2] = MEVENT_NOP << 24;
		events += 3;
	}
	else
	{
		if (Restarting)
		{
			Restarting = false;
			// Reset the tempo to the inital value.
			events[0] = 0;									// dwDeltaTime
			events[1] = 0;									// dwStreamID
			events[2] = (MEVENT_TEMPO << 24) | source->getInitialTempo();	// dwEvent
			events += 3;
			// Stop all notes in case any were left hanging.
			events = WriteStopNotes(events);
			source->DoRestart();
		}
		events = source->MakeEvents(events, max_event_p, max_time);
	}
	memset(&Buffer[buffer_num], 0, sizeof(MidiHeader));
	Buffer[buffer_num].lpData = (uint8_t *)Events[buffer_num];
	Buffer[buffer_num].dwBufferLength = uint32_t((uint8_t *)events - Buffer[buffer_num].lpData);
	Buffer[buffer_num].dwBytesRecorded = Buffer[buffer_num].dwBufferLength;
	if (0 != (i = MIDI->PrepareHeader(&Buffer[buffer_num])))
	{
		return SONG_ERROR | (i << 2);
	}
	return SONG_MORE;
}

//==========================================================================
//
// MIDIStreamer :: FillStopBuffer
//
// Fills a MIDI buffer with events to stop all channels.
//
//==========================================================================

int MIDIStreamer::FillStopBuffer(int buffer_num)
{
	uint32_t *events = Events[buffer_num];
	int i;

	events = WriteStopNotes(events);

	// wait some tics, just so that this buffer takes some time
	events[0] = 500;
	events[1] = 0;
	events[2] = MEVENT_NOP << 24;
	events += 3;

	memset(&Buffer[buffer_num], 0, sizeof(MidiHeader));
	Buffer[buffer_num].lpData = (uint8_t*)Events[buffer_num];
	Buffer[buffer_num].dwBufferLength = uint32_t((uint8_t*)events - Buffer[buffer_num].lpData);
	Buffer[buffer_num].dwBytesRecorded = Buffer[buffer_num].dwBufferLength;
	if (0 != (i = MIDI->PrepareHeader(&Buffer[buffer_num])))
	{
		return SONG_ERROR | (i << 2);
	}
	return SONG_MORE;
}

//==========================================================================
//
// MIDIStreamer :: WriteStopNotes
//
// Generates MIDI events to stop all notes and reset controllers on
// every channel.
//
//==========================================================================

uint32_t *MIDIStreamer::WriteStopNotes(uint32_t *events)
{
	for (int i = 0; i < 16; ++i)
	{
		events[0] = 0;				// dwDeltaTime
		events[1] = 0;				// dwStreamID
		events[2] = MIDI_CTRLCHANGE | i | (123 << 8);	// All notes off
		events[3] = 0;
		events[4] = 0;
		events[5] = MIDI_CTRLCHANGE | i | (121 << 8);	// Reset controllers
		events += 6;
	}
	return events;
}

//==========================================================================
//
//
//
//==========================================================================

void MIDIStreamer::SetMIDISource(MIDISource *_source)
{
	source = _source;
	source->setTempoCallback([=](int tempo) { return !!MIDI->SetTempo(tempo); } );
}


//==========================================================================
//
// MIDIStreamer :: GetStats
//
//==========================================================================

FString MIDIStreamer::GetStats()
{
	if (MIDI == NULL)
	{
		return "No MIDI device in use.";
	}
	return MIDI->GetStats();
}

//==========================================================================
//
// MIDIStreamer :: SetSubsong
//
// Selects which subsong to play in an already-playing file. This is public.
//
//==========================================================================

bool MIDIStreamer::SetSubsong(int subsong)
{
	if (source->SetMIDISubsong(subsong))
	{
		Stop();
		Play(m_Looping, subsong);
		return true;
	}
	return false;
}


//==========================================================================
//
// MIDIDevice stubs.
//
//==========================================================================

MIDIDevice::MIDIDevice()
{
}

MIDIDevice::~MIDIDevice()
{
}

//==========================================================================
//
// MIDIDevice :: PrecacheInstruments
//
// The MIDIStreamer calls this method between device open and the first
// buffered stream with a list of instruments known to be used by the song.
// If the device can benefit from preloading the instruments, it can do so
// now.
//
// Each entry is packed as follows:
//   Bits 0- 6: Instrument number
//   Bits 7-13: Bank number
//   Bit    14: Select drum set if 1, tone bank if 0
//
//==========================================================================

void MIDIDevice::PrecacheInstruments(const uint16_t *instruments, int count)
{
}

//==========================================================================
//
// MIDIDevice :: Preprocess
//
// Gives the MIDI device a chance to do some processing with the song before
// it starts playing it. Returns true if MIDIStreamer should perform its
// standard playback startup sequence.
//
//==========================================================================

bool MIDIDevice::Preprocess(MIDIStreamer *song, bool looping)
{
	return true;
}

//==========================================================================
//
// MIDIDevice :: PrepareHeader
//
// Wrapper for MCI's midiOutPrepareHeader.
//
//==========================================================================

int MIDIDevice::PrepareHeader(MidiHeader *header)
{
	return 0;
}

//==========================================================================
//
// MIDIDevice :: UnprepareHeader
//
// Wrapper for MCI's midiOutUnprepareHeader.
//
//==========================================================================

int MIDIDevice::UnprepareHeader(MidiHeader *header)
{
	return 0;
}

//==========================================================================
//
// MIDIDevice :: FakeVolume
//
// Since most implementations render as a normal stream, their volume is
// controlled through the GSnd interface, not here.
//
//==========================================================================

bool MIDIDevice::FakeVolume()
{
	return false;
}

//==========================================================================
//
//
//
//==========================================================================

void MIDIDevice::InitPlayback()
{
}

//==========================================================================
//
//
//
//==========================================================================

bool MIDIDevice::Update()
{
	return true;
}

//==========================================================================
//
// MIDIDevice :: FluidSettingInt
//
//==========================================================================

void MIDIDevice::FluidSettingInt(const char *setting, int value)
{
}

//==========================================================================
//
// MIDIDevice :: FluidSettingNum
//
//==========================================================================

void MIDIDevice::FluidSettingNum(const char *setting, double value)
{
}

//==========================================================================
//
// MIDIDevice :: FluidSettingStr
//
//==========================================================================

void MIDIDevice::FluidSettingStr(const char *setting, const char *value)
{
}

//==========================================================================
//
// MIDIDevice :: WildMidiSetOption
//
//==========================================================================

void MIDIDevice::WildMidiSetOption(int opt, int set)
{
}

//==========================================================================
//
// MIDIDevice :: GetStats
//
//==========================================================================

FString MIDIDevice::GetStats()
{
	return "This MIDI device does not have any stats.";
}<|MERGE_RESOLUTION|>--- conflicted
+++ resolved
@@ -190,32 +190,32 @@
 	{
 		try
 		{
-			switch (devtype)
-			{
+	switch (devtype)
+	{
 			case MDEV_GUS:
 				return new TimidityMIDIDevice(Args);
 
-			case MDEV_MMAPI:
+	case MDEV_MMAPI:
 #ifdef _WIN32
-				return CreateWinMIDIDevice(mididevice);
+		return CreateWinMIDIDevice(mididevice);
 #endif
-				// Intentional fall-through for non-Windows systems.
-
-			case MDEV_FLUIDSYNTH:
-				return new FluidSynthMIDIDevice(Args);
-
-			case MDEV_OPL:
-				return new OPLMIDIDevice(Args);
-
-			case MDEV_TIMIDITY:
-				return CreateTimidityPPMIDIDevice(Args);
-
-			case MDEV_WILDMIDI:
-				return new WildMIDIDevice(Args);
-
-			default:
+		// Intentional fall-through for non-Windows systems.
+
+	case MDEV_FLUIDSYNTH:
+		return new FluidSynthMIDIDevice(Args);
+
+	case MDEV_OPL:
+			return new OPLMIDIDevice(Args);
+
+	case MDEV_TIMIDITY:
+		return CreateTimidityPPMIDIDevice(Args);
+
+	case MDEV_WILDMIDI:
+		return new WildMIDIDevice(Args);
+
+	default:
 				break;
-			}
+	}
 		}
 		catch (CRecoverableError &err)
 		{
@@ -736,12 +736,7 @@
 		events[3] = MAKE_ID(0xf0,0x7f,0x7f,0x04);	// dwParms[0]
 		events[4] = MAKE_ID(0x01,0x7f,0x7f,0xf7);	// dwParms[1]
 		events += 5;
-<<<<<<< HEAD
 		source->DoInitialSetup();
-=======
-
-		DoInitialSetup();
->>>>>>> bc25ad41
 	}
 
 	// If the volume has changed, stick those events at the start of this buffer.
