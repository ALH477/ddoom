--- conflicted
+++ resolved
@@ -649,12 +649,8 @@
 			}
 			else
 			{
-<<<<<<< HEAD
-				currentUILevel->CreateThinker<DStoredCommand> (com, beg);
-=======
 				auto cmd = new FStoredCommand(com, beg);
 				delayedCommandQueue.AddCommand(cmd);
->>>>>>> 39f53a4d
 			}
 		}
 	}
@@ -754,12 +750,8 @@
 						  // Note that deferred commands lose track of which key
 						  // (if any) they were pressed from.
 							*brkpt = ';';
-<<<<<<< HEAD
-							currentUILevel->CreateThinker<DWaitingCommand> (brkpt, tics, UnsafeExecutionContext);
-=======
 							auto cmd = new FWaitingCommand(brkpt, tics, UnsafeExecutionContext);
 							delayedCommandQueue.AddCommand(cmd);
->>>>>>> 39f53a4d
 						}
 						return;
 					}
