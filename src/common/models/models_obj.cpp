--- conflicted
+++ resolved
@@ -670,12 +670,8 @@
 {
 	for (size_t i = 0; i < surfaces.Size(); i++)
 	{
-<<<<<<< HEAD
-		if (curSpriteMDLFrame && i < MD3_MAX_SURFACES && curSpriteMDLFrame->surfaceskinIDs[curMDLIndex][i].isValid())
-=======
 		size_t ssIndex = i + curMDLIndex * MD3_MAX_SURFACES;
 		if (curSpriteMDLFrame && i < MD3_MAX_SURFACES && curSpriteMDLFrame->surfaceskinIDs[ssIndex].isValid())
->>>>>>> bb18bbaf
 		{
 			// Precache skins manually reassigned by the user.
 			// On OBJs with lots of skins, such as Doom map OBJs exported from GZDB,
