--- conflicted
+++ resolved
@@ -375,11 +375,7 @@
 //
 //==========================================================================
 
-<<<<<<< HEAD
 void R_MapTiltedPlane_C (int y, int x1)
-=======
-void R_MapTiltedPlane(int y, int x1)
->>>>>>> b420347b
 {
 	int x2 = spanend[y];
 	int width = x2 - x1;
