// Emacs style mode select	 -*- C++ -*- 
//-----------------------------------------------------------------------------
//
// $Id:$
//
// Copyright (C) 1993-1996 by id Software, Inc.
//
// This source is available for distribution and/or modification
// only under the terms of the DOOM Source Code License as
// published by id Software. All rights reserved.
//
// The source is distributed in the hope that it will be useful,
// but WITHOUT ANY WARRANTY; without even the implied warranty of
// FITNESS FOR A PARTICULAR PURPOSE. See the DOOM Source Code License
// for more details.
//
// $Log:$
//
// DESCRIPTION:
//		Here is a core component: drawing the floors and ceilings,
//		 while maintaining a per column clipping list only.
//		Moreover, the sky areas have to be determined.
//
// MAXVISPLANES is no longer a limit on the number of visplanes,
// but a limit on the number of hash slots; larger numbers mean
// better performance usually but after a point they are wasted,
// and memory and time overheads creep in.
//
// Lee Killough
//
// [RH] Further modified to significantly increase accuracy and add slopes.
//
//-----------------------------------------------------------------------------

#include <stdlib.h>
#include <float.h>

#include "templates.h"
#include "i_system.h"
#include "w_wad.h"

#include "doomdef.h"
#include "doomstat.h"

#include "r_local.h"
#include "r_sky.h"
#include "stats.h"

#include "v_video.h"
#include "a_sharedglobal.h"
#include "c_console.h"
#include "cmdlib.h"
#include "d_net.h"
#include "g_level.h"
#include "r_bsp.h"
#include "r_plane.h"
#include "r_segs.h"
#include "r_3dfloors.h"
#include "v_palette.h"
#include "r_data/colormaps.h"
#include "r_draw_rgba.h"
#include "gl/data/gl_matrix.h"

#ifdef _MSC_VER
#pragma warning(disable:4244)
#endif

<<<<<<< HEAD
CVAR(Bool, r_capsky, true, CVAR_ARCHIVE | CVAR_GLOBALCONFIG);
CVAR(Bool, r_cubesky, false, 0)
=======
EXTERN_CVAR(Int, r_skymode)
>>>>>>> 2fe545a4

//EXTERN_CVAR (Int, tx)
//EXTERN_CVAR (Int, ty)

extern subsector_t *InSubsector;

static void R_DrawSkyStriped (visplane_t *pl);

planefunction_t 		floorfunc;
planefunction_t 		ceilingfunc;

// Here comes the obnoxious "visplane".
#define MAXVISPLANES 128    /* must be a power of 2 */

// Avoid infinite recursion with stacked sectors by limiting them.
#define MAX_SKYBOX_PLANES 1000

// [RH] Allocate one extra for sky box planes.
static visplane_t		*visplanes[MAXVISPLANES+1];	// killough
static visplane_t		*freetail;					// killough
static visplane_t		**freehead = &freetail;		// killough

visplane_t 				*floorplane;
visplane_t 				*ceilingplane;

// killough -- hash function for visplanes
// Empirically verified to be fairly uniform:

#define visplane_hash(picnum,lightlevel,height) \
  ((unsigned)((picnum)*3+(lightlevel)+(FLOAT2FIXED((height).fD()))*7) & (MAXVISPLANES-1))

// These are copies of the main parameters used when drawing stacked sectors.
// When you change the main parameters, you should copy them here too *unless*
// you are changing them to draw a stacked sector. Otherwise, stacked sectors
// won't draw in skyboxes properly.
int stacked_extralight;
double stacked_visibility;
DVector3 stacked_viewpos;
DAngle stacked_angle;


//
// opening
//

size_t					maxopenings;
short					*openings;
ptrdiff_t				lastopening;

//
// Clip values are the solid pixel bounding the range.
//	floorclip starts out SCREENHEIGHT and is just outside the range
//	ceilingclip starts out 0 and is just inside the range
//
short					floorclip[MAXWIDTH];
short					ceilingclip[MAXWIDTH];

//
// texture mapping
//

static double			planeheight;

extern "C" {
//
// spanend holds the end of a plane span in each screen row
//
short					spanend[MAXHEIGHT];
BYTE					*tiltlighting[MAXWIDTH];

int						planeshade;
FVector3				plane_sz, plane_su, plane_sv;
float					planelightfloat;
bool					plane_shade;
fixed_t					pviewx, pviewy;

void R_DrawTiltedPlane_ASM (int y, int x1);
}

float 					yslope[MAXHEIGHT];
static fixed_t			xscale, yscale;
static double			xstepscale, ystepscale;
static double			basexfrac, baseyfrac;

#ifdef X86_ASM
extern "C" void R_SetSpanSource_ASM (const BYTE *flat);
extern "C" void R_SetSpanSize_ASM (int xbits, int ybits);
extern "C" void R_SetSpanColormap_ASM (BYTE *colormap);
extern "C" void R_SetTiltedSpanSource_ASM (const BYTE *flat);
extern "C" BYTE *ds_curcolormap, *ds_cursource, *ds_curtiltedsource;
#endif
void					R_DrawSinglePlane (visplane_t *, fixed_t alpha, bool additive, bool masked);

//==========================================================================
//
// R_InitPlanes
//
// Called at game startup.
//
//==========================================================================

void R_InitPlanes ()
{
}

//==========================================================================
//
// R_DeinitPlanes
//
//==========================================================================

void R_DeinitPlanes ()
{
	fakeActive = 0;

	// do not use R_ClearPlanes because at this point the screen pointer is no longer valid.
	for (int i = 0; i <= MAXVISPLANES; i++)	// new code -- killough
	{
		for (*freehead = visplanes[i], visplanes[i] = NULL; *freehead; )
		{
			freehead = &(*freehead)->next;
		}
	}
	for (visplane_t *pl = freetail; pl != NULL; )
	{
		visplane_t *next = pl->next;
		free (pl);
		pl = next;
	}
}

//==========================================================================
//
// R_MapPlane
//
// Globals used: planeheight, ds_source, basexscale, baseyscale,
// pviewx, pviewy, xoffs, yoffs, basecolormap, xscale, yscale.
//
//==========================================================================

void R_MapPlane (int y, int x1)
{
	int x2 = spanend[y];
	double distance;

#ifdef RANGECHECK
	if (x2 < x1 || x1<0 || x2>=viewwidth || (unsigned)y>=(unsigned)viewheight)
	{
		I_FatalError ("R_MapPlane: %i, %i at %i", x1, x2, y);
	}
#endif

	// [RH] Notice that I dumped the caching scheme used by Doom.
	// It did not offer any appreciable speedup.

	distance = planeheight * yslope[y];

	ds_xstep = xs_ToFixed(32-ds_xbits, distance * xstepscale);
	ds_ystep = xs_ToFixed(32-ds_ybits, distance * ystepscale);
	ds_xfrac = xs_ToFixed(32-ds_xbits, distance * basexfrac) + pviewx;
	ds_yfrac = xs_ToFixed(32-ds_ybits, distance * baseyfrac) + pviewy;

	if (plane_shade)
	{
		// Determine lighting based on the span's distance from the viewer.
		R_SetDSColorMapLight(basecolormap, GlobVis * fabs(CenterY - y), planeshade);
	}

#ifdef X86_ASM
	if (!r_swtruecolor && ds_colormap != ds_curcolormap)
		R_SetSpanColormap_ASM (ds_colormap);
#endif

	ds_y = y;
	ds_x1 = x1;
	ds_x2 = x2;

	spanfunc ();
}

//==========================================================================
//
// R_CalcTiltedLighting
//
// Calculates the lighting for one row of a tilted plane. If the definition
// of GETPALOOKUP changes, this needs to change, too.
//
//==========================================================================

extern "C" {
void R_CalcTiltedLighting (double lval, double lend, int width)
{
	double lstep;
	BYTE *lightfiller;
	BYTE *basecolormapdata = basecolormap->Maps;
	int i = 0;

	if (width == 0 || lval == lend)
	{ // Constant lighting
		lightfiller = basecolormapdata + (GETPALOOKUP(lval, planeshade) << COLORMAPSHIFT);
	}
	else
	{
		lstep = (lend - lval) / width;
		if (lval >= MAXLIGHTVIS)
		{ // lval starts "too bright".
			lightfiller = basecolormapdata + (GETPALOOKUP(lval, planeshade) << COLORMAPSHIFT);
			for (; i <= width && lval >= MAXLIGHTVIS; ++i)
			{
				tiltlighting[i] = lightfiller;
				lval += lstep;
			}
		}
		if (lend >= MAXLIGHTVIS)
		{ // lend ends "too bright".
			lightfiller = basecolormapdata + (GETPALOOKUP(lend, planeshade) << COLORMAPSHIFT);
			for (; width > i && lend >= MAXLIGHTVIS; --width)
			{
				tiltlighting[width] = lightfiller;
				lend -= lstep;
			}
		}
		if (width > 0)
		{
			lval = FIXED2DBL(planeshade) - lval;
			lend = FIXED2DBL(planeshade) - lend;
			lstep = (lend - lval) / width;
			if (lstep < 0)
			{ // Going from dark to light
				if (lval < 1.)
				{ // All bright
					lightfiller = basecolormapdata;
				}
				else
				{
					if (lval >= NUMCOLORMAPS)
					{ // Starts beyond the dark end
						BYTE *clight = basecolormapdata + ((NUMCOLORMAPS-1) << COLORMAPSHIFT);
						while (lval >= NUMCOLORMAPS && i <= width)
						{
							tiltlighting[i++] = clight;
							lval += lstep;
						}
						if (i > width)
							return;
					}
					while (i <= width && lval >= 0)
					{
						tiltlighting[i++] = basecolormapdata + (xs_ToInt(lval) << COLORMAPSHIFT);
						lval += lstep;
					}
					lightfiller = basecolormapdata;
				}
			}
			else
			{ // Going from light to dark
				if (lval >= (NUMCOLORMAPS-1))
				{ // All dark
					lightfiller = basecolormapdata + ((NUMCOLORMAPS-1) << COLORMAPSHIFT);
				}
				else
				{
					while (lval < 0 && i <= width)
					{
						tiltlighting[i++] = basecolormapdata;
						lval += lstep;
					}
					if (i > width)
						return;
					while (i <= width && lval < (NUMCOLORMAPS-1))
					{
						tiltlighting[i++] = basecolormapdata + (xs_ToInt(lval) << COLORMAPSHIFT);
						lval += lstep;
					}
					lightfiller = basecolormapdata + ((NUMCOLORMAPS-1) << COLORMAPSHIFT);
				}
			}
		}
	}
	for (; i <= width; i++)
	{
		tiltlighting[i] = lightfiller;
	}
}
}	// extern "C"

//==========================================================================
//
// R_MapTiltedPlane
//
//==========================================================================

void R_MapTiltedPlane_C (int y, int x1)
{
	int x2 = spanend[y];
	int width = x2 - x1;
	double iz, uz, vz;
	BYTE *fb;
	DWORD u, v;
	int i;

	iz = plane_sz[2] + plane_sz[1]*(centery-y) + plane_sz[0]*(x1-centerx);

	// Lighting is simple. It's just linear interpolation from start to end
	if (plane_shade)
	{
		uz = (iz + plane_sz[0]*width) * planelightfloat;
		vz = iz * planelightfloat;
		R_CalcTiltedLighting (vz, uz, width);
	}

	uz = plane_su[2] + plane_su[1]*(centery-y) + plane_su[0]*(x1-centerx);
	vz = plane_sv[2] + plane_sv[1]*(centery-y) + plane_sv[0]*(x1-centerx);

	fb = ylookup[y] + x1 + dc_destorg;

	BYTE vshift = 32 - ds_ybits;
	BYTE ushift = vshift - ds_xbits;
	int umask = ((1 << ds_xbits) - 1) << ds_ybits;

#if 0		// The "perfect" reference version of this routine. Pretty slow.
			// Use it only to see how things are supposed to look.
	i = 0;
	do
	{
		double z = 1.f/iz;

		u = SQWORD(uz*z) + pviewx;
		v = SQWORD(vz*z) + pviewy;
		R_SetDSColorMapLight(tiltlighting[i], 0, 0);
		fb[i++] = ds_colormap[ds_source[(v >> vshift) | ((u >> ushift) & umask)]];
		iz += plane_sz[0];
		uz += plane_su[0];
		vz += plane_sv[0];
	} while (--width >= 0);
#else
//#define SPANSIZE 32
//#define INVSPAN 0.03125f
//#define SPANSIZE 8
//#define INVSPAN 0.125f
#define SPANSIZE 16
#define INVSPAN	0.0625f

	double startz = 1.f/iz;
	double startu = uz*startz;
	double startv = vz*startz;
	double izstep, uzstep, vzstep;

	izstep = plane_sz[0] * SPANSIZE;
	uzstep = plane_su[0] * SPANSIZE;
	vzstep = plane_sv[0] * SPANSIZE;
	x1 = 0;
	width++;

	while (width >= SPANSIZE)
	{
		iz += izstep;
		uz += uzstep;
		vz += vzstep;

		double endz = 1.f/iz;
		double endu = uz*endz;
		double endv = vz*endz;
		DWORD stepu = SQWORD((endu - startu) * INVSPAN);
		DWORD stepv = SQWORD((endv - startv) * INVSPAN);
		u = SQWORD(startu) + pviewx;
		v = SQWORD(startv) + pviewy;

		for (i = SPANSIZE-1; i >= 0; i--)
		{
			fb[x1] = *(tiltlighting[x1] + ds_source[(v >> vshift) | ((u >> ushift) & umask)]);
			x1++;
			u += stepu;
			v += stepv;
		}
		startu = endu;
		startv = endv;
		width -= SPANSIZE;
	}
	if (width > 0)
	{
		if (width == 1)
		{
			u = SQWORD(startu);
			v = SQWORD(startv);
			fb[x1] = *(tiltlighting[x1] + ds_source[(v >> vshift) | ((u >> ushift) & umask)]);
		}
		else
		{
			double left = width;
			iz += plane_sz[0] * left;
			uz += plane_su[0] * left;
			vz += plane_sv[0] * left;

			double endz = 1.f/iz;
			double endu = uz*endz;
			double endv = vz*endz;
			left = 1.f/left;
			DWORD stepu = SQWORD((endu - startu) * left);
			DWORD stepv = SQWORD((endv - startv) * left);
			u = SQWORD(startu) + pviewx;
			v = SQWORD(startv) + pviewy;

			for (; width != 0; width--)
			{
				fb[x1] = *(tiltlighting[x1] + ds_source[(v >> vshift) | ((u >> ushift) & umask)]);
				x1++;
				u += stepu;
				v += stepv;
			}
		}
	}
#endif
}

void R_MapTiltedPlane_rgba (int y, int x1)
{
	R_DrawTiltedSpan_rgba(y, x1, spanend[y], plane_sz, plane_su, plane_sv, plane_shade, planeshade, planelightfloat, pviewx, pviewy);
}

//==========================================================================
//
// R_MapColoredPlane
//
//==========================================================================

void R_MapColoredPlane_C (int y, int x1)
{
	memset (ylookup[y] + x1 + dc_destorg, ds_color, spanend[y] - x1 + 1);
}

void R_MapColoredPlane_rgba(int y, int x1)
{
	R_DrawColoredSpan_rgba(y, x1, spanend[y]);
}

//==========================================================================
//
// R_ClearPlanes
//
// Called at the beginning of each frame.
//
//==========================================================================

void R_ClearPlanes (bool fullclear)
{
	int i;

	// Don't clear fake planes if not doing a full clear.
	if (!fullclear)
	{
		for (i = 0; i <= MAXVISPLANES-1; i++)	// new code -- killough
		{
			for (visplane_t **probe = &visplanes[i]; *probe != NULL; )
			{
				if ((*probe)->sky < 0)
				{ // fake: move past it
					probe = &(*probe)->next;
				}
				else
				{ // not fake: move to freelist
					visplane_t *vis = *probe;
					*freehead = vis;
					*probe = vis->next;
					vis->next = NULL;
					freehead = &vis->next;
				}
			}
		}
	}
	else
	{
		for (i = 0; i <= MAXVISPLANES; i++)	// new code -- killough
		{
			for (*freehead = visplanes[i], visplanes[i] = NULL; *freehead; )
			{
				freehead = &(*freehead)->next;
			}
		}

		// opening / clipping determination
		clearbufshort (floorclip, viewwidth, viewheight);
		// [RH] clip ceiling to console bottom
		clearbufshort (ceilingclip, viewwidth,
			!screen->Accel2D && ConBottom > viewwindowy && !bRenderingToCanvas
			? (ConBottom - viewwindowy) : 0);

		lastopening = 0;
	}
}

//==========================================================================
//
// new_visplane
//
// New function, by Lee Killough
// [RH] top and bottom buffers get allocated immediately after the visplane.
//
//==========================================================================

static visplane_t *new_visplane (unsigned hash)
{
	visplane_t *check = freetail;

	if (check == NULL)
	{
		check = (visplane_t *)M_Malloc (sizeof(*check) + 3 + sizeof(*check->top)*(MAXWIDTH*2));
		memset(check, 0, sizeof(*check) + 3 + sizeof(*check->top)*(MAXWIDTH*2));
		check->bottom = check->top + MAXWIDTH+2;
	}
	else if (NULL == (freetail = freetail->next))
	{
		freehead = &freetail;
	}

	check->next = visplanes[hash];
	visplanes[hash] = check;
	return check;
}


//==========================================================================
//
// R_FindPlane
//
// killough 2/28/98: Add offsets
//==========================================================================

visplane_t *R_FindPlane (const secplane_t &height, FTextureID picnum, int lightlevel, double Alpha, bool additive,
						const FTransform &xxform,
						 int sky, FSectorPortal *portal)
{
	secplane_t plane;
	visplane_t *check;
	unsigned hash;						// killough
	bool isskybox;
	const FTransform *xform = &xxform;
	fixed_t alpha = FLOAT2FIXED(Alpha);
	//angle_t angle = (xform.Angle + xform.baseAngle).BAMs();

	if (picnum == skyflatnum)	// killough 10/98
	{ // most skies map together
		FTransform nulltransform;
		lightlevel = 0;
		xform = &nulltransform;
		nulltransform.xOffs = nulltransform.yOffs = nulltransform.baseyOffs = 0;
		nulltransform.xScale = nulltransform.yScale = 1;
		nulltransform.Angle = nulltransform.baseAngle = 0.0;
		additive = false;
		// [RH] Map floor skies and ceiling skies to separate visplanes. This isn't
		// always necessary, but it is needed if a floor and ceiling sky are in the
		// same column but separated by a wall. If they both try to reside in the
		// same visplane, then only the floor sky will be drawn.
		plane.set(0., 0., height.fC(), 0.);
		isskybox = portal != NULL && !(portal->mFlags & PORTSF_INSKYBOX);
	}
	else if (portal != NULL && !(portal->mFlags & PORTSF_INSKYBOX))
	{
		plane = height;
		isskybox = true;
	}
	else
	{
		plane = height;
		isskybox = false;
		// kg3D - hack, store alpha in sky
		// i know there is ->alpha, but this also allows to identify fake plane
		// and ->alpha is for stacked sectors
		if (fake3D & (FAKE3D_FAKEFLOOR|FAKE3D_FAKECEILING)) sky = 0x80000000 | fakeAlpha;
		else sky = 0;	// not skyflatnum so it can't be a sky
		portal = NULL;
		alpha = OPAQUE;
	}

	// New visplane algorithm uses hash table -- killough
	hash = isskybox ? MAXVISPLANES : visplane_hash (picnum.GetIndex(), lightlevel, height);

	for (check = visplanes[hash]; check; check = check->next)	// killough
	{
		if (isskybox)
		{
			if (portal == check->portal && plane == check->height)
			{
				if (portal->mType != PORTS_SKYVIEWPOINT)
				{ // This skybox is really a stacked sector, so we need to
				  // check even more.
					if (check->extralight == stacked_extralight &&
						check->visibility == stacked_visibility &&
						check->viewpos == stacked_viewpos &&
						(
							// headache inducing logic... :(
							(portal->mType != PORTS_STACKEDSECTORTHING) ||
							(
								check->Alpha == alpha &&
								check->Additive == additive &&
								(alpha == 0 ||	// if alpha is > 0 everything needs to be checked
									(plane == check->height &&
									 picnum == check->picnum &&
									 lightlevel == check->lightlevel &&
									 basecolormap == check->colormap &&	// [RH] Add more checks
									 *xform == check->xform
									)
								) &&
								check->viewangle == stacked_angle
							)
						)
					   )
					{
						return check;
					}
				}
				else
				{
					return check;
				}
			}
		}
		else
		if (plane == check->height &&
			picnum == check->picnum &&
			lightlevel == check->lightlevel &&
			basecolormap == check->colormap &&	// [RH] Add more checks
			*xform == check->xform &&
			sky == check->sky &&
			CurrentPortalUniq == check->CurrentPortalUniq &&
			MirrorFlags == check->MirrorFlags &&
			CurrentSkybox == check->CurrentSkybox &&
			ViewPos == check->viewpos
			)
		{
		  return check;
		}
	}

	check = new_visplane (hash);		// killough

	check->height = plane;
	check->picnum = picnum;
	check->lightlevel = lightlevel;
	check->xform = *xform;
	check->colormap = basecolormap;		// [RH] Save colormap
	check->sky = sky;
	check->portal = portal;
	check->left = viewwidth;			// Was SCREENWIDTH -- killough 11/98
	check->right = 0;
	check->extralight = stacked_extralight;
	check->visibility = stacked_visibility;
	check->viewpos = stacked_viewpos;
	check->viewangle = stacked_angle;
	check->Alpha = alpha;
	check->Additive = additive;
	check->CurrentPortalUniq = CurrentPortalUniq;
	check->MirrorFlags = MirrorFlags;
	check->CurrentSkybox = CurrentSkybox;

	clearbufshort (check->top, viewwidth, 0x7fff);

	return check;
}

//==========================================================================
//
// R_CheckPlane
//
//==========================================================================

visplane_t *R_CheckPlane (visplane_t *pl, int start, int stop)
{
	int intrl, intrh;
	int unionl, unionh;
	int x;

	assert (start >= 0 && start < viewwidth);
	assert (stop > start && stop <= viewwidth);

	if (start < pl->left)
	{
		intrl = pl->left;
		unionl = start;
	}
	else
	{
		unionl = pl->left;
		intrl = start;
	}
		
	if (stop > pl->right)
	{
		intrh = pl->right;
		unionh = stop;
	}
	else
	{
		unionh = pl->right;
		intrh = stop;
	}

	for (x = intrl; x < intrh && pl->top[x] == 0x7fff; x++)
		;

	if (x >= intrh)
	{
		// use the same visplane
		pl->left = unionl;
		pl->right = unionh;
	}
	else
	{
		// make a new visplane
		unsigned hash;

		if (pl->portal != NULL && !(pl->portal->mFlags & PORTSF_INSKYBOX) && viewactive)
		{
			hash = MAXVISPLANES;
		}
		else
		{
			hash = visplane_hash (pl->picnum.GetIndex(), pl->lightlevel, pl->height);
		}
		visplane_t *new_pl = new_visplane (hash);

		new_pl->height = pl->height;
		new_pl->picnum = pl->picnum;
		new_pl->lightlevel = pl->lightlevel;
		new_pl->xform = pl->xform;
		new_pl->colormap = pl->colormap;
		new_pl->portal = pl->portal;
		new_pl->extralight = pl->extralight;
		new_pl->visibility = pl->visibility;
		new_pl->viewpos = pl->viewpos;
		new_pl->viewangle = pl->viewangle;
		new_pl->sky = pl->sky;
		new_pl->Alpha = pl->Alpha;
		new_pl->Additive = pl->Additive;
		new_pl->CurrentPortalUniq = pl->CurrentPortalUniq;
		new_pl->MirrorFlags = pl->MirrorFlags;
		new_pl->CurrentSkybox = pl->CurrentSkybox;
		pl = new_pl;
		pl->left = start;
		pl->right = stop;
		clearbufshort (pl->top, viewwidth, 0x7fff);
	}
	return pl;
}


//==========================================================================
//
// R_MakeSpans
//
//
//==========================================================================

inline void R_MakeSpans (int x, int t1, int b1, int t2, int b2, void (*mapfunc)(int y, int x1))
{
}

//==========================================================================
//
// R_DrawSky
//
// Can handle overlapped skies. Note that the front sky is *not* masked in
// in the normal convention for patches, but uses color 0 as a transparent
// color instead.
//
// Note that since ZDoom now uses color 0 as transparent for other purposes,
// you can use normal texture transparency, so the distinction isn't so
// important anymore, but you should still be aware of it.
//
//==========================================================================

static FTexture *frontskytex, *backskytex;
static angle_t skyflip;
static int frontpos, backpos;
static double frontyScale;
static fixed_t frontcyl, backcyl;
static double skymid;
static angle_t skyangle;
static double frontiScale;

extern float swall[MAXWIDTH];
extern fixed_t lwall[MAXWIDTH];
extern fixed_t rw_offset;
extern FTexture *rw_pic;

// Allow for layer skies up to 512 pixels tall. This is overkill,
// since the most anyone can ever see of the sky is 500 pixels.
// We need 4 skybufs because wallscan can draw up to 4 columns at a time.
// Need two versions - one for true color and one for palette
#define MAXSKYBUF 3072
static BYTE skybuf[4][512];
static uint32_t skybuf_bgra[MAXSKYBUF][512];
static DWORD lastskycol[4];
static DWORD lastskycol_bgra[MAXSKYBUF];
static int skycolplace;
static int skycolplace_bgra;

CVAR(Bool, r_linearsky, false, CVAR_ARCHIVE | CVAR_GLOBALCONFIG);

// Get a column of sky when there is only one sky texture.
static const BYTE *R_GetOneSkyColumn (FTexture *fronttex, int x)
{
	int tx;
	if (r_linearsky)
	{
		angle_t xangle = (angle_t)((0.5 - x / (double)viewwidth) * FocalTangent * ANGLE_90);
		angle_t column = (skyangle + xangle) ^ skyflip;
		tx = (UMulScale16(column, frontcyl) + frontpos) >> FRACBITS;
	}
	else
	{
		angle_t column = (skyangle + xtoviewangle[x]) ^ skyflip;
		tx = (UMulScale16(column, frontcyl) + frontpos) >> FRACBITS;
	}

	if (!r_swtruecolor)
		return fronttex->GetColumn(tx, NULL);
	else
	{
		return (const BYTE *)fronttex->GetColumnBgra(tx, NULL);
	}
}

// Get a column of sky when there are two overlapping sky textures
static const BYTE *R_GetTwoSkyColumns (FTexture *fronttex, int x)
{
	DWORD ang, angle1, angle2;

	if (r_linearsky)
	{
		angle_t xangle = (angle_t)((0.5 - x / (double)viewwidth) * FocalTangent * ANGLE_90);
		ang = (skyangle + xangle) ^ skyflip;
	}
	else
	{
		ang = (skyangle + xtoviewangle[x]) ^ skyflip;
	}
	angle1 = (DWORD)((UMulScale16(ang, frontcyl) + frontpos) >> FRACBITS);
	angle2 = (DWORD)((UMulScale16(ang, backcyl) + backpos) >> FRACBITS);

	// Check if this column has already been built. If so, there's
	// no reason to waste time building it again.
	DWORD skycol = (angle1 << 16) | angle2;
	int i;

	if (!r_swtruecolor)
	{
		for (i = 0; i < 4; ++i)
		{
			if (lastskycol[i] == skycol)
			{
				return skybuf[i];
			}
		}

		lastskycol[skycolplace] = skycol;
		BYTE *composite = skybuf[skycolplace];
		skycolplace = (skycolplace + 1) & 3;

		// The ordering of the following code has been tuned to allow VC++ to optimize
		// it well. In particular, this arrangement lets it keep count in a register
		// instead of on the stack.
		const BYTE *front = fronttex->GetColumn(angle1, NULL);
		const BYTE *back = backskytex->GetColumn(angle2, NULL);

		int count = MIN<int>(512, MIN(backskytex->GetHeight(), fronttex->GetHeight()));
		i = 0;
		do
		{
			if (front[i])
			{
				composite[i] = front[i];
			}
			else
			{
				composite[i] = back[i];
			}
		} while (++i, --count);
		return composite;
	}
	else
	{
		//return R_GetOneSkyColumn(fronttex, x);
		for (i = skycolplace_bgra - 4; i < skycolplace_bgra; ++i)
		{
			int ic = (i % MAXSKYBUF); // i "checker" - can wrap around the ends of the array
			if (lastskycol_bgra[ic] == skycol)
			{
				return (BYTE*)(skybuf_bgra[ic]);
			}
		}

		lastskycol_bgra[skycolplace_bgra] = skycol;
		uint32_t *composite = skybuf_bgra[skycolplace_bgra];
		skycolplace_bgra = (skycolplace_bgra + 1) % MAXSKYBUF;

		// The ordering of the following code has been tuned to allow VC++ to optimize
		// it well. In particular, this arrangement lets it keep count in a register
		// instead of on the stack.
		const uint32_t *front = (const uint32_t *)fronttex->GetColumnBgra(angle1, NULL);
		const uint32_t *back = (const uint32_t *)backskytex->GetColumnBgra(angle2, NULL);

		//[SP] Paletted version is used for comparison only
		const BYTE *frontcompare = fronttex->GetColumn(angle1, NULL);

		int count = MIN<int>(512, MIN(backskytex->GetHeight(), fronttex->GetHeight()));
		i = 0;
		do
		{
			if (frontcompare[i])
			{
				composite[i] = front[i];
			}
			else
			{
				composite[i] = back[i];
			}
		} while (++i, --count);
		return (BYTE*)composite;
	}
}

static void R_DrawCubeSky(visplane_t *pl)
{
	int x1 = pl->left;
	int x2 = pl->right;
	short *uwal = (short *)pl->top;
	short *dwal = (short *)pl->bottom;

	static TriVertex cube[6 * 6] =
	{
		{ -1.0f,  1.0f,  1.0f, 1.0f, 0.0f, 0.0f, 0.0f },
		{ 1.0f,  1.0f,  1.0f, 1.0f, 0.0f, 0.0f, 0.0f },
		{ 1.0f, -1.0f,  1.0f, 1.0f, 0.0f, 0.0f, 0.0f },

		{ 1.0f, -1.0f,  1.0f, 1.0f, 0.0f, 0.0f, 0.0f },
		{ -1.0f, -1.0f,  1.0f, 1.0f, 0.0f, 0.0f, 0.0f },
		{ -1.0f,  1.0f,  1.0f, 1.0f, 0.0f, 0.0f, 0.0f },


		{ 1.0f, -1.0f, -1.0f, 1.0f, 0.0f, 0.0f, 0.0f },
		{ 1.0f,  1.0f, -1.0f, 1.0f, 0.0f, 0.0f, 0.0f },
		{ -1.0f,  1.0f, -1.0f, 1.0f, 0.0f, 0.0f, 0.0f },

		{ -1.0f,  1.0f, -1.0f, 1.0f, 0.0f, 0.0f, 0.0f },
		{ -1.0f, -1.0f, -1.0f, 1.0f, 0.0f, 0.0f, 0.0f },
		{ 1.0f, -1.0f, -1.0f, 1.0f, 0.0f, 0.0f, 0.0f },


		{ 1.0f,  1.0f, -1.0f, 1.0f, 0.0f, 0.0f, 0.0f },
		{ 1.0f,  1.0f,  1.0f, 1.0f, 0.0f, 0.0f, 0.0f },
		{ -1.0f,  1.0f,  1.0f, 1.0f, 0.0f, 0.0f, 0.0f },

		{ -1.0f,  1.0f,  1.0f, 1.0f, 0.0f, 0.0f, 0.0f },
		{ -1.0f,  1.0f, -1.0f, 1.0f, 0.0f, 0.0f, 0.0f },
		{ 1.0f,  1.0f, -1.0f, 1.0f, 0.0f, 0.0f, 0.0f },


		{ -1.0f, -1.0f,  1.0f, 1.0f, 0.0f, 0.0f, 0.0f },
		{ 1.0f, -1.0f,  1.0f, 1.0f, 0.0f, 0.0f, 0.0f },
		{ 1.0f, -1.0f, -1.0f, 1.0f, 0.0f, 0.0f, 0.0f },

		{ 1.0f, -1.0f, -1.0f, 1.0f, 0.0f, 0.0f, 0.0f },
		{ -1.0f, -1.0f, -1.0f, 1.0f, 0.0f, 0.0f, 0.0f },
		{ -1.0f, -1.0f,  1.0f, 1.0f, 0.0f, 0.0f, 0.0f },


		{ 1.0f, -1.0f,  1.0f, 1.0f, 0.0f, 0.0f, 0.0f },
		{ 1.0f,  1.0f,  1.0f, 1.0f, 0.0f, 0.0f, 0.0f },
		{ 1.0f,  1.0f, -1.0f, 1.0f, 0.0f, 0.0f, 0.0f },

		{ 1.0f,  1.0f, -1.0f, 1.0f, 0.0f, 0.0f, 0.0f },
		{ 1.0f, -1.0f, -1.0f, 1.0f, 0.0f, 0.0f, 0.0f },
		{ 1.0f, -1.0f,  1.0f, 1.0f, 0.0f, 0.0f, 0.0f },


		{ -1.0f,  1.0f, -1.0f, 1.0f, 0.0f, 0.0f, 0.0f },
		{ -1.0f,  1.0f,  1.0f, 1.0f, 0.0f, 0.0f, 0.0f },
		{ -1.0f, -1.0f,  1.0f, 1.0f, 0.0f, 0.0f, 0.0f },

		{ -1.0f, -1.0f,  1.0f, 1.0f, 0.0f, 0.0f, 0.0f },
		{ -1.0f, -1.0f, -1.0f, 1.0f, 0.0f, 0.0f, 0.0f },
		{ -1.0f,  1.0f, -1.0f, 1.0f, 0.0f, 0.0f, 0.0f }
	};

	static bool first_time = true;
	if (first_time)
	{
		for (int i = 0; i < 6; i++)
		{
			cube[i * 6 + 0].varying[0] = 1.0f;
			cube[i * 6 + 1].varying[1] = 1.0f;
			cube[i * 6 + 2].varying[2] = 1.0f;
			cube[i * 6 + 3].varying[2] = 1.0f;
			cube[i * 6 + 4].varying[0] = 1.0f;
			cube[i * 6 + 4].varying[1] = 1.0f;
			cube[i * 6 + 4].varying[2] = 1.0f;
			cube[i * 6 + 5].varying[0] = 1.0f;
		}
		first_time = false;
	}

	//static float angle = 0.0f;
	//angle = fmod(angle + 0.5f, 360.0f);
	VSMatrix objectToWorld(0);
	objectToWorld.translate((float)ViewPos.X, (float)ViewPos.Y, (float)ViewPos.Z);
	//objectToWorld.rotate(angle, 0.57735f, 0.57735f, 0.57735f);
	objectToWorld.scale(100.0f, 100.0f, 100.0f);

	R_DrawTriangles(objectToWorld, cube, 6 * 6, x1, x2 - 1, uwal, dwal);
}

static void R_DrawSkyColumnStripe(int start_x, int y1, int y2, int columns, double scale, double texturemid, double yrepeat)
{
	uint32_t height = frontskytex->GetHeight();

	for (int i = 0; i < columns; i++)
	{
		double uv_stepd = skyiscale * yrepeat;
		double v = (texturemid + uv_stepd * (y1 - CenterY + 0.5)) / height;
		double v_step = uv_stepd / height;

		uint32_t uv_pos = (uint32_t)(v * 0x01000000);
		uint32_t uv_step = (uint32_t)(v_step * 0x01000000);

		int x = start_x + i;
		if (MirrorFlags & RF_XFLIP)
			x = (viewwidth - x);

		DWORD ang, angle1, angle2;

		ang = (skyangle + xtoviewangle[x]) ^ skyflip;
		angle1 = (DWORD)((UMulScale16(ang, frontcyl) + frontpos) >> FRACBITS);
		angle2 = (DWORD)((UMulScale16(ang, backcyl) + backpos) >> FRACBITS);

		if (r_swtruecolor)
		{
			bufplce[i] = (const BYTE *)frontskytex->GetColumnBgra(angle1, nullptr);
			bufplce2[i] = backskytex ? (const BYTE *)backskytex->GetColumnBgra(angle2, nullptr) : nullptr;
		}
		else
		{
			bufplce[i] = (const BYTE *)frontskytex->GetColumn(angle1, nullptr);
			bufplce2[i] = backskytex ? (const BYTE *)backskytex->GetColumn(angle2, nullptr) : nullptr;
		}

		vince[i] = uv_step;
		vplce[i] = uv_pos;
	}

	bufheight[0] = height;
	bufheight[1] = backskytex ? backskytex->GetHeight() : height;
	int pixelsize = r_swtruecolor ? 4 : 1;
	dc_dest = (ylookup[y1] + start_x) * pixelsize + dc_destorg;
	dc_count = y2 - y1;

	uint32_t solid_top = frontskytex->GetSWSkyCapColor(false);
	uint32_t solid_bottom = frontskytex->GetSWSkyCapColor(true);

	if (r_swtruecolor)
	{
		if (columns == 4)
			if (!backskytex)
				R_DrawSingleSkyCol4_rgba(solid_top, solid_bottom);
			else
				R_DrawDoubleSkyCol4_rgba(solid_top, solid_bottom);
		else
			if (!backskytex)
				R_DrawSingleSkyCol1_rgba(solid_top, solid_bottom);
			else
				R_DrawDoubleSkyCol1_rgba(solid_top, solid_bottom);
	}
	else
	{
		if (columns == 4)
			if (!backskytex)
				R_DrawSingleSkyCol4(solid_top, solid_bottom);
			else
				R_DrawDoubleSkyCol4(solid_top, solid_bottom);
		else
			if (!backskytex)
				R_DrawSingleSkyCol1(solid_top, solid_bottom);
			else
				R_DrawDoubleSkyCol1(solid_top, solid_bottom);
	}
}

static void R_DrawSkyColumn(int start_x, int y1, int y2, int columns)
{
	if (1 << frontskytex->HeightBits == frontskytex->GetHeight())
	{
		double texturemid = skymid * frontskytex->Scale.Y + frontskytex->GetHeight();
		R_DrawSkyColumnStripe(start_x, y1, y2, columns, frontskytex->Scale.Y, texturemid, frontskytex->Scale.Y);
	}
	else
	{
		double yrepeat = frontskytex->Scale.Y;
		double scale = frontskytex->Scale.Y * skyscale;
		double iscale = 1 / scale;
		short drawheight = short(frontskytex->GetHeight() * scale);
		double topfrac = fmod(skymid + iscale * (1 - CenterY), frontskytex->GetHeight());
		if (topfrac < 0) topfrac += frontskytex->GetHeight();
		double texturemid = topfrac - iscale * (1 - CenterY);
		R_DrawSkyColumnStripe(start_x, y1, y2, columns, scale, texturemid, yrepeat);
	}
}

static void R_DrawCapSky(visplane_t *pl)
{
	int x1 = pl->left;
	int x2 = pl->right;
	short *uwal = (short *)pl->top;
	short *dwal = (short *)pl->bottom;

	// Calculate where 4 column alignment begins and ends:
	int aligned_x1 = clamp((x1 + 3) / 4 * 4, x1, x2);
	int aligned_x2 = clamp(x2 / 4 * 4, x1, x2);

	// First unaligned columns:
	for (int x = x1; x < aligned_x1; x++)
	{
		int y1 = uwal[x];
		int y2 = dwal[x];
		if (y2 <= y1)
			continue;

		R_DrawSkyColumn(x, y1, y2, 1);
	}

	// The aligned columns
	for (int x = aligned_x1; x < aligned_x2; x += 4)
	{
		// Find y1, y2, light and uv values for four columns:
		int y1[4] = { uwal[x], uwal[x + 1], uwal[x + 2], uwal[x + 3] };
		int y2[4] = { dwal[x], dwal[x + 1], dwal[x + 2], dwal[x + 3] };

		// Figure out where we vertically can start and stop drawing 4 columns in one go
		int middle_y1 = y1[0];
		int middle_y2 = y2[0];
		for (int i = 1; i < 4; i++)
		{
			middle_y1 = MAX(y1[i], middle_y1);
			middle_y2 = MIN(y2[i], middle_y2);
		}

		// If we got an empty column in our set we cannot draw 4 columns in one go:
		bool empty_column_in_set = false;
		for (int i = 0; i < 4; i++)
		{
			if (y2[i] <= y1[i])
				empty_column_in_set = true;
		}
		if (empty_column_in_set || middle_y2 <= middle_y1)
		{
			for (int i = 0; i < 4; i++)
			{
				if (y2[i] <= y1[i])
					continue;

				R_DrawSkyColumn(x + i, y1[i], y2[i], 1);
			}
			continue;
		}

		// Draw the first rows where not all 4 columns are active
		for (int i = 0; i < 4; i++)
		{
			if (y1[i] < middle_y1)
				R_DrawSkyColumn(x + i, y1[i], middle_y1, 1);
		}

		// Draw the area where all 4 columns are active
		R_DrawSkyColumn(x, middle_y1, middle_y2, 4);

		// Draw the last rows where not all 4 columns are active
		for (int i = 0; i < 4; i++)
		{
			if (middle_y2 < y2[i])
				R_DrawSkyColumn(x + i, middle_y2, y2[i], 1);
		}
	}

	// The last unaligned columns:
	for (int x = aligned_x2; x < x2; x++)
	{
		int y1 = uwal[x];
		int y2 = dwal[x];
		if (y2 <= y1)
			continue;

		R_DrawSkyColumn(x, y1, y2, 1);
	}
}

static void R_DrawSky (visplane_t *pl)
{
<<<<<<< HEAD
	if (r_swtruecolor && r_cubesky)
	{
		R_DrawCubeSky(pl);
		return;
	}
	else if (r_capsky)
=======
	if (r_skymode == 2)
>>>>>>> 2fe545a4
	{
		R_DrawCapSky(pl);
		return;
	}

	int x;
	float swal;

 	if (pl->left >= pl->right)
		return;

	swal = skyiscale;
	for (x = pl->left; x < pl->right; ++x)
	{
		swall[x] = swal;
	}

	if (MirrorFlags & RF_XFLIP)
	{
		for (x = pl->left; x < pl->right; ++x)
		{
			lwall[x] = (viewwidth - x) << FRACBITS;
		}
	}
	else
	{
		for (x = pl->left; x < pl->right; ++x)
		{
			lwall[x] = x << FRACBITS;
		}
	}

	for (x = 0; x < 4; ++x)
	{
		lastskycol[x] = 0xffffffff;
		lastskycol_bgra[x] = 0xffffffff;
	}

	rw_pic = frontskytex;
	rw_offset = 0;

	frontyScale = rw_pic->Scale.Y;
	dc_texturemid = skymid * frontyScale;

	if (1 << frontskytex->HeightBits == frontskytex->GetHeight())
	{ // The texture tiles nicely
		for (x = 0; x < 4; ++x)
		{
			lastskycol[x] = 0xffffffff;
			lastskycol_bgra[x] = 0xffffffff;
		}
		wallscan (pl->left, pl->right, (short *)pl->top, (short *)pl->bottom, swall, lwall,
			frontyScale, backskytex == NULL ? R_GetOneSkyColumn : R_GetTwoSkyColumns);
	}
	else
	{ // The texture does not tile nicely
		frontyScale *= skyscale;
		frontiScale = 1 / frontyScale;
		R_DrawSkyStriped (pl);
	}
}

static void R_DrawSkyStriped (visplane_t *pl)
{
	short drawheight = short(frontskytex->GetHeight() * frontyScale);
	double topfrac;
	double iscale = frontiScale;
	short top[MAXWIDTH], bot[MAXWIDTH];
	short yl, yh;
	int x;

	topfrac = fmod(skymid + iscale * (1 - CenterY), frontskytex->GetHeight());
	if (topfrac < 0) topfrac += frontskytex->GetHeight();
	yl = 0;
	yh = short((frontskytex->GetHeight() - topfrac) * frontyScale);
	dc_texturemid = topfrac - iscale * (1 - CenterY);

	while (yl < viewheight)
	{
		for (x = pl->left; x < pl->right; ++x)
		{
			top[x] = MAX (yl, (short)pl->top[x]);
			bot[x] = MIN (yh, (short)pl->bottom[x]);
		}
		for (x = 0; x < 4; ++x)
		{
			lastskycol[x] = 0xffffffff;
			lastskycol_bgra[x] = 0xffffffff;
		}
		wallscan (pl->left, pl->right, top, bot, swall, lwall, rw_pic->Scale.Y,
			backskytex == NULL ? R_GetOneSkyColumn : R_GetTwoSkyColumns);
		yl = yh;
		yh += drawheight;
		dc_texturemid = iscale * (centery-yl-1);
	}
}

//==========================================================================
//
// R_DrawPlanes
//
// At the end of each frame.
//
//==========================================================================

CVAR (Bool, tilt, false, 0);
//CVAR (Int, pa, 0, 0)

int R_DrawPlanes ()
{
	visplane_t *pl;
	int i;
	int vpcount = 0;

	ds_color = 3;

	for (i = 0; i < MAXVISPLANES; i++)
	{
		for (pl = visplanes[i]; pl; pl = pl->next)
		{
			// kg3D - draw only correct planes
			if(pl->CurrentPortalUniq != CurrentPortalUniq || pl->CurrentSkybox != CurrentSkybox)
				continue;
			// kg3D - draw only real planes now
			if(pl->sky >= 0) {
				vpcount++;
				R_DrawSinglePlane (pl, OPAQUE, false, false);
			}
		}
	}
	return vpcount;
}

// kg3D - draw all visplanes with "height"
void R_DrawHeightPlanes(double height)
{
	visplane_t *pl;
	int i;

	ds_color = 3;

	DVector3 oViewPos = ViewPos;
	DAngle oViewAngle = ViewAngle;

	for (i = 0; i < MAXVISPLANES; i++)
	{
		for (pl = visplanes[i]; pl; pl = pl->next)
		{
			// kg3D - draw only correct planes
			if(pl->CurrentSkybox != CurrentSkybox || pl->CurrentPortalUniq != CurrentPortalUniq)
				continue;
			if(pl->sky < 0 && pl->height.Zat0() == height) {
				ViewPos = pl->viewpos;
				ViewAngle = pl->viewangle;
				MirrorFlags = pl->MirrorFlags;
				R_DrawSinglePlane (pl, pl->sky & 0x7FFFFFFF, pl->Additive, true);
			}
		}
	}
	ViewPos = oViewPos;
	ViewAngle = oViewAngle;
}


//==========================================================================
//
// R_DrawSinglePlane
//
// Draws a single visplane.
//
//==========================================================================

void R_DrawSinglePlane (visplane_t *pl, fixed_t alpha, bool additive, bool masked)
{
	if (pl->left >= pl->right)
		return;

	if (r_drawflat)
	{ // [RH] no texture mapping
		ds_color += 4;
		R_MapVisPlane (pl, R_MapColoredPlane);
	}
	else if (pl->picnum == skyflatnum)
	{ // sky flat
		R_DrawSkyPlane (pl);
	}
	else
	{ // regular flat
		FTexture *tex = TexMan(pl->picnum, true);

		if (tex->UseType == FTexture::TEX_Null)
		{
			return;
		}

		if (!masked && !additive)
		{ // If we're not supposed to see through this plane, draw it opaque.
			alpha = OPAQUE;
		}
		else if (!tex->bMasked)
		{ // Don't waste time on a masked texture if it isn't really masked.
			masked = false;
		}
		R_SetupSpanBits(tex);
		double xscale = pl->xform.xScale * tex->Scale.X;
		double yscale = pl->xform.yScale * tex->Scale.Y;
		R_SetSpanSource(tex);

		basecolormap = pl->colormap;
		planeshade = LIGHT2SHADE(pl->lightlevel);

		if (r_drawflat || (!pl->height.isSlope() && !tilt))
		{
			R_DrawNormalPlane(pl, xscale, yscale, alpha, additive, masked);
		}
		else
		{
			R_DrawTiltedPlane(pl, xscale, yscale, alpha, additive, masked);
		}
	}
	NetUpdate ();
}

//==========================================================================
//
// R_DrawPortals
//
// Draws any recorded sky boxes and then frees them.
//
// The process:
//   1. Move the camera to coincide with the SkyViewpoint.
//   2. Clear out the old planes. (They have already been drawn.)
//   3. Clear a window out of the ClipSegs just large enough for the plane.
//   4. Pretend the existing vissprites and drawsegs aren't there.
//   5. Create a drawseg at 0 distance to clip sprites to the visplane. It
//      doesn't need to be associated with a line in the map, since there
//      will never be any sprites in front of it.
//   6. Render the BSP, then planes, then masked stuff.
//   7. Restore the previous vissprites and drawsegs.
//   8. Repeat for any other sky boxes.
//   9. Put the camera back where it was to begin with.
//
//==========================================================================
CVAR (Bool, r_skyboxes, true, 0)
static int numskyboxes;

void R_DrawPortals ()
{
	static TArray<size_t> interestingStack;
	static TArray<ptrdiff_t> drawsegStack;
	static TArray<ptrdiff_t> visspriteStack;
	static TArray<DVector3> viewposStack;
	static TArray<visplane_t *> visplaneStack;

	numskyboxes = 0;

	if (visplanes[MAXVISPLANES] == NULL)
		return;

	R_3D_EnterSkybox();
	CurrentPortalInSkybox = true;

	int savedextralight = extralight;
	DVector3 savedpos = ViewPos;
	DAngle savedangle = ViewAngle;
	ptrdiff_t savedvissprite_p = vissprite_p - vissprites;
	ptrdiff_t savedds_p = ds_p - drawsegs;
	ptrdiff_t savedlastopening = lastopening;
	size_t savedinteresting = FirstInterestingDrawseg;
	double savedvisibility = R_GetVisibility();
	AActor *savedcamera = camera;
	sector_t *savedsector = viewsector;

	int i;
	visplane_t *pl;

	for (pl = visplanes[MAXVISPLANES]; pl != NULL; pl = visplanes[MAXVISPLANES])
	{
		// Pop the visplane off the list now so that if this skybox adds more
		// skyboxes to the list, they will be drawn instead of skipped (because
		// new skyboxes go to the beginning of the list instead of the end).
		visplanes[MAXVISPLANES] = pl->next;
		pl->next = NULL;

		if (pl->right < pl->left || !r_skyboxes || numskyboxes == MAX_SKYBOX_PLANES || pl->portal == NULL)
		{
			R_DrawSinglePlane (pl, OPAQUE, false, false);
			*freehead = pl;
			freehead = &pl->next;
			continue;
		}

		numskyboxes++;

		FSectorPortal *port = pl->portal;
		switch (port->mType)
		{
		case PORTS_SKYVIEWPOINT:
		{
			// Don't let gun flashes brighten the sky box
			ASkyViewpoint *sky = barrier_cast<ASkyViewpoint*>(port->mSkybox);
			extralight = 0;
			R_SetVisibility(sky->args[0] * 0.25f);

			ViewPos = sky->InterpolatedPosition(r_TicFracF);
			ViewAngle = savedangle + (sky->PrevAngles.Yaw + deltaangle(sky->PrevAngles.Yaw, sky->Angles.Yaw) * r_TicFracF);

			R_CopyStackedViewParameters();
			break;
		}

		case PORTS_STACKEDSECTORTHING:
		case PORTS_PORTAL:
		case PORTS_LINKEDPORTAL:
			extralight = pl->extralight;
			R_SetVisibility (pl->visibility);
			ViewPos.X = pl->viewpos.X + port->mDisplacement.X;
			ViewPos.Y = pl->viewpos.Y + port->mDisplacement.Y;
			ViewPos.Z = pl->viewpos.Z;
			ViewAngle = pl->viewangle;
			break;

		case PORTS_HORIZON:
		case PORTS_PLANE:
			// not implemented yet

		default:
			R_DrawSinglePlane(pl, OPAQUE, false, false);
			*freehead = pl;
			freehead = &pl->next;
			numskyboxes--;
			continue;
		}

		port->mFlags |= PORTSF_INSKYBOX;
		if (port->mPartner > 0) sectorPortals[port->mPartner].mFlags |= PORTSF_INSKYBOX;
		camera = NULL;
		viewsector = port->mDestination;
		assert(viewsector != NULL);
		R_SetViewAngle ();
		validcount++;	// Make sure we see all sprites

		R_ClearPlanes (false);
		R_ClearClipSegs (pl->left, pl->right);
		WindowLeft = pl->left;
		WindowRight = pl->right;

		for (i = pl->left; i < pl->right; i++)
		{
			if (pl->top[i] == 0x7fff)
			{
				ceilingclip[i] = viewheight;
				floorclip[i] = -1;
			}
			else
			{
				ceilingclip[i] = pl->top[i];
				floorclip[i] = pl->bottom[i];
			}
		}

		// Create a drawseg to clip sprites to the sky plane
		R_CheckDrawSegs ();
		ds_p->CurrentPortalUniq = CurrentPortalUniq;
		ds_p->siz1 = INT_MAX;
		ds_p->siz2 = INT_MAX;
		ds_p->sz1 = 0;
		ds_p->sz2 = 0;
		ds_p->x1 = pl->left;
		ds_p->x2 = pl->right;
		ds_p->silhouette = SIL_BOTH;
		ds_p->sprbottomclip = R_NewOpening (pl->right - pl->left);
		ds_p->sprtopclip = R_NewOpening (pl->right - pl->left);
		ds_p->maskedtexturecol = ds_p->swall = -1;
		ds_p->bFogBoundary = false;
		ds_p->curline = NULL;
		ds_p->fake = 0;
		memcpy (openings + ds_p->sprbottomclip, floorclip + pl->left, (pl->right - pl->left)*sizeof(short));
		memcpy (openings + ds_p->sprtopclip, ceilingclip + pl->left, (pl->right - pl->left)*sizeof(short));

		firstvissprite = vissprite_p;
		firstdrawseg = ds_p++;
		FirstInterestingDrawseg = InterestingDrawsegs.Size();

		interestingStack.Push (FirstInterestingDrawseg);
		ptrdiff_t diffnum = firstdrawseg - drawsegs;
		drawsegStack.Push (diffnum);
		diffnum = firstvissprite - vissprites;
		visspriteStack.Push (diffnum);
		viewposStack.Push(ViewPos);
		visplaneStack.Push (pl);

		InSubsector = NULL;
		R_RenderBSPNode (nodes + numnodes - 1);
		R_3D_ResetClip(); // reset clips (floor/ceiling)
		R_DrawPlanes ();

		port->mFlags &= ~PORTSF_INSKYBOX;
		if (port->mPartner > 0) sectorPortals[port->mPartner].mFlags &= ~PORTSF_INSKYBOX;
	}

	// Draw all the masked textures in a second pass, in the reverse order they
	// were added. This must be done separately from the previous step for the
	// sake of nested skyboxes.
	while (interestingStack.Pop (FirstInterestingDrawseg))
	{
		ptrdiff_t pd = 0;

		drawsegStack.Pop (pd);
		firstdrawseg = drawsegs + pd;
		visspriteStack.Pop (pd);
		firstvissprite = vissprites + pd;

		// Masked textures and planes need the view coordinates restored for proper positioning.
		viewposStack.Pop(ViewPos);

		R_DrawMasked ();

		ds_p = firstdrawseg;
		vissprite_p = firstvissprite;

		visplaneStack.Pop (pl);
		if (pl->Alpha > 0 && pl->picnum != skyflatnum)
		{
			R_DrawSinglePlane (pl, pl->Alpha, pl->Additive, true);
		}
		*freehead = pl;
		freehead = &pl->next;
	}
	firstvissprite = vissprites;
	vissprite_p = vissprites + savedvissprite_p;
	firstdrawseg = drawsegs;
	ds_p = drawsegs + savedds_p;
	InterestingDrawsegs.Resize ((unsigned int)FirstInterestingDrawseg);
	FirstInterestingDrawseg = savedinteresting;

	lastopening = savedlastopening;

	camera = savedcamera;
	viewsector = savedsector;
	ViewPos = savedpos;
	R_SetVisibility(savedvisibility);
	extralight = savedextralight;
	ViewAngle = savedangle;
	R_SetViewAngle ();

	CurrentPortalInSkybox = false;
	R_3D_LeaveSkybox();

	if(fakeActive) return;

	for (*freehead = visplanes[MAXVISPLANES], visplanes[MAXVISPLANES] = NULL; *freehead; )
		freehead = &(*freehead)->next;
}

ADD_STAT(skyboxes)
{
	FString out;
	out.Format ("%d skybox planes", numskyboxes);
	return out;
}

//==========================================================================
//
// R_DrawSkyPlane
//
//==========================================================================

void R_DrawSkyPlane (visplane_t *pl)
{
	FTextureID sky1tex, sky2tex;
	double frontdpos = 0, backdpos = 0;

	if ((level.flags & LEVEL_SWAPSKIES) && !(level.flags & LEVEL_DOUBLESKY))
	{
		sky1tex = sky2texture;
	}
	else
	{
		sky1tex = sky1texture;
	}
	sky2tex = sky2texture;
	skymid = skytexturemid;
	skyangle = ViewAngle.BAMs();

	if (pl->picnum == skyflatnum)
	{
		if (!(pl->sky & PL_SKYFLAT))
		{	// use sky1
		sky1:
			frontskytex = TexMan(sky1tex, true);
			if (level.flags & LEVEL_DOUBLESKY)
				backskytex = TexMan(sky2tex, true);
			else
				backskytex = NULL;
			skyflip = 0;
			frontdpos = sky1pos;
			backdpos = sky2pos;
			frontcyl = sky1cyl;
			backcyl = sky2cyl;
		}
		else if (pl->sky == PL_SKYFLAT)
		{	// use sky2
			frontskytex = TexMan(sky2tex, true);
			backskytex = NULL;
			frontcyl = sky2cyl;
			skyflip = 0;
			frontdpos = sky2pos;
		}
		else
		{	// MBF's linedef-controlled skies
			// Sky Linedef
			const line_t *l = &lines[(pl->sky & ~PL_SKYFLAT)-1];

			// Sky transferred from first sidedef
			const side_t *s = l->sidedef[0];
			int pos;

			// Texture comes from upper texture of reference sidedef
			// [RH] If swapping skies, then use the lower sidedef
			if (level.flags & LEVEL_SWAPSKIES && s->GetTexture(side_t::bottom).isValid())
			{
				pos = side_t::bottom;
			}
			else
			{
				pos = side_t::top;
			}

			frontskytex = TexMan(s->GetTexture(pos), true);
			if (frontskytex == NULL || frontskytex->UseType == FTexture::TEX_Null)
			{ // [RH] The blank texture: Use normal sky instead.
				goto sky1;
			}
			backskytex = NULL;

			// Horizontal offset is turned into an angle offset,
			// to allow sky rotation as well as careful positioning.
			// However, the offset is scaled very small, so that it
			// allows a long-period of sky rotation.
			skyangle += FLOAT2FIXED(s->GetTextureXOffset(pos));

			// Vertical offset allows careful sky positioning.
			skymid = s->GetTextureYOffset(pos) - 28;

			// We sometimes flip the picture horizontally.
			//
			// Doom always flipped the picture, so we make it optional,
			// to make it easier to use the new feature, while to still
			// allow old sky textures to be used.
			skyflip = l->args[2] ? 0u : ~0u;

			int frontxscale = int(frontskytex->Scale.X * 1024);
			frontcyl = MAX(frontskytex->GetWidth(), frontxscale);
			if (skystretch)
			{
				skymid = skymid * frontskytex->GetScaledHeightDouble() / SKYSTRETCH_HEIGHT;
			}
		}
	}
	frontpos = int(fmod(frontdpos, sky1cyl * 65536.0));
	if (backskytex != NULL)
	{
		backpos = int(fmod(backdpos, sky2cyl * 65536.0));
	}

	bool fakefixed = false;
	if (fixedcolormap)
	{
		R_SetColorMapLight(fixedcolormap, 0, 0);
	}
	else
	{
		fakefixed = true;
		fixedcolormap = &NormalLight;
		R_SetColorMapLight(fixedcolormap, 0, 0);
	}

	R_DrawSky (pl);

	if (fakefixed)
		fixedcolormap = NULL;
}

//==========================================================================
//
// R_DrawNormalPlane
//
//==========================================================================

void R_DrawNormalPlane (visplane_t *pl, double _xscale, double _yscale, fixed_t alpha, bool additive, bool masked)
{
#ifdef X86_ASM
	if (!r_swtruecolor && ds_source != ds_cursource)
	{
		R_SetSpanSource_ASM (ds_source);
	}
#endif

	if (alpha <= 0)
	{
		return;
	}

	double planeang = (pl->xform.Angle + pl->xform.baseAngle).Radians();
	double xstep, ystep, leftxfrac, leftyfrac, rightxfrac, rightyfrac;
	double x;

	xscale = xs_ToFixed(32 - ds_xbits, _xscale);
	yscale = xs_ToFixed(32 - ds_ybits, _yscale);
	if (planeang != 0)
	{
		double cosine = cos(planeang), sine = sin(planeang);
		pviewx = FLOAT2FIXED(pl->xform.xOffs + ViewPos.X * cosine - ViewPos.Y * sine);
		pviewy = FLOAT2FIXED(pl->xform.yOffs - ViewPos.X * sine - ViewPos.Y * cosine);
	}
	else
	{
		pviewx = FLOAT2FIXED(pl->xform.xOffs + ViewPos.X);
		pviewy = FLOAT2FIXED(pl->xform.yOffs - ViewPos.Y);
	}

	pviewx = FixedMul (xscale, pviewx);
	pviewy = FixedMul (yscale, pviewy);
	
	// left to right mapping
	planeang += (ViewAngle - 90).Radians();

	// Scale will be unit scale at FocalLengthX (normally SCREENWIDTH/2) distance
	xstep = cos(planeang) / FocalLengthX;
	ystep = -sin(planeang) / FocalLengthX;

	// [RH] flip for mirrors
	if (MirrorFlags & RF_XFLIP)
	{
		xstep = -xstep;
		ystep = -ystep;
	}

	planeang += M_PI/2;
	double cosine = cos(planeang), sine = -sin(planeang);
	x = pl->right - centerx - 0.5;
	rightxfrac = _xscale * (cosine + x * xstep);
	rightyfrac = _yscale * (sine + x * ystep);
	x = pl->left - centerx - 0.5;
	leftxfrac = _xscale * (cosine + x * xstep);
	leftyfrac = _yscale * (sine + x * ystep);

	basexfrac = rightxfrac;
	baseyfrac = rightyfrac;
	xstepscale = (rightxfrac - leftxfrac) / (pl->right - pl->left);
	ystepscale = (rightyfrac - leftyfrac) / (pl->right - pl->left);

	planeheight = fabs(pl->height.Zat0() - ViewPos.Z);

	GlobVis = r_FloorVisibility / planeheight;
	ds_light = 0;
	if (fixedlightlev >= 0)
	{
		R_SetDSColorMapLight(basecolormap, 0, FIXEDLIGHT2SHADE(fixedlightlev));
		plane_shade = false;
	}
	else if (fixedcolormap)
	{
		R_SetDSColorMapLight(fixedcolormap, 0, 0);
		plane_shade = false;
	}
	else
	{
		plane_shade = true;
	}

	if (spanfunc != R_FillSpan)
	{
		if (masked)
		{
			if (alpha < OPAQUE || additive)
			{
				if (!additive)
				{
					spanfunc = R_DrawSpanMaskedTranslucent;
					dc_srcblend = Col2RGB8[alpha>>10];
					dc_destblend = Col2RGB8[(OPAQUE-alpha)>>10];
					dc_srcalpha = alpha;
					dc_destalpha = OPAQUE - alpha;
				}
				else
				{
					spanfunc = R_DrawSpanMaskedAddClamp;
					dc_srcblend = Col2RGB8_LessPrecision[alpha>>10];
					dc_destblend = Col2RGB8_LessPrecision[FRACUNIT>>10];
					dc_srcalpha = alpha;
					dc_destalpha = OPAQUE - alpha;
				}
			}
			else
			{
				spanfunc = R_DrawSpanMasked;
			}
		}
		else
		{
			if (alpha < OPAQUE || additive)
			{
				if (!additive)
				{
					spanfunc = R_DrawSpanTranslucent;
					dc_srcblend = Col2RGB8[alpha>>10];
					dc_destblend = Col2RGB8[(OPAQUE-alpha)>>10];
					dc_srcalpha = alpha;
					dc_destalpha = OPAQUE - alpha;
				}
				else
				{
					spanfunc = R_DrawSpanAddClamp;
					dc_srcblend = Col2RGB8_LessPrecision[alpha>>10];
					dc_destblend = Col2RGB8_LessPrecision[FRACUNIT>>10];
					dc_srcalpha = alpha;
					dc_destalpha = OPAQUE - alpha;
				}
			}
			else
			{
				spanfunc = R_DrawSpan;
			}
		}
	}
	R_MapVisPlane (pl, R_MapPlane);
}

//==========================================================================
//
// R_DrawTiltedPlane
//
//==========================================================================

void R_DrawTiltedPlane (visplane_t *pl, double _xscale, double _yscale, fixed_t alpha, bool additive, bool masked)
{
	static const float ifloatpow2[16] =
	{
		// ifloatpow2[i] = 1 / (1 << i)
		64.f, 32.f, 16.f, 8.f, 4.f, 2.f, 1.f, 0.5f,
		0.25f, 0.125f, 0.0625f, 0.03125f, 0.015625f, 0.0078125f,
		0.00390625f, 0.001953125f
		/*, 0.0009765625f, 0.00048828125f, 0.000244140625f,
		1.220703125e-4f, 6.103515625e-5, 3.0517578125e-5*/
	};
	double lxscale, lyscale;
	double xscale, yscale;
	FVector3 p, m, n;
	double ang, planeang, cosine, sine;
	double zeroheight;

	if (alpha <= 0)
	{
		return;
	}

	lxscale = _xscale * ifloatpow2[ds_xbits];
	lyscale = _yscale * ifloatpow2[ds_ybits];
	xscale = 64.f / lxscale;
	yscale = 64.f / lyscale;
	zeroheight = pl->height.ZatPoint(ViewPos);

	pviewx = xs_ToFixed(32 - ds_xbits, pl->xform.xOffs * pl->xform.xScale);
	pviewy = xs_ToFixed(32 - ds_ybits, pl->xform.yOffs * pl->xform.yScale);
	planeang = (pl->xform.Angle + pl->xform.baseAngle).Radians();

	// p is the texture origin in view space
	// Don't add in the offsets at this stage, because doing so can result in
	// errors if the flat is rotated.
	ang = M_PI*3/2 - ViewAngle.Radians();
	cosine = cos(ang), sine = sin(ang);
	p[0] = ViewPos.X * cosine - ViewPos.Y * sine;
	p[2] = ViewPos.X * sine + ViewPos.Y * cosine;
	p[1] = pl->height.ZatPoint(0.0, 0.0) - ViewPos.Z;

	// m is the v direction vector in view space
	ang = ang - M_PI / 2 - planeang;
	cosine = cos(ang), sine = sin(ang);
	m[0] = yscale * cosine;
	m[2] = yscale * sine;
//	m[1] = pl->height.ZatPointF (0, iyscale) - pl->height.ZatPointF (0,0));
//	VectorScale2 (m, 64.f/VectorLength(m));

	// n is the u direction vector in view space
#if 0
	//let's use the sin/cosine we already know instead of computing new ones
	ang += M_PI/2
	n[0] = -xscale * cos(ang);
	n[2] = -xscale * sin(ang);
#else
	n[0] = xscale * sine;
	n[2] = -xscale * cosine;
#endif
//	n[1] = pl->height.ZatPointF (ixscale, 0) - pl->height.ZatPointF (0,0));
//	VectorScale2 (n, 64.f/VectorLength(n));

	// This code keeps the texture coordinates constant across the x,y plane no matter
	// how much you slope the surface. Use the commented-out code above instead to keep
	// the textures a constant size across the surface's plane instead.
	cosine = cos(planeang), sine = sin(planeang);
	m[1] = pl->height.ZatPoint(ViewPos.X + yscale * sine, ViewPos.Y + yscale * cosine) - zeroheight;
	n[1] = -(pl->height.ZatPoint(ViewPos.X - xscale * cosine, ViewPos.Y + xscale * sine) - zeroheight);

	plane_su = p ^ m;
	plane_sv = p ^ n;
	plane_sz = m ^ n;

	plane_su.Z *= FocalLengthX;
	plane_sv.Z *= FocalLengthX;
	plane_sz.Z *= FocalLengthX;

	plane_su.Y *= IYaspectMul;
	plane_sv.Y *= IYaspectMul;
	plane_sz.Y *= IYaspectMul;

	// Premultiply the texture vectors with the scale factors
	plane_su *= 4294967296.f;
	plane_sv *= 4294967296.f;

	if (MirrorFlags & RF_XFLIP)
	{
		plane_su[0] = -plane_su[0];
		plane_sv[0] = -plane_sv[0];
		plane_sz[0] = -plane_sz[0];
	}

	planelightfloat = (r_TiltVisibility * lxscale * lyscale) / (fabs(pl->height.ZatPoint(ViewPos) - ViewPos.Z)) / 65536.f;

	if (pl->height.fC() > 0)
		planelightfloat = -planelightfloat;

	if (fixedlightlev >= 0)
	{
		R_SetDSColorMapLight(basecolormap, 0, FIXEDLIGHT2SHADE(fixedlightlev));
		plane_shade = false;
	}
	else if (fixedcolormap)
	{
		R_SetDSColorMapLight(fixedcolormap, 0, 0);
		plane_shade = false;
	}
	else
	{
		R_SetDSColorMapLight(basecolormap, 0, 0);
		plane_shade = true;
	}

	if (!plane_shade)
	{
		for (int i = 0; i < viewwidth; ++i)
		{
			tiltlighting[i] = ds_colormap;
		}
	}

#if defined(X86_ASM)
	if (!r_swtruecolor)
	{
		if (ds_source != ds_curtiltedsource)
			R_SetTiltedSpanSource_ASM(ds_source);
		R_MapVisPlane(pl, R_DrawTiltedPlane_ASM);
	}
	else
	{
		R_MapVisPlane(pl, R_MapTiltedPlane);
	}
#else
	R_MapVisPlane (pl, R_MapTiltedPlane);
#endif
}

//==========================================================================
//
// R_MapVisPlane
//
// t1/b1 are at x
// t2/b2 are at x+1
// spanend[y] is at the right edge
//
//==========================================================================

void R_MapVisPlane (visplane_t *pl, void (*mapfunc)(int y, int x1))
{
	int x = pl->right - 1;
	int t2 = pl->top[x];
	int b2 = pl->bottom[x];

	if (b2 > t2)
	{
		clearbufshort (spanend+t2, b2-t2, x);
	}

	for (--x; x >= pl->left; --x)
	{
		int t1 = pl->top[x];
		int b1 = pl->bottom[x];
		const int xr = x+1;
		int stop;

		// Draw any spans that have just closed
		stop = MIN (t1, b2);
		while (t2 < stop)
		{
			mapfunc (t2++, xr);
		}
		stop = MAX (b1, t2);
		while (b2 > stop)
		{
			mapfunc (--b2, xr);
		}

		// Mark any spans that have just opened
		stop = MIN (t2, b1);
		while (t1 < stop)
		{
			spanend[t1++] = x;
		}
		stop = MAX (b2, t2);
		while (b1 > stop)
		{
			spanend[--b1] = x;
		}

		t2 = pl->top[x];
		b2 = pl->bottom[x];
		basexfrac -= xstepscale;
		baseyfrac -= ystepscale;
	}
	// Draw any spans that are still open
	while (t2 < b2)
	{
		mapfunc (--b2, pl->left);
	}
}

//==========================================================================
//
// R_PlaneInitData
//
//==========================================================================

bool R_PlaneInitData ()
{
	int i;
	visplane_t *pl;

	// Free all visplanes and let them be re-allocated as needed.
	pl = freetail;

	while (pl)
	{
		visplane_t *next = pl->next;
		M_Free (pl);
		pl = next;
	}
	freetail = NULL;
	freehead = &freetail;

	for (i = 0; i < MAXVISPLANES; i++)
	{
		pl = visplanes[i];
		visplanes[i] = NULL;
		while (pl)
		{
			visplane_t *next = pl->next;
			M_Free (pl);
			pl = next;
		}
	}

	return true;
}<|MERGE_RESOLUTION|>--- conflicted
+++ resolved
@@ -65,12 +65,8 @@
 #pragma warning(disable:4244)
 #endif
 
-<<<<<<< HEAD
-CVAR(Bool, r_capsky, true, CVAR_ARCHIVE | CVAR_GLOBALCONFIG);
+EXTERN_CVAR(Int, r_skymode)
 CVAR(Bool, r_cubesky, false, 0)
-=======
-EXTERN_CVAR(Int, r_skymode)
->>>>>>> 2fe545a4
 
 //EXTERN_CVAR (Int, tx)
 //EXTERN_CVAR (Int, ty)
@@ -1267,16 +1263,12 @@
 
 static void R_DrawSky (visplane_t *pl)
 {
-<<<<<<< HEAD
 	if (r_swtruecolor && r_cubesky)
 	{
 		R_DrawCubeSky(pl);
 		return;
 	}
-	else if (r_capsky)
-=======
-	if (r_skymode == 2)
->>>>>>> 2fe545a4
+	else if (r_skymode == 2)
 	{
 		R_DrawCapSky(pl);
 		return;
