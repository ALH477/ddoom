--- conflicted
+++ resolved
@@ -801,36 +801,25 @@
 		angle1 = (DWORD)((UMulScale16(ang, frontcyl) + frontpos) >> FRACBITS);
 		angle2 = (DWORD)((UMulScale16(ang, backcyl) + backpos) >> FRACBITS);
 
-<<<<<<< HEAD
 		if (r_swtruecolor)
 		{
-			bufplce[i] = (const BYTE *)frontskytex->GetColumnBgra(angle1, nullptr);
-			bufplce2[i] = backskytex ? (const BYTE *)backskytex->GetColumnBgra(angle2, nullptr) : nullptr;
+			dc_wall_source[i] = (const BYTE *)frontskytex->GetColumnBgra(angle1, nullptr);
+			dc_wall_source2[i] = backskytex ? (const BYTE *)backskytex->GetColumnBgra(angle2, nullptr) : nullptr;
 		}
 		else
 		{
-			bufplce[i] = (const BYTE *)frontskytex->GetColumn(angle1, nullptr);
-			bufplce2[i] = backskytex ? (const BYTE *)backskytex->GetColumn(angle2, nullptr) : nullptr;
-		}
-=======
-		dc_wall_source[i] = (const BYTE *)frontskytex->GetColumn(angle1, nullptr);
-		dc_wall_source2[i] = backskytex ? (const BYTE *)backskytex->GetColumn(angle2, nullptr) : nullptr;
->>>>>>> 2676ca12
+			dc_wall_source[i] = (const BYTE *)frontskytex->GetColumn(angle1, nullptr);
+			dc_wall_source2[i] = backskytex ? (const BYTE *)backskytex->GetColumn(angle2, nullptr) : nullptr;
+		}
 
 		dc_wall_iscale[i] = uv_step;
 		dc_wall_texturefrac[i] = uv_pos;
 	}
 
-<<<<<<< HEAD
-	bufheight[0] = height;
-	bufheight[1] = backskytex ? backskytex->GetHeight() : height;
+	dc_wall_sourceheight[0] = height;
+	dc_wall_sourceheight[1] = backskytex ? backskytex->GetHeight() : height;
 	int pixelsize = r_swtruecolor ? 4 : 1;
 	dc_dest = (ylookup[y1] + start_x) * pixelsize + dc_destorg;
-=======
-	dc_wall_sourceheight[0] = height;
-	dc_wall_sourceheight[1] = backskytex ? backskytex->GetHeight() : height;
-	dc_dest = (ylookup[y1] + start_x) + dc_destorg;
->>>>>>> 2676ca12
 	dc_count = y2 - y1;
 
 	uint32_t solid_top = frontskytex->GetSkyCapColor(false);
