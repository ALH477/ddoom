#include "templates.h"
#include "doomtype.h"
#include "doomstat.h"
#include "p_local.h"
#include "actor.h"
#include "m_bbox.h"
#include "m_random.h"
#include "s_sound.h"
#include "a_sharedglobal.h"
#include "statnums.h"
#include "farchive.h"
#include "d_player.h"
#include "r_utility.h"

static FRandom pr_quake ("Quake");

IMPLEMENT_POINTY_CLASS (DEarthquake)
 DECLARE_POINTER (m_Spot)
END_POINTERS

//==========================================================================
//
// DEarthquake :: DEarthquake private constructor
//
//==========================================================================

DEarthquake::DEarthquake()
: DThinker(STAT_EARTHQUAKE)
{
}

//==========================================================================
//
// DEarthquake :: DEarthquake public constructor
//
//==========================================================================

DEarthquake::DEarthquake (AActor *center, int intensityX, int intensityY, int intensityZ, int duration,
						  int damrad, int tremrad, FSoundID quakesound, int flags, 
						  double waveSpeedX, double waveSpeedY, double waveSpeedZ)
						  : DThinker(STAT_EARTHQUAKE)
{
	m_QuakeSFX = quakesound;
	m_Spot = center;
	// Radii are specified in tile units (64 pixels)
	m_DamageRadius = damrad << FRACBITS;
	m_TremorRadius = tremrad << FRACBITS;
	m_IntensityX = intensityX << FRACBITS;
	m_IntensityY = intensityY << FRACBITS;
	m_IntensityZ = intensityZ << FRACBITS;
	m_CountdownStart = duration;
	m_Countdown = duration;
	m_Flags = flags;
	m_WaveSpeedX = (float)waveSpeedX;
	m_WaveSpeedY = (float)waveSpeedY;
	m_WaveSpeedZ = (float)waveSpeedZ;
}

//==========================================================================
//
// DEarthquake :: Serialize
//
//==========================================================================

void DEarthquake::Serialize (FArchive &arc)
{
	Super::Serialize (arc);
	arc << m_Spot << m_IntensityX << m_Countdown
		<< m_TremorRadius << m_DamageRadius
		<< m_QuakeSFX;
	if (SaveVersion < 4519)
	{
		m_IntensityY = m_IntensityX;
		m_IntensityZ = 0;
		m_Flags = 0;
	}
	else
	{
		arc << m_IntensityY << m_IntensityZ << m_Flags;
	}
	if (SaveVersion < 4520)
	{
		m_CountdownStart = 0;
	}
	else
	{
		arc << m_CountdownStart;
	}
	if (SaveVersion < 4521)
	{
		m_WaveSpeedX = m_WaveSpeedY = m_WaveSpeedZ = 0;
		m_IntensityX <<= FRACBITS;
		m_IntensityY <<= FRACBITS;
		m_IntensityZ <<= FRACBITS;
	}
	else
	{
		arc << m_WaveSpeedX << m_WaveSpeedY << m_WaveSpeedZ;
	}
}

//==========================================================================
//
// DEarthquake :: Tick
//
// Deals damage to any players near the earthquake and makes sure it's
// making noise.
//
//==========================================================================

void DEarthquake::Tick ()
{
	int i;

	if (m_Spot == NULL)
	{
		Destroy ();
		return;
	}
	
	if (!S_IsActorPlayingSomething (m_Spot, CHAN_BODY, m_QuakeSFX))
	{
		S_Sound (m_Spot, CHAN_BODY | CHAN_LOOP, m_QuakeSFX, 1, ATTN_NORM);
	}
	if (m_DamageRadius > 0)
	{
		for (i = 0; i < MAXPLAYERS; i++)
		{
			if (playeringame[i] && !(players[i].cheats & CF_NOCLIP))
			{
				AActor *victim = players[i].mo;
				fixed_t dist;

				dist = m_Spot->AproxDistance (victim, true);
				// Check if in damage radius
				if (dist < m_DamageRadius && victim->_f_Z() <= victim->floorz)
				{
					if (pr_quake() < 50)
					{
						P_DamageMobj (victim, NULL, NULL, pr_quake.HitDice (1), NAME_None);
					}
					// Thrust player around
					DAngle an = victim->Angles.Yaw + pr_quake();
					if (m_IntensityX == m_IntensityY)
					{ // Thrust in a circle
						P_ThrustMobj (victim, an, m_IntensityX/2);
					}
					else
					{ // Thrust in an ellipse
<<<<<<< HEAD
						victim->Vel.X += FIXED2DBL(m_IntensityX) * an.Cos() * 0.5;
						victim->Vel.Y += FIXED2DBL(m_IntensityY) * an.Sin() * 0.5;
=======
						an >>= ANGLETOFINESHIFT;
						// So this is actually completely wrong, but it ought to be good
						// enough. Otherwise, I'd have to use tangents and square roots.
						victim->vel.x += FixedMul(m_IntensityX/2, finecosine[an]);
						victim->vel.y += FixedMul(m_IntensityY/2, finesine[an]);
>>>>>>> 0ef9ee23
					}
				}
			}
		}
	}
	
	if (--m_Countdown == 0)
	{
		if (S_IsActorPlayingSomething(m_Spot, CHAN_BODY, m_QuakeSFX))
		{
			S_StopSound(m_Spot, CHAN_BODY);
		}
		Destroy();
	}
}

fixed_t DEarthquake::GetModWave(double waveMultiplier) const
{
	//QF_WAVE converts intensity into amplitude and unlocks a new property, the wave length.
	//This is, in short, waves per second (full cycles, mind you, from 0 to 360.)
	//Named waveMultiplier because that's as the name implies: adds more waves per second.

	double time = m_Countdown - FIXED2DBL(r_TicFrac);
	return FLOAT2FIXED(g_sin(waveMultiplier * time * (M_PI * 2 / TICRATE)));
}

//==========================================================================
//
// DEarthquake :: GetModIntensity
//
// Given a base intensity, modify it according to the quake's flags.
//
//==========================================================================

fixed_t DEarthquake::GetModIntensity(fixed_t intensity) const
{
	assert(m_CountdownStart >= m_Countdown);
	intensity += intensity;		// always doubled

	if (m_Flags & (QF_SCALEDOWN | QF_SCALEUP))
	{
		int scalar;
		if ((m_Flags & (QF_SCALEDOWN | QF_SCALEUP)) == (QF_SCALEDOWN | QF_SCALEUP))
		{
			scalar = (m_Flags & QF_MAX) ? MAX(m_Countdown, m_CountdownStart - m_Countdown)
				: MIN(m_Countdown, m_CountdownStart - m_Countdown);

			if (m_Flags & QF_FULLINTENSITY)
			{
				scalar *= 2;
			}
		}
		else if (m_Flags & QF_SCALEDOWN)
		{
			scalar = m_Countdown;
		}
		else			// QF_SCALEUP
		{
			scalar = m_CountdownStart - m_Countdown;
		}
		assert(m_CountdownStart > 0);
		intensity = Scale(intensity, scalar, m_CountdownStart);
	}
	return intensity;
}

//==========================================================================
//
// DEarthquake::StaticGetQuakeIntensity
//
// Searches for all quakes near the victim and returns their combined
// intensity.
//
// Pre: jiggers was pre-zeroed by the caller.
//
//==========================================================================

int DEarthquake::StaticGetQuakeIntensities(AActor *victim, FQuakeJiggers &jiggers)
{
	if (victim->player != NULL && (victim->player->cheats & CF_NOCLIP))
	{
		return 0;
	}

	TThinkerIterator<DEarthquake> iterator(STAT_EARTHQUAKE);
	DEarthquake *quake;
	int count = 0;

	while ( (quake = iterator.Next()) != NULL)
	{
		if (quake->m_Spot != NULL)
		{
			fixed_t dist = quake->m_Spot->AproxDistance (victim, true);
			if (dist < quake->m_TremorRadius)
			{
				++count;
				fixed_t x = quake->GetModIntensity(quake->m_IntensityX);
				fixed_t y = quake->GetModIntensity(quake->m_IntensityY);
				fixed_t z = quake->GetModIntensity(quake->m_IntensityZ);
				if (!(quake->m_Flags & QF_WAVE))
				{
					if (quake->m_Flags & QF_RELATIVE)
					{
						jiggers.RelIntensityX = MAX(x, jiggers.RelIntensityX);
						jiggers.RelIntensityY = MAX(y, jiggers.RelIntensityY);
						jiggers.RelIntensityZ = MAX(z, jiggers.RelIntensityZ);
					}
					else
					{
						jiggers.IntensityX = MAX(x, jiggers.IntensityX);
						jiggers.IntensityY = MAX(y, jiggers.IntensityY);
						jiggers.IntensityZ = MAX(z, jiggers.IntensityZ);
					}
				}
				else
				{
					fixed_t mx = FixedMul(x, quake->GetModWave(quake->m_WaveSpeedX));
					fixed_t my = FixedMul(y, quake->GetModWave(quake->m_WaveSpeedY));
					fixed_t mz = FixedMul(z, quake->GetModWave(quake->m_WaveSpeedZ));

					// [RH] This only gives effect to the last sine quake. I would
					// prefer if some way was found to make multiples coexist
					// peacefully, but just summing them together is undesirable
					// because they could cancel each other out depending on their
					// relative phases.
					if (quake->m_Flags & QF_RELATIVE)
					{
						jiggers.RelOffsetX = mx;
						jiggers.RelOffsetY = my;
						jiggers.RelOffsetZ = mz;
					}
					else
					{
						jiggers.OffsetX = mx;
						jiggers.OffsetY = my;
						jiggers.OffsetZ = mz;
					}
				}
			}
		}
	}
	return count;
}

//==========================================================================
//
// P_StartQuake
//
//==========================================================================

bool P_StartQuakeXYZ(AActor *activator, int tid, int intensityX, int intensityY, int intensityZ, int duration,
	int damrad, int tremrad, FSoundID quakesfx, int flags,
	double waveSpeedX, double waveSpeedY, double waveSpeedZ)
{
	AActor *center;
	bool res = false;

	if (intensityX)		intensityX = clamp(intensityX, 1, 9);
	if (intensityY)		intensityY = clamp(intensityY, 1, 9);
	if (intensityZ)		intensityZ = clamp(intensityZ, 1, 9);

	if (tid == 0)
	{
		if (activator != NULL)
		{
			new DEarthquake(activator, intensityX, intensityY, intensityZ, duration, damrad, tremrad,
				quakesfx, flags, waveSpeedX, waveSpeedY, waveSpeedZ);
			return true;
		}
	}
	else
	{
		FActorIterator iterator (tid);
		while ( (center = iterator.Next ()) )
		{
			res = true;
			new DEarthquake(center, intensityX, intensityY, intensityZ, duration, damrad, tremrad,
				quakesfx, flags, waveSpeedX, waveSpeedY, waveSpeedZ);
		}
	}
	
	return res;
}

bool P_StartQuake(AActor *activator, int tid, int intensity, int duration, int damrad, int tremrad, FSoundID quakesfx)
{	//Maintains original behavior by passing 0 to intensityZ, and flags.
	return P_StartQuakeXYZ(activator, tid, intensity, intensity, 0, duration, damrad, tremrad, quakesfx, 0, 0, 0, 0);
}<|MERGE_RESOLUTION|>--- conflicted
+++ resolved
@@ -147,16 +147,8 @@
 					}
 					else
 					{ // Thrust in an ellipse
-<<<<<<< HEAD
 						victim->Vel.X += FIXED2DBL(m_IntensityX) * an.Cos() * 0.5;
 						victim->Vel.Y += FIXED2DBL(m_IntensityY) * an.Sin() * 0.5;
-=======
-						an >>= ANGLETOFINESHIFT;
-						// So this is actually completely wrong, but it ought to be good
-						// enough. Otherwise, I'd have to use tangents and square roots.
-						victim->vel.x += FixedMul(m_IntensityX/2, finecosine[an]);
-						victim->vel.y += FixedMul(m_IntensityY/2, finesine[an]);
->>>>>>> 0ef9ee23
 					}
 				}
 			}
