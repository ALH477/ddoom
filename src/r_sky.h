--- conflicted
+++ resolved
@@ -1,4 +1,3 @@
-<<<<<<< HEAD
 // Emacs style mode select	 -*- C++ -*- 
 //-----------------------------------------------------------------------------
 //
@@ -41,50 +40,4 @@
 void R_InitSkyMap		();
 void R_UpdateSky (DWORD mstime);
 
-#endif //__R_SKY_H__
-=======
-// Emacs style mode select	 -*- C++ -*- 
-//-----------------------------------------------------------------------------
-//
-// $Id:$
-//
-// Copyright (C) 1993-1996 by id Software, Inc.
-//
-// This source is available for distribution and/or modification
-// only under the terms of the DOOM Source Code License as
-// published by id Software. All rights reserved.
-//
-// The source is distributed in the hope that it will be useful,
-// but WITHOUT ANY WARRANTY; without even the implied warranty of
-// FITNESS FOR A PARTICULAR PURPOSE. See the DOOM Source Code License
-// for more details.
-//
-// DESCRIPTION:
-//		Sky rendering.
-//
-//-----------------------------------------------------------------------------
-
-#ifndef __R_SKY_H__
-#define __R_SKY_H__
-
-#include "textures/textures.h"
-
-
-extern FTextureID	skyflatnum;
-extern fixed_t		sky1cyl,		sky2cyl;
-extern FTextureID	sky1texture,	sky2texture;
-extern double		sky1pos,		sky2pos;
-extern fixed_t	skytexturemid;
-extern fixed_t	skyiscale;
-extern fixed_t	skyscale;
-extern bool		skystretch;
-extern fixed_t freelookviewheight;
-
-#define SKYSTRETCH_HEIGHT 228
-
-// Called whenever the sky changes.
-void R_InitSkyMap		();
-void R_UpdateSky (DWORD mstime);
-
-#endif //__R_SKY_H__
->>>>>>> 55142078
+#endif //__R_SKY_H__