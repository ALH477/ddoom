// Emacs style mode select	 -*- C++ -*- 
//-----------------------------------------------------------------------------
//
// $Id:$
//
// Copyright (C) 1993-1996 by id Software, Inc.
//
// This source is available for distribution and/or modification
// only under the terms of the DOOM Source Code License as
// published by id Software. All rights reserved.
//
// The source is distributed in the hope that it will be useful,
// but WITHOUT ANY WARRANTY; without even the implied warranty of
// FITNESS FOR A PARTICULAR PURPOSE. See the DOOM Source Code License
// for more details.
//
// DESCRIPTION:
//		Map Objects, MObj, definition and handling.
//
//-----------------------------------------------------------------------------


#ifndef __P_MOBJ_H__
#define __P_MOBJ_H__

// Basics.
#include "tables.h"
#include "templates.h"

// We need the thinker_t stuff.
#include "dthinker.h"


// States are tied to finite states are tied to animation frames.
#include "info.h"

#include "doomdef.h"
#include "textures/textures.h"
#include "r_data/renderstyle.h"
#include "s_sound.h"
#include "memarena.h"
#include "g_level.h"
#include "tflags.h"
#include "portal.h"

struct subsector_t;
class PClassAmmo;
struct FBlockNode;
struct FPortalGroupArray;

//
// NOTES: AActor
//
// Actors are used to tell the refresh where to draw an image,
// tell the world simulation when objects are contacted,
// and tell the sound driver how to position a sound.
//
// The refresh uses the next and prev links to follow
// lists of things in sectors as they are being drawn.
// The sprite, frame, and angle elements determine which patch_t
// is used to draw the sprite if it is visible.
// The sprite and frame values are almost always set
// from state_t structures.
// The statescr.exe utility generates the states.h and states.c
// files that contain the sprite/frame numbers from the
// statescr.txt source file.
// The xyz origin point represents a point at the bottom middle
// of the sprite (between the feet of a biped).
// This is the default origin position for patch_ts grabbed
// with lumpy.exe.
// A walking creature will have its z equal to the floor
// it is standing on.
//
// The sound code uses the x,y, and sometimes z fields
// to do stereo positioning of any sound emitted by the actor.
//
// The play simulation uses the blocklinks, x,y,z, radius, height
// to determine when AActors are touching each other,
// touching lines in the map, or hit by trace lines (gunshots,
// lines of sight, etc).
// The AActor->flags element has various bit flags
// used by the simulation.
//
// Every actor is linked into a single sector
// based on its origin coordinates.
// The subsector_t is found with R_PointInSubsector(x,y),
// and the sector_t can be found with subsector->sector.
// The sector links are only used by the rendering code,
// the play simulation does not care about them at all.
//
// Any actor that needs to be acted upon by something else
// in the play world (block movement, be shot, etc) will also
// need to be linked into the blockmap.
// If the thing has the MF_NOBLOCK flag set, it will not use
// the block links. It can still interact with other things,
// but only as the instigator (missiles will run into other
// things, but nothing can run into a missile).
// Each block in the grid is 128*128 units, and knows about
// every line_t that it contains a piece of, and every
// interactable actor that has its origin contained.  
//
// A valid actor is an actor that has the proper subsector_t
// filled in for its xy coordinates and is linked into the
// sector from which the subsector was made, or has the
// MF_NOSECTOR flag set (the subsector_t needs to be valid
// even if MF_NOSECTOR is set), and is linked into a blockmap
// block or has the MF_NOBLOCKMAP flag set.
// Links should only be modified by the P_[Un]SetThingPosition()
// functions.
// Do not change the MF_NO* flags while a thing is valid.
//
// Any questions?
//

// --- mobj.flags ---
enum ActorFlag
{
	MF_SPECIAL			= 0x00000001,	// call P_SpecialThing when touched
	MF_SOLID			= 0x00000002,
	MF_SHOOTABLE		= 0x00000004,
	MF_NOSECTOR			= 0x00000008,	// don't use the sector links
										// (invisible but touchable)
	MF_NOBLOCKMAP		= 0x00000010,	// don't use the blocklinks
										// (inert but displayable)
	MF_AMBUSH			= 0x00000020,	// not activated by sound; deaf monster
	MF_JUSTHIT			= 0x00000040,	// try to attack right back
	MF_JUSTATTACKED		= 0x00000080,	// take at least one step before attacking
	MF_SPAWNCEILING		= 0x00000100,	// hang from ceiling instead of floor
	MF_NOGRAVITY		= 0x00000200,	// don't apply gravity every tic

// movement flags
	MF_DROPOFF			= 0x00000400,	// allow jumps from high places
	MF_PICKUP			= 0x00000800,	// for players to pick up items
	MF_NOCLIP			= 0x00001000,	// player cheat
	MF_INCHASE			= 0x00002000,	// [RH] used by A_Chase and A_Look to avoid recursion
	MF_FLOAT			= 0x00004000,	// allow moves to any height, no gravity
	MF_TELEPORT			= 0x00008000,	// don't cross lines or look at heights
	MF_MISSILE			= 0x00010000,	// don't hit same species, explode on block

	MF_DROPPED			= 0x00020000,	// dropped by a demon, not level spawned
	MF_SHADOW			= 0x00040000,	// actor is hard for monsters to see
	MF_NOBLOOD			= 0x00080000,	// don't bleed when shot (use puff)
	MF_CORPSE			= 0x00100000,	// don't stop moving halfway off a step
	MF_INFLOAT			= 0x00200000,	// floating to a height for a move, don't
										// auto float to target's height
	MF_INBOUNCE			= 0x00200000,	// used by Heretic bouncing missiles 

	MF_COUNTKILL		= 0x00400000,	// count towards intermission kill total
	MF_COUNTITEM		= 0x00800000,	// count towards intermission item total

	MF_SKULLFLY			= 0x01000000,	// skull in flight
	MF_NOTDMATCH		= 0x02000000,	// don't spawn in death match (key cards)

	MF_SPAWNSOUNDSOURCE	= 0x04000000,	// Plays missile's see sound at spawning object.
	MF_FRIENDLY			= 0x08000000,	// [RH] Friendly monsters for Strife (and MBF)
	MF_UNMORPHED		= 0x10000000,	// [RH] Actor is the unmorphed version of something else
	MF_NOLIFTDROP		= 0x20000000,	// [RH] Used with MF_NOGRAVITY to avoid dropping with lifts
	MF_STEALTH			= 0x40000000,	// [RH] Andy Baker's stealth monsters
	MF_ICECORPSE		= 0x80000000,	// a frozen corpse (for blasting) [RH] was 0x800000

	// --- dummies for unknown/unimplemented Strife flags ---
	MF_STRIFEx8000000 = 0,		// seems related to MF_SHADOW
};

// --- mobj.flags2 ---
enum ActorFlag2
{
	MF2_DONTREFLECT		= 0x00000001,	// this projectile cannot be reflected
	MF2_WINDTHRUST		= 0x00000002,	// gets pushed around by the wind specials
	MF2_DONTSEEKINVISIBLE=0x00000004,	// For seeker missiles: Don't home in on invisible/shadow targets
	MF2_BLASTED			= 0x00000008,	// actor will temporarily take damage from impact
	MF2_FLY				= 0x00000010,	// fly mode is active
	MF2_FLOORCLIP		= 0x00000020,	// if feet are allowed to be clipped
	MF2_SPAWNFLOAT		= 0x00000040,	// spawn random float z
	MF2_NOTELEPORT		= 0x00000080,	// does not teleport
	MF2_RIP				= 0x00000100,	// missile rips through solid targets
	MF2_PUSHABLE		= 0x00000200,	// can be pushed by other moving actors
	MF2_SLIDE			= 0x00000400,	// slides against walls
	MF2_ONMOBJ			= 0x00000800,	// actor is resting on top of another actor
	MF2_PASSMOBJ		= 0x00001000,	// Enable z block checking. If on,
										// this flag will allow the actor to
										// pass over/under other actors.
	MF2_CANNOTPUSH		= 0x00002000,	// cannot push other pushable mobjs
	MF2_THRUGHOST		= 0x00004000,	// missile will pass through ghosts [RH] was 8
	MF2_BOSS			= 0x00008000,	// mobj is a major boss

	MF2_DONTTRANSLATE	= 0x00010000,	// Don't apply palette translations
	MF2_NODMGTHRUST		= 0x00020000,	// does not thrust target when damaging
	MF2_TELESTOMP		= 0x00040000,	// mobj can stomp another
	MF2_FLOATBOB		= 0x00080000,	// use float bobbing z movement
	MF2_THRUACTORS		= 0x00100000,	// performs no actor<->actor collision checks
	MF2_IMPACT			= 0x00200000, 	// an MF_MISSILE mobj can activate SPAC_IMPACT
	MF2_PUSHWALL		= 0x00400000, 	// mobj can push walls
	MF2_MCROSS			= 0x00800000,	// can activate monster cross lines
	MF2_PCROSS			= 0x01000000,	// can activate projectile cross lines
	MF2_CANTLEAVEFLOORPIC=0x02000000,	// stay within a certain floor type
	MF2_NONSHOOTABLE	= 0x04000000,	// mobj is totally non-shootable, 
										// but still considered solid
	MF2_INVULNERABLE	= 0x08000000,	// mobj is invulnerable
	MF2_DORMANT			= 0x10000000,	// thing is dormant
	MF2_ARGSDEFINED		= 0x20000000,	// Internal flag used by DECORATE to signal that the 
										// args should not be taken from the mapthing definition
	MF2_SEEKERMISSILE	= 0x40000000,	// is a seeker (for reflection)
	MF2_REFLECTIVE		= 0x80000000,	// reflects missiles
};

// --- mobj.flags3 ---
enum ActorFlag3
{
	MF3_FLOORHUGGER		= 0x00000001,	// Missile stays on floor
	MF3_CEILINGHUGGER	= 0x00000002,	// Missile stays on ceiling
	MF3_NORADIUSDMG		= 0x00000004,	// Actor does not take radius damage
	MF3_GHOST			= 0x00000008,	// Actor is a ghost
	MF3_ALWAYSPUFF		= 0x00000010,	// Puff always appears, even when hit nothing
	MF3_SPECIALFLOORCLIP= 0x00000020,	// Actor uses floorclip for special effect (e.g. Wraith)
	MF3_DONTSPLASH		= 0x00000040,	// Thing doesn't make a splash
	MF3_NOSIGHTCHECK	= 0x00000080,	// Go after first acceptable target without checking sight
	MF3_DONTOVERLAP		= 0x00000100,	// Don't pass over/under other things with this bit set
	MF3_DONTMORPH		= 0x00000200,	// Immune to arti_egg
	MF3_DONTSQUASH		= 0x00000400,	// Death ball can't squash this actor
	MF3_EXPLOCOUNT		= 0x00000800,	// Don't explode until special2 counts to special1
	MF3_FULLVOLACTIVE	= 0x00001000,	// Active sound is played at full volume
	MF3_ISMONSTER		= 0x00002000,	// Actor is a monster
	MF3_SKYEXPLODE		= 0x00004000,	// Explode missile when hitting sky
	MF3_STAYMORPHED		= 0x00008000,	// Monster cannot unmorph
	MF3_DONTBLAST		= 0x00010000,	// Actor cannot be pushed by blasting
	MF3_CANBLAST		= 0x00020000,	// Actor is not a monster but can be blasted
	MF3_NOTARGET		= 0x00040000,	// This actor not targetted when it hurts something else
	MF3_DONTGIB			= 0x00080000,	// Don't gib this corpse
	MF3_NOBLOCKMONST	= 0x00100000,	// Can cross ML_BLOCKMONSTERS lines
	MF3_CRASHED			= 0x00200000,	// Actor entered its crash state
	MF3_FULLVOLDEATH	= 0x00400000,	// DeathSound is played full volume (for missiles)
	MF3_AVOIDMELEE		= 0x00800000,	// Avoids melee attacks (same as MBF's monster_backing but must be explicitly set)
	MF3_SCREENSEEKER    = 0x01000000,	// Fails the IsOkayToAttack test if potential target is outside player FOV
	MF3_FOILINVUL		= 0x02000000,	// Actor can hurt MF2_INVULNERABLE things
	MF3_NOTELEOTHER		= 0x04000000,	// Monster is unaffected by teleport other artifact
	MF3_BLOODLESSIMPACT	= 0x08000000,	// Projectile does not leave blood
	MF3_NOEXPLODEFLOOR	= 0x10000000,	// Missile stops at floor instead of exploding
	MF3_WARNBOT			= 0x20000000,	// Missile warns bot
	MF3_PUFFONACTORS	= 0x40000000,	// Puff appears even when hit bleeding actors
	MF3_HUNTPLAYERS		= 0x80000000,	// Used with TIDtoHate, means to hate players too
};

// --- mobj.flags4 ---
enum ActorFlag4
{
	MF4_NOHATEPLAYERS	= 0x00000001,	// Ignore player attacks
	MF4_QUICKTORETALIATE= 0x00000002,	// Always switch targets when hurt
	MF4_NOICEDEATH		= 0x00000004,	// Actor never enters an ice death, not even the generic one
	MF4_BOSSDEATH		= 0x00000008,	// A_FreezeDeathChunks calls A_BossDeath
	MF4_RANDOMIZE		= 0x00000010,	// Missile has random initial tic count
	MF4_NOSKIN			= 0x00000020,	// Player cannot use skins
	MF4_FIXMAPTHINGPOS	= 0x00000040,	// Fix this actor's position when spawned as a map thing
	MF4_ACTLIKEBRIDGE	= 0x00000080,	// Pickups can "stand" on this actor / cannot be moved by any sector action.
	MF4_STRIFEDAMAGE	= 0x00000100,	// Strife projectiles only do up to 4x damage, not 8x

	MF4_CANUSEWALLS		= 0x00000200,	// Can activate 'use' specials
	MF4_MISSILEMORE		= 0x00000400,	// increases the chance of a missile attack
	MF4_MISSILEEVENMORE	= 0x00000800,	// significantly increases the chance of a missile attack
	MF4_FORCERADIUSDMG	= 0x00001000,	// if put on an object it will override MF3_NORADIUSDMG
	MF4_DONTFALL		= 0x00002000,	// Doesn't have NOGRAVITY disabled when dying.
	MF4_SEESDAGGERS		= 0x00004000,	// This actor can see you striking with a dagger
	MF4_INCOMBAT		= 0x00008000,	// Don't alert others when attacked by a dagger
	MF4_LOOKALLAROUND	= 0x00010000,	// Monster has eyes in the back of its head
	MF4_STANDSTILL		= 0x00020000,	// Monster should not chase targets unless attacked?
	MF4_SPECTRAL		= 0x00040000,
	MF4_SCROLLMOVE		= 0x00080000,	// velocity has been applied by a scroller
	MF4_NOSPLASHALERT	= 0x00100000,	// Splashes don't alert this monster
	MF4_SYNCHRONIZED	= 0x00200000,	// For actors spawned at load-time only: Do not randomize tics
	MF4_NOTARGETSWITCH	= 0x00400000,	// monster never switches target until current one is dead
	MF4_VFRICTION		= 0x00800000,	// Internal flag used by A_PainAttack to push a monster down
	MF4_DONTHARMCLASS	= 0x01000000,	// Don't hurt one's own kind with explosions (hitscans, too?)
	MF4_SHIELDREFLECT	= 0x02000000,
	MF4_DEFLECT			= 0x04000000,	// different projectile reflection styles
	MF4_ALLOWPARTICLES	= 0x08000000,	// this puff type can be replaced by particles
	MF4_NOEXTREMEDEATH	= 0x10000000,	// this projectile or weapon never gibs its victim
	MF4_EXTREMEDEATH	= 0x20000000,	// this projectile or weapon always gibs its victim
	MF4_FRIGHTENED		= 0x40000000,	// Monster runs away from player
	MF4_BOSSSPAWNED		= 0x80000000,	// Spawned by a boss spawn cube
};

// --- mobj.flags5 ---

enum ActorFlag5
{
	MF5_DONTDRAIN		= 0x00000001,	// cannot be drained health from.
	MF5_INSTATECALL		= 0x00000002,	// This actor is being run through CallStateChain
	MF5_NODROPOFF		= 0x00000004,	// cannot drop off under any circumstances.
	MF5_NOFORWARDFALL	= 0x00000008,	// Does not make any actor fall forward by being damaged by this
	MF5_COUNTSECRET		= 0x00000010,	// From Doom 64: actor acts like a secret
	MF5_AVOIDINGDROPOFF = 0x00000020,	// Used to move monsters away from dropoffs
	MF5_NODAMAGE		= 0x00000040,	// Actor can be shot and reacts to being shot but takes no damage
	MF5_CHASEGOAL		= 0x00000080,	// Walks to goal instead of target if a valid goal is set.
	MF5_BLOODSPLATTER	= 0x00000100,	// Blood splatter like in Raven's games.
	MF5_OLDRADIUSDMG	= 0x00000200,	// Use old radius damage code (for barrels and boss brain)
	MF5_DEHEXPLOSION	= 0x00000400,	// Use the DEHACKED explosion options when this projectile explodes
	MF5_PIERCEARMOR		= 0x00000800,	// Armor doesn't protect against damage from this actor
	MF5_NOBLOODDECALS	= 0x00001000,	// Actor bleeds but doesn't spawn blood decals
	MF5_USESPECIAL		= 0x00002000,	// Actor executes its special when being 'used'.
	MF5_NOPAIN			= 0x00004000,	// If set the pain state won't be entered
	MF5_ALWAYSFAST		= 0x00008000,	// always uses 'fast' attacking logic
	MF5_NEVERFAST		= 0x00010000,	// never uses 'fast' attacking logic
	MF5_ALWAYSRESPAWN	= 0x00020000,	// always respawns, regardless of skill setting
	MF5_NEVERRESPAWN	= 0x00040000,	// never respawns, regardless of skill setting
	MF5_DONTRIP			= 0x00080000,	// Ripping projectiles explode when hitting this actor
	MF5_NOINFIGHTING	= 0x00100000,	// This actor doesn't switch target when it's hurt 
	MF5_NOINTERACTION	= 0x00200000,	// Thing is completely excluded from any gameplay related checks
	MF5_NOTIMEFREEZE	= 0x00400000,	// Actor is not affected by time freezer
	MF5_PUFFGETSOWNER	= 0x00800000,	// [BB] Sets the owner of the puff to the player who fired it
	MF5_SPECIALFIREDAMAGE=0x01000000,	// Special treatment of PhoenixFX1 turned into a flag to remove
										// dependence of main engine code of specific actor types.
	MF5_SUMMONEDMONSTER	= 0x02000000,	// To mark the friendly Minotaur. Hopefully to be generalized later.
	MF5_NOVERTICALMELEERANGE=0x04000000,// Does not check vertical distance for melee range
	MF5_BRIGHT			= 0x08000000,	// Actor is always rendered fullbright
	MF5_CANTSEEK		= 0x10000000,	// seeker missiles cannot home in on this actor
	MF5_INCONVERSATION	= 0x20000000,	// Actor is having a conversation
	MF5_PAINLESS		= 0x40000000,	// Actor always inflicts painless damage.
	MF5_MOVEWITHSECTOR	= 0x80000000,	// P_ChangeSector() will still process this actor if it has MF_NOBLOCKMAP
};

// --- mobj.flags6 ---
enum ActorFlag6
{
	MF6_NOBOSSRIP		= 0x00000001,	// For rippermissiles: Don't rip through bosses.
	MF6_THRUSPECIES		= 0x00000002,	// Actors passes through other of the same species.
	MF6_MTHRUSPECIES	= 0x00000004,	// Missile passes through actors of its shooter's species.
	MF6_FORCEPAIN		= 0x00000008,	// forces target into painstate (unless it has the NOPAIN flag)
	MF6_NOFEAR			= 0x00000010,	// Not scared of frightening players
	MF6_BUMPSPECIAL		= 0x00000020,	// Actor executes its special when being collided (as the ST flag)
	MF6_DONTHARMSPECIES = 0x00000040,	// Don't hurt one's own species with explosions (hitscans, too?)
	MF6_STEPMISSILE		= 0x00000080,	// Missile can "walk" up steps
	MF6_NOTELEFRAG		= 0x00000100,	// [HW] Actor can't be telefragged
	MF6_TOUCHY			= 0x00000200,	// From MBF: killough 11/98: dies when solids touch it
	MF6_CANJUMP			= 0x00000400,	// From MBF: a dedicated flag instead of the BOUNCES+FLOAT+sentient combo
	MF6_JUMPDOWN		= 0x00000800,	// From MBF: generalization of dog behavior wrt. dropoffs.
	MF6_VULNERABLE		= 0x00001000,	// Actor can be damaged (even if not shootable).
	MF6_ARMED			= 0x00002000,	// From MBF: Object is armed (for MF6_TOUCHY objects)
	MF6_FALLING			= 0x00004000,	// From MBF: Object is falling (for pseudotorque simulation)
	MF6_LINEDONE		= 0x00008000,	// From MBF: Object has already run a line effect
	MF6_NOTRIGGER		= 0x00010000,	// actor cannot trigger any line actions
	MF6_SHATTERING		= 0x00020000,	// marks an ice corpse for forced shattering
	MF6_KILLED			= 0x00040000,	// Something that was killed (but not necessarily a corpse)
	MF6_BLOCKEDBYSOLIDACTORS = 0x00080000, // Blocked by solid actors, even if not solid itself
	MF6_ADDITIVEPOISONDAMAGE	= 0x00100000,
	MF6_ADDITIVEPOISONDURATION	= 0x00200000,
	MF6_NOMENU			= 0x00400000,	// Player class should not appear in the class selection menu.
	MF6_BOSSCUBE		= 0x00800000,	// Actor spawned by A_BrainSpit, flagged for timefreeze reasons.
	MF6_SEEINVISIBLE	= 0x01000000,	// Monsters can see invisible player.
	MF6_DONTCORPSE		= 0x02000000,	// [RC] Don't autoset MF_CORPSE upon death and don't force Crash state change.
	MF6_POISONALWAYS	= 0x04000000,	// Always apply poison, even when target can't take the damage.
	MF6_DOHARMSPECIES	= 0x08000000,	// Do hurt one's own species with projectiles.
	MF6_INTRYMOVE		= 0x10000000,	// Executing P_TryMove
	MF6_NOTAUTOAIMED	= 0x20000000,	// Do not subject actor to player autoaim.
	MF6_NOTONAUTOMAP	= 0x40000000,	// will not be shown on automap with the 'scanner' powerup.
	MF6_RELATIVETOFLOOR	= 0x80000000,	// [RC] Make flying actors be affected by lifts.
};

// --- mobj.flags7 ---
enum ActorFlag7
{
	MF7_NEVERTARGET		= 0x00000001,	// can not be targetted at all, even if monster friendliness is considered.
	MF7_NOTELESTOMP		= 0x00000002,	// cannot telefrag under any circumstances (even when set by MAPINFO)
	MF7_ALWAYSTELEFRAG	= 0x00000004,	// will unconditionally be telefragged when in the way. Overrides all other settings.
	MF7_HANDLENODELAY	= 0x00000008,	// respect NoDelay state flag
	MF7_WEAPONSPAWN		= 0x00000010,	// subject to DF_NO_COOP_WEAPON_SPAWN dmflag
	MF7_HARMFRIENDS		= 0x00000020,	// is allowed to harm friendly monsters.
	MF7_BUDDHA			= 0x00000040,	// Behaves just like the buddha cheat. 
	MF7_FOILBUDDHA		= 0x00000080,	// Similar to FOILINVUL, foils buddha mode.
	MF7_DONTTHRUST		= 0x00000100,	// Thrusting functions do not take, and do not give thrust (damage) to actors with this flag.
	MF7_ALLOWPAIN		= 0x00000200,	// Invulnerable or immune (via damagefactors) actors can still react to taking damage even if they don't.
	MF7_CAUSEPAIN		= 0x00000400,	// Damage sources with this flag can cause similar effects like ALLOWPAIN.
	MF7_THRUREFLECT		= 0x00000800,	// Actors who are reflective cause the missiles to not slow down or change angles.
	MF7_MIRRORREFLECT	= 0x00001000,	// Actor is turned directly 180 degrees around when reflected.
	MF7_AIMREFLECT		= 0x00002000,	// Actor is directly reflected straight back at the one who fired the projectile.
	MF7_HITTARGET		= 0x00004000,	// The actor the projectile dies on is set to target, provided it's targetable anyway.
	MF7_HITMASTER		= 0x00008000,	// Same as HITTARGET, except it's master instead of target.
	MF7_HITTRACER		= 0x00010000,	// Same as HITTARGET, but for tracer.
	MF7_FLYCHEAT		= 0x00020000,	// must be part of the actor so that it can be tracked properly
	MF7_NODECAL			= 0x00040000,	// [ZK] Forces puff to have no impact decal
	MF7_FORCEDECAL		= 0x00080000,	// [ZK] Forces puff's decal to override the weapon's.
	MF7_LAXTELEFRAGDMG	= 0x00100000,	// [MC] Telefrag damage can be reduced.
	MF7_ICESHATTER		= 0x00200000,	// [MC] Shatters ice corpses regardless of damagetype.
};

// --- mobj.renderflags ---
enum ActorRenderFlag
{
	RF_XFLIP			= 0x0001,	// Flip sprite horizontally
	RF_YFLIP			= 0x0002,	// Flip sprite vertically
	RF_ONESIDED			= 0x0004,	// Wall/floor sprite is visible from front only
	RF_FULLBRIGHT		= 0x0010,	// Sprite is drawn at full brightness

	RF_RELMASK			= 0x0300,	// ---Relative z-coord for bound actors (these obey texture pegging)
	RF_RELABSOLUTE		= 0x0000,	// Actor z is absolute
	RF_RELUPPER			= 0x0100,	// Actor z is relative to upper part of wall
	RF_RELLOWER			= 0x0200,	// Actor z is relative to lower part of wall
	RF_RELMID			= 0x0300,	// Actor z is relative to middle part of wall

	RF_CLIPMASK			= 0x0c00,	// ---Clipping for bound actors
	RF_CLIPFULL			= 0x0000,	// Clip sprite to full height of wall
	RF_CLIPUPPER		= 0x0400,	// Clip sprite to upper part of wall
	RF_CLIPMID			= 0x0800,	// Clip sprite to mid part of wall
	RF_CLIPLOWER		= 0x0c00,	// Clip sprite to lower part of wall

	RF_DECALMASK		= RF_RELMASK|RF_CLIPMASK,

	RF_SPRITETYPEMASK	= 0x7000,	// ---Different sprite types, not all implemented
	RF_FACESPRITE		= 0x0000,	// Face sprite
	RF_WALLSPRITE		= 0x1000,	// Wall sprite
	RF_FLOORSPRITE		= 0x2000,	// Floor sprite
	RF_VOXELSPRITE		= 0x3000,	// Voxel object
	RF_INVISIBLE		= 0x8000,	// Don't bother drawing this actor

	RF_FORCEYBILLBOARD		= 0x10000,	// [BB] OpenGL only: draw with y axis billboard, i.e. anchored to the floor (overrides gl_billboard_mode setting)
	RF_FORCEXYBILLBOARD		= 0x20000,	// [BB] OpenGL only: draw with xy axis billboard, i.e. unanchored (overrides gl_billboard_mode setting)
};

// This translucency value produces the closest match to Heretic's TINTTAB.
// ~40% of the value of the overlaid image shows through.
const double HR_SHADOW = (0x6800 / 65536.);
// Hexen's TINTTAB is the same as Heretic's, just reversed.
const double HX_SHADOW = (0x9800 / 65536.);
const double HX_ALTSHADOW = (0x6800 / 65536.);

// This could easily be a bool but then it'd be much harder to find later. ;)
enum replace_t
{
	NO_REPLACE = 0,
	ALLOW_REPLACE = 1
};

enum ActorBounceFlag
{
	BOUNCE_Walls = 1<<0,		// bounces off of walls
	BOUNCE_Floors = 1<<1,		// bounces off of floors
	BOUNCE_Ceilings = 1<<2,		// bounces off of ceilings
	BOUNCE_Actors = 1<<3,		// bounces off of some actors
	BOUNCE_AllActors = 1<<4,	// bounces off of all actors (requires BOUNCE_Actors to be set, too)
	BOUNCE_AutoOff = 1<<5,		// when bouncing off a sector plane, if the new Z velocity is below 3.0, disable further bouncing
	BOUNCE_HereticType = 1<<6,	// goes into Death state when bouncing on floors or ceilings

	BOUNCE_UseSeeSound = 1<<7,	// compatibility fallback. This will only be set by
								// the compatibility handlers for the old bounce flags.
	BOUNCE_NoWallSound = 1<<8,	// don't make noise when bouncing off a wall
	BOUNCE_Quiet = 1<<9,		// Strife's grenades don't make a bouncing sound
	BOUNCE_ExplodeOnWater = 1<<10,	// explodes when hitting a water surface
	BOUNCE_CanBounceWater = 1<<11,	// can bounce on water
	// MBF bouncing is a bit different from other modes as Killough coded many special behavioral cases
	// for them that are not present in ZDoom, so it is necessary to identify it properly.
	BOUNCE_MBF = 1<<12,			// This in itself is not a valid mode, but replaces MBF's MF_BOUNCE flag.
	BOUNCE_AutoOffFloorOnly = 1<<13,		// like BOUNCE_AutoOff, but only on floors
	BOUNCE_UseBounceState = 1<<14,	// Use Bounce[.*] states

	BOUNCE_TypeMask = BOUNCE_Walls | BOUNCE_Floors | BOUNCE_Ceilings | BOUNCE_Actors | BOUNCE_AutoOff | BOUNCE_HereticType | BOUNCE_MBF,

	// The three "standard" types of bounciness are:
	// HERETIC - Missile will only bounce off the floor once and then enter
	//			 its death state. It does not bounce off walls at all.
	// HEXEN -	 Missile bounces off of walls and floors indefinitely.
	// DOOM -	 Like Hexen, but the bounce turns off if its vertical velocity
	//			 is too low.
	BOUNCE_None = 0,
	BOUNCE_Heretic = BOUNCE_Floors | BOUNCE_Ceilings | BOUNCE_HereticType,
	BOUNCE_Doom = BOUNCE_Walls | BOUNCE_Floors | BOUNCE_Ceilings | BOUNCE_Actors | BOUNCE_AutoOff,
	BOUNCE_Hexen = BOUNCE_Walls | BOUNCE_Floors | BOUNCE_Ceilings | BOUNCE_Actors,
	BOUNCE_Grenade = BOUNCE_MBF | BOUNCE_Doom,		// Bounces on walls and flats like ZDoom bounce.
	BOUNCE_Classic = BOUNCE_MBF | BOUNCE_Floors | BOUNCE_Ceilings,	// Bounces on flats only, but 
																	// does not die when bouncing.

	// combined types
	BOUNCE_DoomCompat = BOUNCE_Doom | BOUNCE_UseSeeSound,
	BOUNCE_HereticCompat = BOUNCE_Heretic | BOUNCE_UseSeeSound,
	BOUNCE_HexenCompat = BOUNCE_Hexen | BOUNCE_UseSeeSound

	// The distinction between BOUNCE_Actors and BOUNCE_AllActors: A missile with
	// BOUNCE_Actors set will bounce off of reflective and "non-sentient" actors.
	// A missile that also has BOUNCE_AllActors set will bounce off of any actor.
	// For compatibility reasons when BOUNCE_Actors was implied by the bounce type
	// being "Doom" or "Hexen" and BOUNCE_AllActors was the separate
	// MF5_BOUNCEONACTORS, you must set BOUNCE_Actors for BOUNCE_AllActors to have
	// an effect.


};

// [TP] Flagset definitions
typedef TFlags<ActorFlag> ActorFlags;
typedef TFlags<ActorFlag2> ActorFlags2;
typedef TFlags<ActorFlag3> ActorFlags3;
typedef TFlags<ActorFlag4> ActorFlags4;
typedef TFlags<ActorFlag5> ActorFlags5;
typedef TFlags<ActorFlag6> ActorFlags6;
typedef TFlags<ActorFlag7> ActorFlags7;
typedef TFlags<ActorRenderFlag> ActorRenderFlags;
typedef TFlags<ActorBounceFlag, WORD> ActorBounceFlags;
DEFINE_TFLAGS_OPERATORS (ActorFlags)
DEFINE_TFLAGS_OPERATORS (ActorFlags2)
DEFINE_TFLAGS_OPERATORS (ActorFlags3)
DEFINE_TFLAGS_OPERATORS (ActorFlags4)
DEFINE_TFLAGS_OPERATORS (ActorFlags5)
DEFINE_TFLAGS_OPERATORS (ActorFlags6)
DEFINE_TFLAGS_OPERATORS (ActorFlags7)
DEFINE_TFLAGS_OPERATORS (ActorRenderFlags)
DEFINE_TFLAGS_OPERATORS (ActorBounceFlags)

// Used to affect the logic for thing activation through death, USESPECIAL and BUMPSPECIAL
// "thing" refers to what has the flag and the special, "trigger" refers to what used or bumped it
enum EThingSpecialActivationType
{
	THINGSPEC_Default			= 0,		// Normal behavior: a player must be the trigger, and is the activator
	THINGSPEC_ThingActs			= 1,		// The thing itself is the activator of the special
	THINGSPEC_ThingTargets		= 1<<1,		// The thing changes its target to the trigger
	THINGSPEC_TriggerTargets	= 1<<2,		// The trigger changes its target to the thing
	THINGSPEC_MonsterTrigger	= 1<<3,		// The thing can be triggered by a monster
	THINGSPEC_MissileTrigger	= 1<<4,		// The thing can be triggered by a projectile
	THINGSPEC_ClearSpecial		= 1<<5,		// Clears special after successful activation
	THINGSPEC_NoDeathSpecial	= 1<<6,		// Don't activate special on death
	THINGSPEC_TriggerActs		= 1<<7,		// The trigger is the activator of the special
											// (overrides LEVEL_ACTOWNSPECIAL Hexen hack)
	THINGSPEC_Activate			= 1<<8,		// The thing is activated when triggered
	THINGSPEC_Deactivate		= 1<<9,		// The thing is deactivated when triggered
	THINGSPEC_Switch			= 1<<10,	// The thing is alternatively activated and deactivated when triggered
};

#define ONFLOORZ		FIXED_MIN
#define ONCEILINGZ		FIXED_MAX
#define FLOATRANDZ		(FIXED_MAX-1)


class FDecalBase;
class AInventory;

inline AActor *GetDefaultByName (const char *name)
{
	return (AActor *)(PClass::FindClass(name)->Defaults);
}

inline AActor *GetDefaultByType (const PClass *type)
{
	return (AActor *)(type->Defaults);
}

template<class T>
inline T *GetDefault ()
{
	return (T *)(RUNTIME_CLASS_CASTLESS(T)->Defaults);
}

struct line_t;
struct secplane_t;
struct FStrifeDialogueNode;

class DDropItem : public DObject
{
	DECLARE_CLASS(DDropItem, DObject)
	HAS_OBJECT_POINTERS
public:
	DDropItem *Next;
	FName Name;
	int Probability;
	int Amount;
};

const double MinVel = EQUAL_EPSILON;

// Map Object definition.
class AActor : public DThinker
{
	DECLARE_CLASS_WITH_META (AActor, DThinker, PClassActor)
	HAS_OBJECT_POINTERS
public:
	AActor () throw();
	AActor (const AActor &other) throw();
	AActor &operator= (const AActor &other);
	void Destroy ();
	~AActor ();

	void Serialize (FArchive &arc);

	static AActor *StaticSpawn (PClassActor *type, const DVector3 &pos, replace_t allowreplacement, bool SpawningMapThing = false);

	inline AActor *GetDefault () const
	{
		return (AActor *)(this->GetClass()->Defaults);
	}

	DDropItem *GetDropItems() const;

	// Return true if the monster should use a missile attack, false for melee
	bool SuggestMissileAttack (double dist);

	// Adjusts the angle for deflection/reflection of incoming missiles
	// Returns true if the missile should be allowed to explode anyway
	bool AdjustReflectionAngle (AActor *thing, DAngle &angle);

	// Returns true if this actor is within melee range of its target
	bool CheckMeleeRange();

	bool CheckNoDelay();

	virtual void BeginPlay();			// Called immediately after the actor is created
	virtual void PostBeginPlay();		// Called immediately before the actor's first tick
	virtual void LevelSpawned();		// Called after BeginPlay if this actor was spawned by the world
	virtual void HandleSpawnFlags();	// Translates SpawnFlags into in-game flags.

	virtual void MarkPrecacheSounds() const;	// Marks sounds used by this actor for precaching.

	virtual void Activate (AActor *activator);
	virtual void Deactivate (AActor *activator);

	virtual void Tick ();

	// Called when actor dies
	virtual void Die (AActor *source, AActor *inflictor, int dmgflags = 0);

	// Perform some special damage action. Returns the amount of damage to do.
	// Returning -1 signals the damage routine to exit immediately
	virtual int DoSpecialDamage (AActor *target, int damage, FName damagetype);

	// Like DoSpecialDamage, but called on the actor receiving the damage.
	virtual int TakeSpecialDamage (AActor *inflictor, AActor *source, int damage, FName damagetype);

	// Centaurs and ettins squeal when electrocuted, poisoned, or "holy"-ed
	// Made a metadata property so no longer virtual
	void Howl ();

	// Actor just hit the floor
	virtual void HitFloor ();

	// plays bouncing sound
	void PlayBounceSound(bool onfloor);

	// Called when an actor with MF_MISSILE and MF2_FLOORBOUNCE hits the floor
	virtual bool FloorBounceMissile (secplane_t &plane);

	// Called when an actor is to be reflected by a disc of repulsion.
	// Returns true to continue normal blast processing.
	virtual bool SpecialBlastHandling (AActor *source, double strength);

	// Called by RoughBlockCheck
	bool IsOkayToAttack (AActor *target);

	// Plays the actor's ActiveSound if its voice isn't already making noise.
	void PlayActiveSound ();

	// Actor had MF_SKULLFLY set and rammed into something
	// Returns false to stop moving and true to keep moving
	virtual bool Slam (AActor *victim);

	// Called by PIT_CheckThing() and needed for some Hexen things.
	// Returns -1 for normal behavior, 0 to return false, and 1 to return true.
	// I'm not sure I like it this way, but it will do for now.
	virtual int SpecialMissileHit (AActor *victim);

	// Returns true if it's okay to switch target to "other" after being attacked by it.
	virtual bool OkayToSwitchTarget (AActor *other);

	// Something just touched this actor.
	virtual void Touch (AActor *toucher);

	// Adds the item to this actor's inventory and sets its Owner.
	virtual void AddInventory (AInventory *item);

	// Removes the item from the inventory list.
	virtual void RemoveInventory (AInventory *item);

	// Take the amount value of an item from the inventory list.
	// If nothing is left, the item may be destroyed.
	// Returns true if the initial item count is positive.
	virtual bool TakeInventory (PClassActor *itemclass, int amount, bool fromdecorate = false, bool notakeinfinite = false);

	// Uses an item and removes it from the inventory.
	virtual bool UseInventory (AInventory *item);

	// Tosses an item out of the inventory.
	virtual AInventory *DropInventory (AInventory *item);

	// Removes all items from the inventory.
	void ClearInventory();

	// Returns true if this view is considered "local" for the player.
	bool CheckLocalView (int playernum) const;

	// Finds the first item of a particular type.
	AInventory *FindInventory (PClassActor *type, bool subclass=false);
	AInventory *FindInventory (FName type);
	template<class T> T *FindInventory ()
	{
		return static_cast<T *> (FindInventory (RUNTIME_TEMPLATE_CLASS(T)));
	}

	// Adds one item of a particular type. Returns NULL if it could not be added.
	AInventory *GiveInventoryType (PClassActor *type);

	// Returns the first item held with IF_INVBAR set.
	AInventory *FirstInv ();

	// Tries to give the actor some ammo.
	bool GiveAmmo (PClassAmmo *type, int amount);

	// Destroys all the inventory the actor is holding.
	void DestroyAllInventory ();

	// Set the alphacolor field properly
	void SetShade (DWORD rgb);
	void SetShade (int r, int g, int b);

	// Plays a conversation animation
	void ConversationAnimation (int animnum);

	// Make this actor hate the same things as another actor
	void CopyFriendliness (AActor *other, bool changeTarget, bool resetHealth=true);

	// Moves the other actor's inventory to this one
	void ObtainInventory (AActor *other);

	// Die. Now.
	virtual bool Massacre ();

	// Transforms the actor into a finely-ground paste
	virtual bool Grind(bool items);

	// Get this actor's team
	int GetTeam();

	// Is the other actor on my team?
	bool IsTeammate (AActor *other);

	// Is the other actor my friend?
	bool IsFriend (AActor *other);

	// Do I hate the other actor?
	bool IsHostile (AActor *other);

	inline bool IsNoClip2() const;
	void CheckPortalTransition(bool islinked);
	DVector3 GetPortalTransition(double byoffset, sector_t **pSec = NULL);

	// What species am I?
	virtual FName GetSpecies();

	double GetBobOffset(double ticfrac = 0) const
	{
		if (!(flags2 & MF2_FLOATBOB))
		{
			return 0;
		}
		return BobSin(FloatBobPhase + level.maptime + ticfrac);
	}

	// Enter the crash state
	void Crash();

	// Return starting health adjusted by skill level
	int SpawnHealth() const;
	int GetGibHealth() const;
	double GetCameraHeight() const;

	inline bool isMissile(bool precise=true)
	{
		return (flags&MF_MISSILE) || (precise && GetDefault()->flags&MF_MISSILE);
	}

	// Check for monsters that count as kill but excludes all friendlies.
	bool CountsAsKill() const
	{
		return (flags & MF_COUNTKILL) && !(flags & MF_FRIENDLY);
	}

	PalEntry GetBloodColor() const
	{
		return GetClass()->BloodColor;
	}

	// These also set CF_INTERPVIEW for players.
	void SetPitch(DAngle p, bool interpolate, bool forceclamp = false);
	void SetAngle(DAngle ang, bool interpolate);
	void SetRoll(DAngle roll, bool interpolate);

	PClassActor *GetBloodType(int type = 0) const
	{
		PClassActor *bloodcls;
		if (type == 0)
		{
			bloodcls = PClass::FindActor(GetClass()->BloodType);
		}
		else if (type == 1)
		{
			bloodcls = PClass::FindActor(GetClass()->BloodType2);
		}
		else if (type == 2)
		{
			bloodcls = PClass::FindActor(GetClass()->BloodType3);
		}
		else
		{
			return NULL;
		}

		if (bloodcls != NULL)
		{
			bloodcls = bloodcls->GetReplacement();
		}
		return bloodcls;
	}

	double Distance2D(AActor *other, bool absolute = false)
	{
		DVector2 otherpos = absolute ? other->Pos() : other->PosRelative(this);
		return (Pos().XY() - otherpos).Length();
	}

	double Distance2D(double x, double y) const
	{
		return DVector2(X() - x, Y() - y).Length();
	}

	double Distance2D(AActor *other, double xadd, double yadd, bool absolute = false)
	{
		DVector3 otherpos = absolute ? other->Pos() : other->PosRelative(this);
		return DVector2(X() - otherpos.X + xadd, Y() - otherpos.Y + yadd).Length();
	}


	// a full 3D version of the above
	double Distance3D(AActor *other, bool absolute = false)
	{
		DVector3 otherpos = absolute ? other->Pos() : other->PosRelative(this);
		return (Pos() - otherpos).Length();
	}

	DAngle AngleTo(AActor *other, bool absolute = false)
	{
		DVector2 otherpos = absolute ? other->Pos() : other->PosRelative(this);
		return VecToAngle(otherpos - Pos().XY());
	}

	DAngle AngleTo(AActor *other, double oxofs, double oyofs, bool absolute = false) const
	{
		DVector2 otherpos = absolute ? other->Pos() : other->PosRelative(this);
		return VecToAngle(otherpos - Pos() + DVector2(oxofs, oyofs));
	}

	DVector2 Vec2To(AActor *other) const
	{
		return other->PosRelative(this) - Pos();
	}

	DVector3 Vec3To(AActor *other) const
	{
		return other->PosRelative(this) - Pos();
	}

	DVector2 Vec2Offset(double dx, double dy, bool absolute = false)
	{
		if (absolute)
		{
			return { X() + dx, Y() + dy };
		}
		else
		{
			return P_GetOffsetPosition(X(), Y(), dx, dy);
		}
	}


	DVector3 Vec2OffsetZ(double dx, double dy, double atz, bool absolute = false)
	{
		if (absolute)
		{
			return{ X() + dx, Y() + dy, atz };
		}
		else
		{
			DVector2 v = P_GetOffsetPosition(X(), Y(), dx, dy);
			return DVector3(v, atz);
		}
	}

	DVector2 Vec2Angle(double length, DAngle angle, bool absolute = false)
	{
		if (absolute)
		{
			return{ X() + length * angle.Cos(), Y() + length * angle.Sin() };
		}
		else
		{
			return P_GetOffsetPosition(X(), Y(), length*angle.Cos(), length*angle.Sin());
		}
	}

	DVector3 Vec3Offset(double dx, double dy, double dz, bool absolute = false)
	{
		if (absolute)
		{
			return { X() + dx, Y() + dy, Z() + dz };
		}
		else
		{
			DVector2 v = P_GetOffsetPosition(X(), Y(), dx, dy);
			return DVector3(v, Z() + dz);
		}
	}

	DVector3 Vec3Offset(const DVector3 &ofs, bool absolute = false)
	{
		return Vec3Offset(ofs.X, ofs.Y, ofs.Z, absolute);
	}

	DVector3 Vec3Angle(double length, DAngle angle, double dz, bool absolute = false)
	{
		if (absolute)
		{
			return{ X() + length * angle.Cos(), Y() + length * angle.Sin(), Z() + dz };
		}
		else
		{
			DVector2 v = P_GetOffsetPosition(X(), Y(), length*angle.Cos(), length*angle.Sin());
			return DVector3(v, Z() + dz);
		}
	}

	double AccuracyFactor()
	{
		return 1. / (1 << (accuracy * 5 / 100));
	}

	void ClearInterpolation();

	void Move(const DVector3 &vel)
	{
		SetOrigin(Pos() + vel, true);
	}
	virtual void SetOrigin(double x, double y, double z, bool moving);
	void SetOrigin(const DVector3 & npos, bool moving)
	{
		SetOrigin(npos.X, npos.Y, npos.Z, moving);
	}

	inline void SetFriendPlayer(player_t *player);

	bool IsVisibleToPlayer() const;

	// Calculate amount of missile damage
	virtual int GetMissileDamage(int mask, int add);

	bool CanSeek(AActor *target) const;

	double GetGravity() const;
	bool IsSentient() const;
	const char *GetTag(const char *def = NULL) const;
	void SetTag(const char *def);

	// Triggers SECSPAC_Exit/SECSPAC_Enter and related events if oldsec != current sector
	void CheckSectorTransition(sector_t *oldsec);

// info for drawing
// NOTE: The first member variable *must* be snext.
	AActor			*snext, **sprev;	// links in sector (if needed)
	DVector3		__Pos;		// double underscores so that it won't get used by accident. Access to this should be exclusively through the designated access functions.

	DRotator		Angles;
	DVector3		Vel;
	double			Speed;
	double			FloatSpeed;

	WORD			sprite;				// used to find patch_t and flip value
	BYTE			frame;				// sprite frame to draw
	DVector2		Scale;				// Scaling values; 1 is normal size
	FRenderStyle	RenderStyle;		// Style to draw this actor with
	ActorRenderFlags	renderflags;		// Different rendering flags
	FTextureID		picnum;				// Draw this instead of sprite if valid
	DWORD			effects;			// [RH] see p_effect.h
	double			Alpha;				// Since P_CheckSight makes an alpha check this can't be a float. It has to be a double.
	DWORD			fillcolor;			// Color to draw when STYLE_Shaded

// interaction info
	FBlockNode		*BlockNode;			// links in blocks (if needed)
	struct sector_t	*Sector;
	subsector_t *		subsector;
	double			floorz, ceilingz;	// closest together of contacted secs
	double			dropoffz;		// killough 11/98: the lowest floor over all contacted Sectors.

	struct sector_t	*floorsector;
	FTextureID		floorpic;			// contacted sec floorpic
	int				floorterrain;
	struct sector_t	*ceilingsector;
	FTextureID		ceilingpic;			// contacted sec ceilingpic
	double			radius, Height;		// for movement checking

	double			projectilepassheight;	// height for clipping projectile movement against this actor
	
	SDWORD			tics;				// state tic counter
	FState			*state;
	VMFunction		*Damage;			// For missiles and monster railgun
	int				projectileKickback;
	ActorFlags		flags;
	ActorFlags2		flags2;			// Heretic flags
	ActorFlags3		flags3;			// [RH] Hexen/Heretic actor-dependant behavior made flaggable
	ActorFlags4		flags4;			// [RH] Even more flags!
	ActorFlags5		flags5;			// OMG! We need another one.
	ActorFlags6		flags6;			// Shit! Where did all the flags go?
	ActorFlags7		flags7;			// WHO WANTS TO BET ON 8!?

	// [BB] If 0, everybody can see the actor, if > 0, only members of team (VisibleToTeam-1) can see it.
	DWORD			VisibleToTeam;

	int				special1;		// Special info
	int				special2;		// Special info
	double			specialf1;		// With floats we cannot use the int versions for storing position or angle data without reverting to fixed point (which we do not want.)
	double			specialf2;

	int				weaponspecial;	// Special info for weapons.
	int 			health;
	BYTE			movedir;		// 0-7
	SBYTE			visdir;
	SWORD			movecount;		// when 0, select a new dir
	SWORD			strafecount;	// for MF3_AVOIDMELEE
	TObjPtr<AActor> target;			// thing being chased/attacked (or NULL)
									// also the originator for missiles
	TObjPtr<AActor>	lastenemy;		// Last known enemy -- killough 2/15/98
	TObjPtr<AActor> LastHeard;		// [RH] Last actor this one heard
	SDWORD			reactiontime;	// if non 0, don't attack yet; used by
									// player to freeze a bit after teleporting
	SDWORD			threshold;		// if > 0, the target will be chased
	SDWORD			DefThreshold;	// [MC] Default threshold which the actor will reset its threshold to after switching targets
									// no matter what (even if shot)
	player_t		*player;		// only valid if type of APlayerPawn
	TObjPtr<AActor>	LastLookActor;	// Actor last looked for (if TIDtoHate != 0)
	DVector3		SpawnPoint; 	// For nightmare respawn
	WORD			SpawnAngle;
	int				StartHealth;
	BYTE			WeaveIndexXY;	// Separated from special2 because it's used by globally accessible functions.
	BYTE			WeaveIndexZ;
	int				skillrespawncount;
	int				TIDtoHate;			// TID of things to hate (0 if none)
	FNameNoInit		Species;		// For monster families
	TObjPtr<AActor>	tracer;			// Thing being chased/attacked for tracers
	TObjPtr<AActor>	master;			// Thing which spawned this one (prevents mutual attacks)
	double			Floorclip;		// value to use for floor clipping

	int				tid;			// thing identifier
	int				special;		// special
	int				args[5];		// special arguments

	int		accuracy, stamina;		// [RH] Strife stats -- [XA] moved here for DECORATE/ACS access.

	AActor			*inext, **iprev;// Links to other mobjs in same bucket
	TObjPtr<AActor> goal;			// Monster's goal if not chasing anything
	int				waterlevel;		// 0=none, 1=feet, 2=waist, 3=eyes
	BYTE			boomwaterlevel;	// splash information for non-swimmable water sectors
	BYTE			MinMissileChance;// [RH] If a random # is > than this, then missile attack.
	SBYTE			LastLookPlayerNumber;// Player number last looked for (if TIDtoHate == 0)
	ActorBounceFlags	BounceFlags;	// which bouncing type?
	DWORD			SpawnFlags;		// Increased to DWORD because of Doom 64
	double			meleerange;		// specifies how far a melee attack reaches.
	double			meleethreshold;	// Distance below which a monster doesn't try to shoot missiles anynore
									// but instead tries to come closer for a melee attack.
									// This is not the same as meleerange
	double			maxtargetrange;	// any target farther away cannot be attacked
	double			bouncefactor;	// Strife's grenades use 50%, Hexen's Flechettes 70.
	double			wallbouncefactor;	// The bounce factor for walls can be different.
	int				bouncecount;	// Strife's grenades only bounce twice before exploding
	double			Gravity;		// [GRB] Gravity factor
	double			Friction;
	int 			FastChaseStrafeCount;
	double			pushfactor;
	int				lastpush;
	int				activationtype;	// How the thing behaves when activated with USESPECIAL or BUMPSPECIAL
	int				lastbump;		// Last time the actor was bumped, used to control BUMPSPECIAL
	int				Score;			// manipulated by score items, ACS or DECORATE. The engine doesn't use this itself for anything.
	FString *		Tag;			// Strife's tag name.
	int				DesignatedTeam;	// Allow for friendly fire cacluations to be done on non-players.

	AActor			*BlockingMobj;	// Actor that blocked the last move
	line_t			*BlockingLine;	// Line that blocked the last move

	int PoisonDamage; // Damage received per tic from poison.
	FNameNoInit PoisonDamageType; // Damage type dealt by poison.
	int PoisonDuration; // Duration left for receiving poison damage.
	int PoisonPeriod; // How often poison damage is applied. (Every X tics.)

	int PoisonDamageReceived; // Damage received per tic from poison.
	FNameNoInit PoisonDamageTypeReceived; // Damage type received by poison.
	int PoisonDurationReceived; // Duration left for receiving poison damage.
	int PoisonPeriodReceived; // How often poison damage is applied. (Every X tics.)
	TObjPtr<AActor> Poisoner; // Last source of received poison damage.

	// a linked list of sectors where this object appears
	struct msecnode_t	*touching_sectorlist;				// phares 3/14/98

	TObjPtr<AInventory>	Inventory;		// [RH] This actor's inventory
	DWORD			InventoryID;	// A unique ID to keep track of inventory items

	BYTE smokecounter;
	BYTE FloatBobPhase;
	BYTE FriendPlayer;				// [RH] Player # + 1 this friendly monster works for (so 0 is no player, 1 is player 0, etc)
	DWORD Translation;

	// [RH] Stuff that used to be part of an Actor Info
	FSoundIDNoInit SeeSound;
	FSoundIDNoInit AttackSound;
	FSoundIDNoInit PainSound;
	FSoundIDNoInit DeathSound;
	FSoundIDNoInit ActiveSound;
	FSoundIDNoInit UseSound;		// [RH] Sound to play when an actor is used.
	FSoundIDNoInit BounceSound;
	FSoundIDNoInit WallBounceSound;
	FSoundIDNoInit CrushPainSound;

	double MaxDropOffHeight;
	double MaxStepHeight;

	SDWORD Mass;
	SWORD PainChance;
	int PainThreshold;
	FNameNoInit DamageType;
	FNameNoInit DamageTypeReceived;
	double DamageFactor;
	double DamageMultiply;

	FNameNoInit PainType;
	FNameNoInit DeathType;
	PClassActor *TeleFogSourceType;
	PClassActor *TeleFogDestType;
	int RipperLevel;
	int RipLevelMin;
	int RipLevelMax;

	FState *SpawnState;
	FState *SeeState;
	FState *MeleeState;
	FState *MissileState;

	
	int ConversationRoot;				// THe root of the current dialogue
	FStrifeDialogueNode *Conversation;	// [RH] The dialogue to show when this actor is "used."

	// [RH] Decal(s) this weapon/projectile generates on impact.
	FDecalBase *DecalGenerator;

	// [RH] Used to interpolate the view to get >35 FPS
	DVector3 Prev;
	DRotator PrevAngles;
	int PrevPortalGroup;

	// ThingIDs
	static void ClearTIDHashes ();
	void AddToHash ();
	void RemoveFromHash ();


private:
	static AActor *TIDHash[128];
	static inline int TIDHASH (int key) { return key & 127; }
	static FSharedStringArena mStringPropertyData;

	friend class FActorIterator;
	friend bool P_IsTIDUsed(int tid);

	bool FixMapthingPos();

public:
	void LinkToWorld (bool spawningmapthing=false, sector_t *sector = NULL);
	void UnlinkFromWorld ();
	void AdjustFloorClip ();
<<<<<<< HEAD
	virtual void SetOrigin (fixed_t x, fixed_t y, fixed_t z, bool moving = false);
=======
>>>>>>> a93296be
	bool InStateSequence(FState * newstate, FState * basestate);
	int GetTics(FState * newstate);
	bool SetState (FState *newstate, bool nofunction=false);
	virtual bool UpdateWaterLevel (bool splash=true);
	bool isFast();
	bool isSlow();
	void SetIdle(bool nofunction=false);
	void ClearCounters();
	FState *GetRaiseState();
	void Revive();

	FState *FindState (FName label) const
	{
		return GetClass()->FindState(1, &label);
	}

	FState *FindState (FName label, FName sublabel, bool exact = false) const
	{
		FName names[] = { label, sublabel };
		return GetClass()->FindState(2, names, exact);
	}

	FState *FindState(int numnames, FName *names, bool exact = false) const
	{
		return GetClass()->FindState(numnames, names, exact);
	}

	bool HasSpecialDeathStates () const;

	fixed_t _f_X() const
	{
		return FLOAT2FIXED(__Pos.X);
	}
	fixed_t _f_Y() const
	{
		return FLOAT2FIXED(__Pos.Y);
	}

	double X() const
	{
		return __Pos.X;
	}
	double Y() const
	{
		return __Pos.Y;
	}
	double Z() const
	{
		return __Pos.Z;
	}
	DVector3 Pos() const
	{
		return __Pos;
	}
	// Note: Never compare z directly with a plane height if you want to know if the actor is *on* the plane. Some very minor inaccuracies may creep in. Always use these inline functions!
	// Comparing with floorz is ok because those values come from the same calculations.
	bool isAbove(double checkz) const
	{
		return Z() > checkz + EQUAL_EPSILON;
	}
	bool isBelow(double checkz) const
	{
		return Z() < checkz - EQUAL_EPSILON;
	}
	bool isAtZ(double checkz) const
	{
		return fabs(Z() - checkz) < EQUAL_EPSILON;
	}

	DVector3 PosRelative(int grp) const;
	DVector3 PosRelative(const AActor *other) const;
	DVector3 PosRelative(sector_t *sec) const;
	DVector3 PosRelative(line_t *line) const;

	FVector3 SoundPos() const
	{
		// the sound system switches y and z axes so this function must, too.
		// fixme: This still needs portal handling
		return{ float(X()), float(Z()), float(Y()) };
	}
	DVector3 InterpolatedPosition(double ticFrac) const
	{
		return Prev + (ticFrac * (Pos() - Prev));
	}
	DVector3 PosPlusZ(double zadd) const
	{
		return { X(), Y(), Z() + zadd };
	}
	DVector3 PosAtZ(double zadd) const
	{
		return{ X(), Y(), zadd };
	}
	double Top() const
	{
		return Z() + Height;
	}
	double Center() const
	{
		return Z() + Height/2;
	}
	void SetZ(double newz, bool moving = true)
	{
		__Pos.Z = newz;
	}
	void AddZ(double newz, bool moving = true)
	{
		__Pos.Z += newz;
		if (!moving) Prev.Z = Z();
	}

	// These are not for general use as they do not link the actor into the world!
	void SetXY(fixed_t xx, fixed_t yy)
	{
		__Pos.X = FIXED2DBL(xx);
		__Pos.Y = FIXED2DBL(yy);
	}
	void SetXY(const DVector2 &npos)
	{
		__Pos.X = npos.X;
		__Pos.Y = npos.Y;
	}
	void SetXYZ(fixed_t xx, fixed_t yy, fixed_t zz)
	{
		__Pos.X = FIXED2DBL(xx);
		__Pos.Y = FIXED2DBL(yy);
		__Pos.Z = FIXED2DBL(zz);
	}
	void SetXYZ(double xx, double yy, double zz)
	{
		__Pos = { xx,yy,zz };
	}
	void SetXYZ(const DVector3 &npos)
	{
		__Pos = npos;
	}

	double VelXYToSpeed() const
	{
		return DVector2(Vel.X, Vel.Y).Length();
	}

	double VelToSpeed() const
	{
		return Vel.Length();
	}

	void AngleFromVel()
	{
		Angles.Yaw = VecToAngle(Vel.X, Vel.Y);
	}

	void VelFromAngle()
	{
		Vel.X = Speed * Angles.Yaw.Cos();
		Vel.Y = Speed * Angles.Yaw.Sin();
	}

	void VelFromAngle(double speed)
	{
		Vel.X = speed * Angles.Yaw.Cos();
		Vel.Y = speed * Angles.Yaw.Sin();
	}

	void VelFromAngle(DAngle angle, double speed)
	{
		Vel.X = speed * angle.Cos();
		Vel.Y = speed * angle.Sin();
	}

	void Thrust()
	{
		Vel.X += Speed * Angles.Yaw.Cos();
		Vel.Y += Speed * Angles.Yaw.Sin();
	}

	void Thrust(double speed)
	{
		Vel.X += speed * Angles.Yaw.Cos();
		Vel.Y += speed * Angles.Yaw.Sin();
	}

	void Thrust(DAngle angle, double speed)
	{
		Vel.X += speed * angle.Cos();
		Vel.Y += speed * angle.Sin();
	}

	void Vel3DFromAngle(DAngle angle, DAngle pitch, double speed)
	{
		double cospitch = pitch.Cos();
		Vel.X = speed * cospitch * angle.Cos();
		Vel.Y = speed * cospitch * angle.Sin();
		Vel.Z = speed * -pitch.Sin();
	}

	void Vel3DFromAngle(DAngle pitch, double speed)
	{
		double cospitch = pitch.Cos();
		Vel.X = speed * cospitch * Angles.Yaw.Cos();
		Vel.Y = speed * cospitch * Angles.Yaw.Sin();
		Vel.Z = speed * -pitch.Sin();
	}

	// This is used by many vertical velocity calculations.
	// Better have it in one place, if something needs to be changed about the formula.
	double DistanceBySpeed(AActor *dest, double speed)
	{
		return MAX(1., Distance2D(dest) / speed);
	}

	int ApplyDamageFactor(FName damagetype, int damage) const;


	// begin of GZDoom specific additions
	TArray<TObjPtr<AActor> >		dynamiclights;
	void *				lightassociations;
	bool				hasmodel;
	// end of GZDoom specific additions

	size_t PropagateMark();
};

class FActorIterator
{
public:
	FActorIterator (int i) : base (NULL), id (i)
	{
	}
	FActorIterator (int i, AActor *start) : base (start), id (i)
	{
	}
	AActor *Next ()
	{
		if (id == 0)
			return NULL;
		if (!base)
			base = AActor::TIDHash[id & 127];
		else
			base = base->inext;

		while (base && base->tid != id)
			base = base->inext;

		return base;
	}
private:
	AActor *base;
	int id;
};

template<class T>
class TActorIterator : public FActorIterator
{
public:
	TActorIterator (int id) : FActorIterator (id) {}
	T *Next ()
	{
		AActor *actor;
		do
		{
			actor = FActorIterator::Next ();
		} while (actor && !actor->IsKindOf (RUNTIME_TEMPLATE_CLASS(T)));
		return static_cast<T *>(actor);
	}
};

class NActorIterator : public FActorIterator
{
	const PClass *type;
public:
	NActorIterator (const PClass *cls, int id) : FActorIterator (id) { type = cls; }
	NActorIterator (FName cls, int id) : FActorIterator (id) { type = PClass::FindClass(cls); }
	NActorIterator (const char *cls, int id) : FActorIterator (id) { type = PClass::FindClass(cls); }
	AActor *Next ()
	{
		AActor *actor;
		if (type == NULL) return NULL;
		do
		{
			actor = FActorIterator::Next ();
		} while (actor && !actor->IsKindOf (type));
		return actor;
	}
};

bool P_IsTIDUsed(int tid);
int P_FindUniqueTID(int start_tid, int limit);

PClassActor *ClassForSpawn(FName classname);

inline AActor *Spawn(PClassActor *type)
{
	return AActor::StaticSpawn(type, DVector3(0, 0, 0), NO_REPLACE);
}

inline AActor *Spawn(PClassActor *type, const DVector3 &pos, replace_t allowreplacement)
{
	return AActor::StaticSpawn(type, pos, allowreplacement);
}

inline AActor *Spawn(FName type)
{
	return AActor::StaticSpawn(ClassForSpawn(type), DVector3(0, 0, 0), NO_REPLACE);
}

inline AActor *Spawn(FName type, const DVector3 &pos, replace_t allowreplacement)
{
	return AActor::StaticSpawn(ClassForSpawn(type), pos, allowreplacement);
}

template<class T> inline T *Spawn(const DVector3 &pos, replace_t allowreplacement)
{
	return static_cast<T *>(AActor::StaticSpawn(RUNTIME_TEMPLATE_CLASS(T), pos, allowreplacement));
}

template<class T> inline T *Spawn()	// for inventory items we do not need coordinates and replacement info.
{
	return static_cast<T *>(AActor::StaticSpawn(RUNTIME_TEMPLATE_CLASS(T), DVector3(0, 0, 0), NO_REPLACE));
}

void PrintMiscActorInfo(AActor * query);
AActor *P_LinePickActor(AActor *t1, DAngle angle, double distance, DAngle pitch, ActorFlags actorMask, DWORD wallMask);

// If we want to make P_AimLineAttack capable of handling arbitrary portals, it needs to pass a lot more info than just the linetarget actor.
struct FTranslatedLineTarget
{
	AActor *linetarget;
	DAngle angleFromSource;
	bool unlinked;	// found by a trace that went through an unlinked portal.
};


#define S_FREETARGMOBJ	1

#endif // __P_MOBJ_H__<|MERGE_RESOLUTION|>--- conflicted
+++ resolved
@@ -1164,10 +1164,6 @@
 	void LinkToWorld (bool spawningmapthing=false, sector_t *sector = NULL);
 	void UnlinkFromWorld ();
 	void AdjustFloorClip ();
-<<<<<<< HEAD
-	virtual void SetOrigin (fixed_t x, fixed_t y, fixed_t z, bool moving = false);
-=======
->>>>>>> a93296be
 	bool InStateSequence(FState * newstate, FState * basestate);
 	int GetTics(FState * newstate);
 	bool SetState (FState *newstate, bool nofunction=false);
