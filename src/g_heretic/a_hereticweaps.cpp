--- conflicted
+++ resolved
@@ -484,13 +484,8 @@
 	self->vel.x = FixedMul(7*FRACUNIT, finecosine[angle]);
 	self->vel.y = FixedMul(7*FRACUNIT, finesine[angle]);
 #else
-<<<<<<< HEAD
-	double velscale = g_sqrt ((double)self->velx * (double)self->velx +
-							 (double)self->vely * (double)self->vely);
-=======
-	double velscale = sqrt ((double)self->vel.x * (double)self->vel.x +
+	double velscale = g_sqrt ((double)self->vel.x * (double)self->vel.x +
 							 (double)self->vel.y * (double)self->vel.y);
->>>>>>> a07f2647
 	velscale = 458752 / velscale;
 	self->vel.x = (int)(self->vel.x * velscale);
 	self->vel.y = (int)(self->vel.y * velscale);
