/*
** p_acs.cpp
** General BEHAVIOR management and ACS execution environment
**
**---------------------------------------------------------------------------
** Copyright 1998-2012 Randy Heit
** All rights reserved.
**
** Redistribution and use in source and binary forms, with or without
** modification, are permitted provided that the following conditions
** are met:
**
** 1. Redistributions of source code must retain the above copyright
**    notice, this list of conditions and the following disclaimer.
** 2. Redistributions in binary form must reproduce the above copyright
**    notice, this list of conditions and the following disclaimer in the
**    documentation and/or other materials provided with the distribution.
** 3. The name of the author may not be used to endorse or promote products
**    derived from this software without specific prior written permission.
**
** THIS SOFTWARE IS PROVIDED BY THE AUTHOR ``AS IS'' AND ANY EXPRESS OR
** IMPLIED WARRANTIES, INCLUDING, BUT NOT LIMITED TO, THE IMPLIED WARRANTIES
** OF MERCHANTABILITY AND FITNESS FOR A PARTICULAR PURPOSE ARE DISCLAIMED.
** IN NO EVENT SHALL THE AUTHOR BE LIABLE FOR ANY DIRECT, INDIRECT,
** INCIDENTAL, SPECIAL, EXEMPLARY, OR CONSEQUENTIAL DAMAGES (INCLUDING, BUT
** NOT LIMITED TO, PROCUREMENT OF SUBSTITUTE GOODS OR SERVICES; LOSS OF USE,
** DATA, OR PROFITS; OR BUSINESS INTERRUPTION) HOWEVER CAUSED AND ON ANY
** THEORY OF LIABILITY, WHETHER IN CONTRACT, STRICT LIABILITY, OR TORT
** (INCLUDING NEGLIGENCE OR OTHERWISE) ARISING IN ANY WAY OUT OF THE USE OF
** THIS SOFTWARE, EVEN IF ADVISED OF THE POSSIBILITY OF SUCH DAMAGE.
**---------------------------------------------------------------------------
**
** This code at one time made lots of little-endian assumptions.
** I think it should be fine on big-endian machines now, but I have no
** real way to test it.
*/

#include <assert.h>

#include "templates.h"
#include "doomdef.h"
#include "p_local.h"
#include "d_player.h"
#include "p_spec.h"
#include "g_level.h"
#include "s_sound.h"
#include "p_acs.h"
#include "p_saveg.h"
#include "p_lnspec.h"
#include "p_enemy.h"
#include "m_random.h"
#include "doomstat.h"
#include "c_console.h"
#include "c_dispatch.h"
#include "s_sndseq.h"
#include "i_system.h"
#include "i_movie.h"
#include "sbar.h"
#include "m_swap.h"
#include "a_sharedglobal.h"
#include "a_doomglobal.h"
#include "a_strifeglobal.h"
#include "v_video.h"
#include "w_wad.h"
#include "r_sky.h"
#include "gstrings.h"
#include "gi.h"
#include "sc_man.h"
#include "c_bind.h"
#include "info.h"
#include "r_data/r_translate.h"
#include "cmdlib.h"
#include "m_png.h"
#include "p_setup.h"
#include "po_man.h"
#include "actorptrselect.h"
#include "farchive.h"
#include "decallib.h"
#include "p_terrain.h"
#include "version.h"
#include "p_effect.h"
#include "r_utility.h"
#include "a_morph.h"

#include "g_shared/a_pickups.h"

extern FILE *Logfile;

FRandom pr_acs ("ACS");

// I imagine this much stack space is probably overkill, but it could
// potentially get used with recursive functions.
#define STACK_SIZE 4096

#define CLAMPCOLOR(c)		(EColorRange)((unsigned)(c) >= NUM_TEXT_COLORS ? CR_UNTRANSLATED : (c))
#define LANGREGIONMASK		MAKE_ID(0,0,0xff,0xff)

// HUD message flags
#define HUDMSG_LOG					(0x80000000)
#define HUDMSG_COLORSTRING			(0x40000000)
#define HUDMSG_ADDBLEND				(0x20000000)
#define HUDMSG_ALPHA				(0x10000000)
#define HUDMSG_NOWRAP				(0x08000000)

// HUD message layers; these are not flags
#define HUDMSG_LAYER_SHIFT			12
#define HUDMSG_LAYER_MASK			(0x0000F000)
// See HUDMSGLayer enumerations in sbar.h

// HUD message visibility flags
#define HUDMSG_VISIBILITY_SHIFT		16
#define HUDMSG_VISIBILITY_MASK		(0x00070000)
// See HUDMSG visibility enumerations in sbar.h

// Flags for ReplaceTextures
#define NOT_BOTTOM			1
#define NOT_MIDDLE			2
#define NOT_TOP				4
#define NOT_FLOOR			8
#define NOT_CEILING			16

// LineAttack flags
#define FHF_NORANDOMPUFFZ	1
#define FHF_NOIMPACTDECAL	2

// SpawnDecal flags
#define SDF_ABSANGLE		1
#define SDF_PERMANENT		2

// GetArmorInfo
enum
{
	ARMORINFO_CLASSNAME,
	ARMORINFO_SAVEAMOUNT,
	ARMORINFO_SAVEPERCENT,
	ARMORINFO_MAXABSORB,
	ARMORINFO_MAXFULLABSORB,
	ARMORINFO_ACTUALSAVEAMOUNT,
};

// PickActor
// [JP] I've renamed these flags to something else to avoid confusion with the other PAF_ flags
enum
{
//	PAF_FORCETID,
//	PAF_RETURNTID
	PICKAF_FORCETID = 1,
	PICKAF_RETURNTID = 2,
};

// ACS specific conversion functions to and from fixed point.
// These should be used to convert from and to sctipt variables
// so that there is a clear distinction between leftover fixed point code
// and genuinely needed conversions.

inline double ACSToDouble(int acsval)
{
	return acsval / 65536.;
}

inline float ACSToFloat(int acsval)
{
	return acsval / 65536.f;
}

inline int DoubleToACS(double val)
{
	return xs_Fix<16>::ToFix(val);
}

inline DAngle ACSToAngle(int acsval)
{
	return acsval * (360. / 65536.);
}

inline int AngleToACS(DAngle ang)
{
	xs_CRoundToInt(ang.Degrees * (65536. / 360.));
}

struct CallReturn
{
	CallReturn(int pc, ScriptFunction *func, FBehavior *module, SDWORD *locals, ACSLocalArrays *arrays, bool discard, unsigned int runaway)
		: ReturnFunction(func),
		  ReturnModule(module),
		  ReturnLocals(locals),
		  ReturnArrays(arrays),
		  ReturnAddress(pc),
		  bDiscardResult(discard),
		  EntryInstrCount(runaway)
	{}

	ScriptFunction *ReturnFunction;
	FBehavior *ReturnModule;
	SDWORD *ReturnLocals;
	ACSLocalArrays *ReturnArrays;
	int ReturnAddress;
	int bDiscardResult;
	unsigned int EntryInstrCount;
};

static DLevelScript *P_GetScriptGoing (AActor *who, line_t *where, int num, const ScriptPtr *code, FBehavior *module,
	const int *args, int argcount, int flags);


struct FBehavior::ArrayInfo
{
	DWORD ArraySize;
	SDWORD *Elements;
};

TArray<FBehavior *> FBehavior::StaticModules;
TArray<FString> ACS_StringBuilderStack;

#define STRINGBUILDER_START(Builder) if (Builder.IsNotEmpty() || ACS_StringBuilderStack.Size()) { ACS_StringBuilderStack.Push(Builder); Builder = ""; }
#define STRINGBUILDER_FINISH(Builder) if (!ACS_StringBuilderStack.Pop(Builder)) { Builder = ""; }

//============================================================================
//
// uallong
//
// Read a possibly unaligned four-byte little endian integer from memory.
//
//============================================================================

#if defined(_M_IX86) || defined(_M_X64) || defined(__i386__)
inline int uallong(const int &foo)
{
	return foo;
}
#else
inline int uallong(const int &foo)
{
	const unsigned char *bar = (const unsigned char *)&foo;
	return bar[0] | (bar[1] << 8) | (bar[2] << 16) | (bar[3] << 24);
}
#endif

//============================================================================
//
// Global and world variables
//
//============================================================================

// ACS variables with world scope
SDWORD ACS_WorldVars[NUM_WORLDVARS];
FWorldGlobalArray ACS_WorldArrays[NUM_WORLDVARS];

// ACS variables with global scope
SDWORD ACS_GlobalVars[NUM_GLOBALVARS];
FWorldGlobalArray ACS_GlobalArrays[NUM_GLOBALVARS];

//----------------------------------------------------------------------------
//
// ACS stack manager
//
// This is needed so that the garbage collector has access to all active
// script stacks
//
//----------------------------------------------------------------------------

struct FACSStack
{
	SDWORD buffer[STACK_SIZE];
	int sp;
	FACSStack *next;
	FACSStack *prev;
	static FACSStack *head;

	FACSStack();
	~FACSStack();
};

FACSStack *FACSStack::head;

FACSStack::FACSStack()
{
	sp = 0;
	next = head;
	prev = NULL;
	head = this;
}

FACSStack::~FACSStack()
{
	if (next != NULL) next->prev = prev;
	if (prev == NULL)
	{
		head = next;
	}
	else
	{
		prev->next = next;
	}
}

//----------------------------------------------------------------------------
//
// Global ACS strings (Formerly known as On the fly strings)
//
// This special string table is part of the global state. Programmatically
// generated strings (e.g. those returned by strparam) are stored here.
// PCD_TAGSTRING also now stores strings in this table instead of simply
// tagging strings with their library ID.
//
// Identical strings map to identical string identifiers.
//
// When the string table needs to grow to hold more strings, a garbage
// collection is first attempted to see if more room can be made to store
// strings without growing. A string is considered in use if any value
// in any of these variable blocks contains a valid ID in the global string
// table:
//   * The active area of the ACS stack
//   * All running scripts' local variables
//   * All map variables
//   * All world variables
//   * All global variables
// It's not important whether or not they are really used as strings, only
// that they might be. A string is also considered in use if its lock count
// is non-zero, even if none of the above variable blocks referenced it.
//
// To keep track of local and map variables for nonresident maps in a hub,
// when a map's state is archived, all strings found in its local and map
// variables are locked. When a map is revisited in a hub, all strings found
// in its local and map variables are unlocked. Locking and unlocking are
// cumulative operations.
//
// What this all means is that:
//   * Strings returned by strparam last indefinitely. No longer do they
//     disappear at the end of the tic they were generated.
//   * You can pass library strings around freely without having to worry
//     about always having the same libraries loaded in the same order on
//     every map that needs to use those strings.
//
//----------------------------------------------------------------------------

ACSStringPool GlobalACSStrings;

ACSStringPool::ACSStringPool()
{
	memset(PoolBuckets, 0xFF, sizeof(PoolBuckets));
	FirstFreeEntry = 0;
}

//============================================================================
//
// ACSStringPool :: Clear
//
// Remove all strings from the pool.
//
//============================================================================

void ACSStringPool::Clear()
{
	Pool.Clear();
	memset(PoolBuckets, 0xFF, sizeof(PoolBuckets));
	FirstFreeEntry = 0;
}

//============================================================================
//
// ACSStringPool :: AddString
//
// Returns a valid string identifier (including library ID) or -1 if we ran
// out of room. Identical strings will return identical values.
//
//============================================================================

int ACSStringPool::AddString(const char *str)
{
	size_t len = strlen(str);
	unsigned int h = SuperFastHash(str, len);
	unsigned int bucketnum = h % NUM_BUCKETS;
	int i = FindString(str, len, h, bucketnum);
	if (i >= 0)
	{
		return i | STRPOOL_LIBRARYID_OR;
	}
	FString fstr(str);
	return InsertString(fstr, h, bucketnum);
}

int ACSStringPool::AddString(FString &str)
{
	unsigned int h = SuperFastHash(str.GetChars(), str.Len());
	unsigned int bucketnum = h % NUM_BUCKETS;
	int i = FindString(str, str.Len(), h, bucketnum);
	if (i >= 0)
	{
		return i | STRPOOL_LIBRARYID_OR;
	}
	return InsertString(str, h, bucketnum);
}

//============================================================================
//
// ACSStringPool :: GetString
//
//============================================================================

const char *ACSStringPool::GetString(int strnum)
{
	assert((strnum & LIBRARYID_MASK) == STRPOOL_LIBRARYID_OR);
	strnum &= ~LIBRARYID_MASK;
	if ((unsigned)strnum < Pool.Size() && Pool[strnum].Next != FREE_ENTRY)
	{
		return Pool[strnum].Str;
	}
	return NULL;
}

//============================================================================
//
// ACSStringPool :: LockString
//
// Prevents this string from being purged.
//
//============================================================================

void ACSStringPool::LockString(int strnum)
{
	assert((strnum & LIBRARYID_MASK) == STRPOOL_LIBRARYID_OR);
	strnum &= ~LIBRARYID_MASK;
	assert((unsigned)strnum < Pool.Size());
	Pool[strnum].LockCount++;
}

//============================================================================
//
// ACSStringPool :: UnlockString
//
// When equally mated with LockString, allows this string to be purged.
//
//============================================================================

void ACSStringPool::UnlockString(int strnum)
{
	assert((strnum & LIBRARYID_MASK) == STRPOOL_LIBRARYID_OR);
	strnum &= ~LIBRARYID_MASK;
	assert((unsigned)strnum < Pool.Size());
	assert(Pool[strnum].LockCount > 0);
	Pool[strnum].LockCount--;
}

//============================================================================
//
// ACSStringPool :: MarkString
//
// Prevent this string from being purged during the next call to PurgeStrings.
// This does not carry over to subsequent calls of PurgeStrings.
//
//============================================================================

void ACSStringPool::MarkString(int strnum)
{
	assert((strnum & LIBRARYID_MASK) == STRPOOL_LIBRARYID_OR);
	strnum &= ~LIBRARYID_MASK;
	assert((unsigned)strnum < Pool.Size());
	Pool[strnum].LockCount |= 0x80000000;
}

//============================================================================
//
// ACSStringPool :: LockStringArray
//
// Prevents several strings from being purged. Entries not in this pool will
// be silently ignored. The idea here is to pass this function a block of
// ACS variables. Everything that looks like it might be a string in the pool
// is locked, even if it's not actually used as such. It's better to keep
// more strings than we need than to throw away ones we do need.
//
//============================================================================

void ACSStringPool::LockStringArray(const int *strnum, unsigned int count)
{
	for (unsigned int i = 0; i < count; ++i)
	{
		int num = strnum[i];
		if ((num & LIBRARYID_MASK) == STRPOOL_LIBRARYID_OR)
		{
			num &= ~LIBRARYID_MASK;
			if ((unsigned)num < Pool.Size())
			{
				Pool[num].LockCount++;
			}
		}
	}
}

//============================================================================
//
// ACSStringPool :: UnlockStringArray
//
// Reverse of LockStringArray.
//
//============================================================================

void ACSStringPool::UnlockStringArray(const int *strnum, unsigned int count)
{
	for (unsigned int i = 0; i < count; ++i)
	{
		int num = strnum[i];
		if ((num & LIBRARYID_MASK) == STRPOOL_LIBRARYID_OR)
		{
			num &= ~LIBRARYID_MASK;
			if ((unsigned)num < Pool.Size())
			{
				assert(Pool[num].LockCount > 0);
				Pool[num].LockCount--;
			}
		}
	}
}

//============================================================================
//
// ACSStringPool :: MarkStringArray
//
// Array version of MarkString.
//
//============================================================================

void ACSStringPool::MarkStringArray(const int *strnum, unsigned int count)
{
	for (unsigned int i = 0; i < count; ++i)
	{
		int num = strnum[i];
		if ((num & LIBRARYID_MASK) == STRPOOL_LIBRARYID_OR)
		{
			num &= ~LIBRARYID_MASK;
			if ((unsigned)num < Pool.Size())
			{
				Pool[num].LockCount |= 0x80000000;
			}
		}
	}
}

//============================================================================
//
// ACSStringPool :: MarkStringMap
//
// World/global variables version of MarkString.
//
//============================================================================

void ACSStringPool::MarkStringMap(const FWorldGlobalArray &aray)
{
	FWorldGlobalArray::ConstIterator it(aray);
	FWorldGlobalArray::ConstPair *pair;

	while (it.NextPair(pair))
	{
		int num = pair->Value;
		if ((num & LIBRARYID_MASK) == STRPOOL_LIBRARYID_OR)
		{
			num &= ~LIBRARYID_MASK;
			if ((unsigned)num < Pool.Size())
			{
				Pool[num].LockCount |= 0x80000000;
			}
		}
	}
}

//============================================================================
//
// ACSStringPool :: UnlockAll
//
// Resets every entry's lock count to 0. Used when doing a partial reset of
// ACS state such as travelling to a new hub.
//
//============================================================================

void ACSStringPool::UnlockAll()
{
	for (unsigned int i = 0; i < Pool.Size(); ++i)
	{
		Pool[i].LockCount = 0;
	}
}

//============================================================================
//
// ACSStringPool :: PurgeStrings
//
// Remove all unlocked strings from the pool.
//
//============================================================================

void ACSStringPool::PurgeStrings()
{
	// Clear the hash buckets. We'll rebuild them as we decide what strings
	// to keep and which to toss.
	memset(PoolBuckets, 0xFF, sizeof(PoolBuckets));
	size_t usedcount = 0, freedcount = 0;
	for (unsigned int i = 0; i < Pool.Size(); ++i)
	{
		PoolEntry *entry = &Pool[i];
		if (entry->Next != FREE_ENTRY)
		{
			if (entry->LockCount == 0)
			{
				freedcount++;
				// Mark this entry as free.
				entry->Next = FREE_ENTRY;
				if (i < FirstFreeEntry)
				{
					FirstFreeEntry = i;
				}
				// And free the string.
				entry->Str = "";
			}
			else
			{
				usedcount++;
				// Rehash this entry.
				unsigned int h = entry->Hash % NUM_BUCKETS;
				entry->Next = PoolBuckets[h];
				PoolBuckets[h] = i;
				// Remove MarkString's mark.
				entry->LockCount &= 0x7FFFFFFF;
			}
		}
	}
}

//============================================================================
//
// ACSStringPool :: FindString
//
// Finds a string in the pool. Does not include the library ID in the returned
// value. Returns -1 if the string does not exist in the pool.
//
//============================================================================

int ACSStringPool::FindString(const char *str, size_t len, unsigned int h, unsigned int bucketnum)
{
	unsigned int i = PoolBuckets[bucketnum];
	while (i != NO_ENTRY)
	{
		PoolEntry *entry = &Pool[i];
		assert(entry->Next != FREE_ENTRY);
		if (entry->Hash == h && entry->Str.Len() == len &&
			memcmp(entry->Str.GetChars(), str, len) == 0)
		{
			return i;
		}
		i = entry->Next;
	}
	return -1;
}

//============================================================================
//
// ACSStringPool :: InsertString
//
// Inserts a new string into the pool.
//
//============================================================================

int ACSStringPool::InsertString(FString &str, unsigned int h, unsigned int bucketnum)
{
	unsigned int index = FirstFreeEntry;
	if (index >= MIN_GC_SIZE && index == Pool.Max())
	{ // We will need to grow the array. Try a garbage collection first.
		P_CollectACSGlobalStrings();
		index = FirstFreeEntry;
	}
	if (FirstFreeEntry >= STRPOOL_LIBRARYID_OR)
	{ // If we go any higher, we'll collide with the library ID marker.
		return -1;
	}
	if (index == Pool.Size())
	{ // There were no free entries; make a new one.
		Pool.Reserve(1);
		FirstFreeEntry++;
	}
	else
	{ // Scan for the next free entry
		FindFirstFreeEntry(FirstFreeEntry + 1);
	}
	PoolEntry *entry = &Pool[index];
	entry->Str = str;
	entry->Hash = h;
	entry->Next = PoolBuckets[bucketnum];
	entry->LockCount = 0;
	PoolBuckets[bucketnum] = index;
	return index | STRPOOL_LIBRARYID_OR;
}

//============================================================================
//
// ACSStringPool :: FindFirstFreeEntry
//
// Finds the first free entry, starting at base.
//
//============================================================================

void ACSStringPool::FindFirstFreeEntry(unsigned base)
{
	while (base < Pool.Size() && Pool[base].Next != FREE_ENTRY)
	{
		base++;
	}
	FirstFreeEntry = base;
}

//============================================================================
//
// ACSStringPool :: ReadStrings
//
// Reads strings from a PNG chunk.
//
//============================================================================

void ACSStringPool::ReadStrings(PNGHandle *png, DWORD id)
{
	Clear();

	size_t len = M_FindPNGChunk(png, id);
	if (len != 0)
	{
		FPNGChunkArchive arc(png->File->GetFile(), id, len);
		int32 i, j, poolsize;
		unsigned int h, bucketnum;
		char *str = NULL;

		arc << poolsize;

		Pool.Resize(poolsize);
		i = 0;
		j = arc.ReadCount();
		while (j >= 0)
		{
			// Mark skipped entries as free
			for (; i < j; ++i)
			{
				Pool[i].Next = FREE_ENTRY;
				Pool[i].LockCount = 0;
			}
			arc << str;
			h = SuperFastHash(str, strlen(str));
			bucketnum = h % NUM_BUCKETS;
			Pool[i].Str = str;
			Pool[i].Hash = h;
			Pool[i].LockCount = arc.ReadCount();
			Pool[i].Next = PoolBuckets[bucketnum];
			PoolBuckets[bucketnum] = i;
			i++;
			j = arc.ReadCount();
		}
		if (str != NULL)
		{
			delete[] str;
		}
		FindFirstFreeEntry(0);
	}
}

//============================================================================
//
// ACSStringPool :: WriteStrings
//
// Writes strings to a PNG chunk.
//
//============================================================================

void ACSStringPool::WriteStrings(FILE *file, DWORD id) const
{
	int32 i, poolsize = (int32)Pool.Size();
	
	if (poolsize == 0)
	{ // No need to write if we don't have anything.
		return;
	}
	FPNGChunkArchive arc(file, id);

	arc << poolsize;
	for (i = 0; i < poolsize; ++i)
	{
		PoolEntry *entry = &Pool[i];
		if (entry->Next != FREE_ENTRY)
		{
			arc.WriteCount(i);
			arc.WriteString(entry->Str);
			arc.WriteCount(entry->LockCount);
		}
	}
	arc.WriteCount(-1);
}

//============================================================================
//
// ACSStringPool :: Dump
//
// Lists all strings in the pool.
//
//============================================================================

void ACSStringPool::Dump() const
{
	for (unsigned int i = 0; i < Pool.Size(); ++i)
	{
		if (Pool[i].Next != FREE_ENTRY)
		{
			Printf("%4u. (%2d) \"%s\"\n", i, Pool[i].LockCount, Pool[i].Str.GetChars());
		}
	}
	Printf("First free %u\n", FirstFreeEntry);
}

//============================================================================
//
// P_MarkWorldVarStrings
//
//============================================================================

void P_MarkWorldVarStrings()
{
	GlobalACSStrings.MarkStringArray(ACS_WorldVars, countof(ACS_WorldVars));
	for (size_t i = 0; i < countof(ACS_WorldArrays); ++i)
	{
		GlobalACSStrings.MarkStringMap(ACS_WorldArrays[i]);
	}
}

//============================================================================
//
// P_MarkGlobalVarStrings
//
//============================================================================

void P_MarkGlobalVarStrings()
{
	GlobalACSStrings.MarkStringArray(ACS_GlobalVars, countof(ACS_GlobalVars));
	for (size_t i = 0; i < countof(ACS_GlobalArrays); ++i)
	{
		GlobalACSStrings.MarkStringMap(ACS_GlobalArrays[i]);
	}
}

//============================================================================
//
// P_CollectACSGlobalStrings
//
// Garbage collect ACS global strings.
//
//============================================================================

void P_CollectACSGlobalStrings()
{
	for (FACSStack *stack = FACSStack::head; stack != NULL; stack = stack->next)
	{
		GlobalACSStrings.MarkStringArray(stack->buffer, stack->sp);
	}
	FBehavior::StaticMarkLevelVarStrings();
	P_MarkWorldVarStrings();
	P_MarkGlobalVarStrings();
	GlobalACSStrings.PurgeStrings();
}

#ifdef _DEBUG
CCMD(acsgc)
{
	P_CollectACSGlobalStrings();
}
CCMD(globstr)
{
	GlobalACSStrings.Dump();
}
#endif

//============================================================================
//
// ScriptPresentation
//
// Returns a presentable version of the script number.
//
//============================================================================

static FString ScriptPresentation(int script)
{
	FString out = "script ";

	if (script < 0)
	{
		FName scrname = FName(ENamedName(-script));
		if (scrname.IsValidName())
		{
			out << '"' << scrname.GetChars() << '"';
			return out;
		}
	}
	out.AppendFormat("%d", script);
	return out;
}

//============================================================================
//
// P_ClearACSVars
//
//============================================================================

void P_ClearACSVars(bool alsoglobal)
{
	int i;

	memset (ACS_WorldVars, 0, sizeof(ACS_WorldVars));
	for (i = 0; i < NUM_WORLDVARS; ++i)
	{
		ACS_WorldArrays[i].Clear ();
	}
	if (alsoglobal)
	{
		memset (ACS_GlobalVars, 0, sizeof(ACS_GlobalVars));
		for (i = 0; i < NUM_GLOBALVARS; ++i)
		{
			ACS_GlobalArrays[i].Clear ();
		}
		// Since we cleared all ACS variables, we know nothing refers to them
		// anymore.
		GlobalACSStrings.Clear();
	}
	else
	{
		// Purge any strings that aren't referenced by global variables, since
		// they're the only possible references left.
		P_MarkGlobalVarStrings();
		GlobalACSStrings.PurgeStrings();
	}
}

//============================================================================
//
// WriteVars
//
//============================================================================

static void WriteVars (FILE *file, SDWORD *vars, size_t count, DWORD id)
{
	size_t i, j;

	for (i = 0; i < count; ++i)
	{
		if (vars[i] != 0)
			break;
	}
	if (i < count)
	{
		// Find last non-zero var. Anything beyond the last stored variable
		// will be zeroed at load time.
		for (j = count-1; j > i; --j)
		{
			if (vars[j] != 0)
				break;
		}
		FPNGChunkArchive arc (file, id);
		for (i = 0; i <= j; ++i)
		{
			DWORD var = vars[i];
			arc << var;
		}
	}
}

//============================================================================
//
//
//
//============================================================================

static void ReadVars (PNGHandle *png, SDWORD *vars, size_t count, DWORD id)
{
	size_t len = M_FindPNGChunk (png, id);
	size_t used = 0;

	if (len != 0)
	{
		DWORD var;
		size_t i;
		FPNGChunkArchive arc (png->File->GetFile(), id, len);
		used = len / 4;

		for (i = 0; i < used; ++i)
		{
			arc << var;
			vars[i] = var;
		}
		png->File->ResetFilePtr();
	}
	if (used < count)
	{
		memset (&vars[used], 0, (count-used)*4);
	}
}

//============================================================================
//
//
//
//============================================================================

static void WriteArrayVars (FILE *file, FWorldGlobalArray *vars, unsigned int count, DWORD id)
{
	unsigned int i, j;

	// Find the first non-empty array.
	for (i = 0; i < count; ++i)
	{
		if (vars[i].CountUsed() != 0)
			break;
	}
	if (i < count)
	{
		// Find last non-empty array. Anything beyond the last stored array
		// will be emptied at load time.
		for (j = count-1; j > i; --j)
		{
			if (vars[j].CountUsed() != 0)
				break;
		}
		FPNGChunkArchive arc (file, id);
		arc.WriteCount (i);
		arc.WriteCount (j);
		for (; i <= j; ++i)
		{
			arc.WriteCount (vars[i].CountUsed());

			FWorldGlobalArray::ConstIterator it(vars[i]);
			const FWorldGlobalArray::Pair *pair;

			while (it.NextPair (pair))
			{
				arc.WriteCount (pair->Key);
				arc.WriteCount (pair->Value);
			}
		}
	}
}

//============================================================================
//
//
//
//============================================================================

static void ReadArrayVars (PNGHandle *png, FWorldGlobalArray *vars, size_t count, DWORD id)
{
	size_t len = M_FindPNGChunk (png, id);
	unsigned int i, k;

	for (i = 0; i < count; ++i)
	{
		vars[i].Clear ();
	}

	if (len != 0)
	{
		DWORD max, size;
		FPNGChunkArchive arc (png->File->GetFile(), id, len);

		i = arc.ReadCount ();
		max = arc.ReadCount ();

		for (; i <= max; ++i)
		{
			size = arc.ReadCount ();
			for (k = 0; k < size; ++k)
			{
				SDWORD key, val;
				key = arc.ReadCount();

				val = arc.ReadCount();
				vars[i].Insert (key, val);
			}
		}
		png->File->ResetFilePtr();
	}
}

//============================================================================
//
//
//
//============================================================================

void P_ReadACSVars(PNGHandle *png)
{
	ReadVars (png, ACS_WorldVars, NUM_WORLDVARS, MAKE_ID('w','v','A','r'));
	ReadVars (png, ACS_GlobalVars, NUM_GLOBALVARS, MAKE_ID('g','v','A','r'));
	ReadArrayVars (png, ACS_WorldArrays, NUM_WORLDVARS, MAKE_ID('w','a','R','r'));
	ReadArrayVars (png, ACS_GlobalArrays, NUM_GLOBALVARS, MAKE_ID('g','a','R','r'));
	GlobalACSStrings.ReadStrings(png, MAKE_ID('a','s','T','r'));
}

//============================================================================
//
//
//
//============================================================================

void P_WriteACSVars(FILE *stdfile)
{
	WriteVars (stdfile, ACS_WorldVars, NUM_WORLDVARS, MAKE_ID('w','v','A','r'));
	WriteVars (stdfile, ACS_GlobalVars, NUM_GLOBALVARS, MAKE_ID('g','v','A','r'));
	WriteArrayVars (stdfile, ACS_WorldArrays, NUM_WORLDVARS, MAKE_ID('w','a','R','r'));
	WriteArrayVars (stdfile, ACS_GlobalArrays, NUM_GLOBALVARS, MAKE_ID('g','a','R','r'));
	GlobalACSStrings.WriteStrings(stdfile, MAKE_ID('a','s','T','r'));
}

//---- Inventory functions --------------------------------------//
//

//============================================================================
//
// ClearInventory
//
// Clears the inventory for one or more actors.
//
//============================================================================

static void ClearInventory (AActor *activator)
{
	if (activator == NULL)
	{
		for (int i = 0; i < MAXPLAYERS; ++i)
		{
			if (playeringame[i])
				players[i].mo->ClearInventory();
		}
	}
	else
	{
		activator->ClearInventory();
	}
}

//============================================================================
//
// DoGiveInv
//
// Gives an item to a single actor.
//
//============================================================================

static void DoGiveInv (AActor *actor, PClassActor *info, int amount)
{
	AWeapon *savedPendingWeap = actor->player != NULL
		? actor->player->PendingWeapon : NULL;
	bool hadweap = actor->player != NULL ? actor->player->ReadyWeapon != NULL : true;

	AInventory *item = static_cast<AInventory *>(Spawn (info));

	// This shouldn't count for the item statistics!
	item->ClearCounters();
	if (info->IsDescendantOf (RUNTIME_CLASS(ABasicArmorPickup)))
	{
		static_cast<ABasicArmorPickup*>(item)->SaveAmount *= amount;
	}
	else if (info->IsDescendantOf (RUNTIME_CLASS(ABasicArmorBonus)))
	{
		static_cast<ABasicArmorBonus*>(item)->SaveAmount *= amount;
	}
	else
	{
		item->Amount = amount;
	}
	if (!item->CallTryPickup (actor))
	{
		item->Destroy ();
	}
	// If the item was a weapon, don't bring it up automatically
	// unless the player was not already using a weapon.
	if (savedPendingWeap != NULL && hadweap && actor->player != NULL)
	{
		actor->player->PendingWeapon = savedPendingWeap;
	}
}

//============================================================================
//
// GiveInventory
//
// Gives an item to one or more actors.
//
//============================================================================

static void GiveInventory (AActor *activator, const char *type, int amount)
{
	PClassActor *info;

	if (amount <= 0 || type == NULL)
	{
		return;
	}
	if (stricmp (type, "Armor") == 0)
	{
		type = "BasicArmorPickup";
	}
	info = PClass::FindActor(type);
	if (info == NULL)
	{
		Printf ("ACS: I don't know what %s is.\n", type);
	}
	else if (!info->IsDescendantOf (RUNTIME_CLASS(AInventory)))
	{
		Printf ("ACS: %s is not an inventory item.\n", type);
	}
	else if (activator == NULL)
	{
		for (int i = 0; i < MAXPLAYERS; ++i)
		{
			if (playeringame[i])
				DoGiveInv (players[i].mo, info, amount);
		}
	}
	else
	{
		DoGiveInv (activator, info, amount);
	}
}

//============================================================================
//
// TakeInventory
//
// Takes an item from one or more actors.
//
//============================================================================

static void TakeInventory (AActor *activator, const char *type, int amount)
{
	PClassActor *info;

	if (type == NULL)
	{
		return;
	}
	if (strcmp (type, "Armor") == 0)
	{
		type = "BasicArmor";
	}
	if (amount <= 0)
	{
		return;
	}
	info = PClass::FindActor (type);
	if (info == NULL)
	{
		return;
	}
	if (activator == NULL)
	{
		for (int i = 0; i < MAXPLAYERS; ++i)
		{
			if (playeringame[i])
				players[i].mo->TakeInventory(info, amount);
		}
	}
	else
	{
		activator->TakeInventory(info, amount);
	}
}

//============================================================================
//
// DoUseInv
//
// Makes a single actor use an inventory item
//
//============================================================================

static bool DoUseInv (AActor *actor, PClassActor *info)
{
	AInventory *item = actor->FindInventory (info);
	if (item != NULL)
	{
		if (actor->player == NULL)
		{
			return actor->UseInventory(item);
		}
		else
		{
			int cheats;
			bool res;

			// Bypass CF_TOTALLYFROZEN
			cheats = actor->player->cheats;
			actor->player->cheats &= ~CF_TOTALLYFROZEN;
			res = actor->UseInventory(item);
			actor->player->cheats |= (cheats & CF_TOTALLYFROZEN);
			return res;
		}
	}
	return false;
}

//============================================================================
//
// UseInventory
//
// makes one or more actors use an inventory item.
//
//============================================================================

static int UseInventory (AActor *activator, const char *type)
{
	PClassActor *info;
	int ret = 0;

	if (type == NULL)
	{
		return 0;
	}
	info = PClass::FindActor (type);
	if (info == NULL)
	{
		return 0;
	}
	if (activator == NULL)
	{
		for (int i = 0; i < MAXPLAYERS; ++i)
		{
			if (playeringame[i])
				ret += DoUseInv (players[i].mo, info);
		}
	}
	else
	{
		ret = DoUseInv (activator, info);
	}
	return ret;
}

//============================================================================
//
// CheckInventory
//
// Returns how much of a particular item an actor has.
//
//============================================================================

static int CheckInventory (AActor *activator, const char *type, bool max)
{
	if (activator == NULL || type == NULL)
		return 0;

	if (stricmp (type, "Armor") == 0)
	{
		type = "BasicArmor";
	}
	else if (stricmp (type, "Health") == 0)
	{
		if (max)
		{
			if (activator->IsKindOf (RUNTIME_CLASS (APlayerPawn)))
				return static_cast<APlayerPawn *>(activator)->MaxHealth;
			else
				return activator->SpawnHealth();
		}
		return activator->health;
	}

	PClassActor *info = PClass::FindActor (type);
	AInventory *item = activator->FindInventory (info);

	if (max)
	{
		if (item)
			return item->MaxAmount;
		else
			return ((AInventory *)GetDefaultByType (info))->MaxAmount;
	}
	return item ? item->Amount : 0;
}

//---- Plane watchers ----//

class DPlaneWatcher : public DThinker
{
	DECLARE_CLASS (DPlaneWatcher, DThinker)
	HAS_OBJECT_POINTERS
public:
	DPlaneWatcher (AActor *it, line_t *line, int lineSide, bool ceiling,
		int tag, int height, int special,
		int arg0, int arg1, int arg2, int arg3, int arg4);
	void Tick ();
	void Serialize (FArchive &arc);
private:
	sector_t *Sector;
	fixed_t WatchD, LastD;
	int Special, Arg0, Arg1, Arg2, Arg3, Arg4;
	TObjPtr<AActor> Activator;
	line_t *Line;
	bool LineSide;
	bool bCeiling;

	DPlaneWatcher() {}
};

IMPLEMENT_POINTY_CLASS (DPlaneWatcher)
 DECLARE_POINTER (Activator)
END_POINTERS

DPlaneWatcher::DPlaneWatcher (AActor *it, line_t *line, int lineSide, bool ceiling,
	int tag, int height, int special,
	int arg0, int arg1, int arg2, int arg3, int arg4)
	: Special (special), Arg0 (arg0), Arg1 (arg1), Arg2 (arg2), Arg3 (arg3), Arg4 (arg4),
	  Activator (it), Line (line), LineSide (!!lineSide), bCeiling (ceiling)
{
	int secnum;

	secnum = P_FindFirstSectorFromTag (tag);
	if (secnum >= 0)
	{
		secplane_t plane;

		Sector = &sectors[secnum];
		if (bCeiling)
		{
			plane = Sector->ceilingplane;
		}
		else
		{
			plane = Sector->floorplane;
		}
		LastD = plane.d;
		plane.ChangeHeight (height << FRACBITS);
		WatchD = plane.d;
	}
	else
	{
		Sector = NULL;
		WatchD = LastD = 0;
	}
}

void DPlaneWatcher::Serialize (FArchive &arc)
{
	Super::Serialize (arc);

	arc << Special << Arg0 << Arg1 << Arg2 << Arg3 << Arg4
		<< Sector << bCeiling << WatchD << LastD << Activator
		<< Line << LineSide << bCeiling;
}

void DPlaneWatcher::Tick ()
{
	if (Sector == NULL)
	{
		Destroy ();
		return;
	}

	fixed_t newd;

	if (bCeiling)
	{
		newd = Sector->ceilingplane.d;
	}
	else
	{
		newd = Sector->floorplane.d;
	}

	if ((LastD < WatchD && newd >= WatchD) ||
		(LastD > WatchD && newd <= WatchD))
	{
		P_ExecuteSpecial(Special, Line, Activator, LineSide, Arg0, Arg1, Arg2, Arg3, Arg4);
		Destroy ();
	}

}

//---- ACS lump manager ----//

// Load user-specified default modules. This must be called after the level's
// own behavior is loaded (if it has one).
void FBehavior::StaticLoadDefaultModules ()
{
	// Scan each LOADACS lump and load the specified modules in order
	int lump, lastlump = 0;

	while ((lump = Wads.FindLump ("LOADACS", &lastlump)) != -1)
	{
		FScanner sc(lump);
		while (sc.GetString())
		{
			int acslump = Wads.CheckNumForName (sc.String, ns_acslibrary);
			if (acslump >= 0)
			{
				StaticLoadModule (acslump);
			}
			else
			{
				Printf (TEXTCOLOR_RED "Could not find autoloaded ACS library %s\n", sc.String);
			}
		}
	}
}

FBehavior *FBehavior::StaticLoadModule (int lumpnum, FileReader *fr, int len)
{
	if (lumpnum == -1 && fr == NULL) return NULL;

	for (unsigned int i = 0; i < StaticModules.Size(); ++i)
	{
		if (StaticModules[i]->LumpNum == lumpnum)
		{
			return StaticModules[i];
		}
	}

	FBehavior * behavior = new FBehavior ();
	if (behavior->Init(lumpnum, fr, len))
	{
		return behavior;
	}
	else
	{
		delete behavior;
		Printf(TEXTCOLOR_RED "%s: invalid ACS module\n", Wads.GetLumpFullName(lumpnum));
		return NULL;
	}
}

bool FBehavior::StaticCheckAllGood ()
{
	for (unsigned int i = 0; i < StaticModules.Size(); ++i)
	{
		if (!StaticModules[i]->IsGood())
		{
			return false;
		}
	}
	return true;
}

void FBehavior::StaticUnloadModules ()
{
	for (unsigned int i = StaticModules.Size(); i-- > 0; )
	{
		delete StaticModules[i];
	}
	StaticModules.Clear ();
}

FBehavior *FBehavior::StaticGetModule (int lib)
{
	if ((size_t)lib >= StaticModules.Size())
	{
		return NULL;
	}
	return StaticModules[lib];
}

void FBehavior::StaticMarkLevelVarStrings()
{
	// Mark map variables.
	for (DWORD modnum = 0; modnum < StaticModules.Size(); ++modnum)
	{
		StaticModules[modnum]->MarkMapVarStrings();
	}
	// Mark running scripts' local variables.
	if (DACSThinker::ActiveThinker != NULL)
	{
		for (DLevelScript *script = DACSThinker::ActiveThinker->Scripts; script != NULL; script = script->GetNext())
		{
			script->MarkLocalVarStrings();
		}
	}
}

void FBehavior::StaticLockLevelVarStrings()
{
	// Lock map variables.
	for (DWORD modnum = 0; modnum < StaticModules.Size(); ++modnum)
	{
		StaticModules[modnum]->LockMapVarStrings();
	}
	// Lock running scripts' local variables.
	if (DACSThinker::ActiveThinker != NULL)
	{
		for (DLevelScript *script = DACSThinker::ActiveThinker->Scripts; script != NULL; script = script->GetNext())
		{
			script->LockLocalVarStrings();
		}
	}
}

void FBehavior::StaticUnlockLevelVarStrings()
{
	// Unlock map variables.
	for (DWORD modnum = 0; modnum < StaticModules.Size(); ++modnum)
	{
		StaticModules[modnum]->UnlockMapVarStrings();
	}
	// Unlock running scripts' local variables.
	if (DACSThinker::ActiveThinker != NULL)
	{
		for (DLevelScript *script = DACSThinker::ActiveThinker->Scripts; script != NULL; script = script->GetNext())
		{
			script->UnlockLocalVarStrings();
		}
	}
}

void FBehavior::MarkMapVarStrings() const
{
	GlobalACSStrings.MarkStringArray(MapVarStore, NUM_MAPVARS);
	for (int i = 0; i < NumArrays; ++i)
	{
		GlobalACSStrings.MarkStringArray(ArrayStore[i].Elements, ArrayStore[i].ArraySize);
	}
}

void FBehavior::LockMapVarStrings() const
{
	GlobalACSStrings.LockStringArray(MapVarStore, NUM_MAPVARS);
	for (int i = 0; i < NumArrays; ++i)
	{
		GlobalACSStrings.LockStringArray(ArrayStore[i].Elements, ArrayStore[i].ArraySize);
	}
}

void FBehavior::UnlockMapVarStrings() const
{
	GlobalACSStrings.UnlockStringArray(MapVarStore, NUM_MAPVARS);
	for (int i = 0; i < NumArrays; ++i)
	{
		GlobalACSStrings.UnlockStringArray(ArrayStore[i].Elements, ArrayStore[i].ArraySize);
	}
}

void FBehavior::StaticSerializeModuleStates (FArchive &arc)
{
	DWORD modnum;

	modnum = StaticModules.Size();
	arc << modnum;

	if (modnum != StaticModules.Size())
	{
		I_Error("Level was saved with a different number of ACS modules. (Have %d, save has %d)", StaticModules.Size(), modnum);
	}

	for (modnum = 0; modnum < StaticModules.Size(); ++modnum)
	{
		FBehavior *module = StaticModules[modnum];
		int ModSize = module->GetDataSize();

		if (arc.IsStoring())
		{
			arc.WriteString (module->ModuleName);
			if (SaveVersion >= 4516) arc << ModSize;
		}
		else
		{
			char *modname = NULL;
			arc << modname;
			if (SaveVersion >= 4516) arc << ModSize;
			if (stricmp (modname, module->ModuleName) != 0)
			{
				delete[] modname;
				I_Error("Level was saved with a different set or order of ACS modules. (Have %s, save has %s)", module->ModuleName, modname);
			}
			else if (ModSize != module->GetDataSize())
			{
				delete[] modname;
				I_Error("ACS module %s has changed from what was saved. (Have %d bytes, save has %d bytes)", module->ModuleName, module->GetDataSize(), ModSize);
			}
			delete[] modname;
		}
		module->SerializeVars (arc);
	}
}

void FBehavior::SerializeVars (FArchive &arc)
{
	SerializeVarSet (arc, MapVarStore, NUM_MAPVARS);
	for (int i = 0; i < NumArrays; ++i)
	{
		SerializeVarSet (arc, ArrayStore[i].Elements, ArrayStore[i].ArraySize);
	}
}

void FBehavior::SerializeVarSet (FArchive &arc, SDWORD *vars, int max)
{
	SDWORD arcval;
	SDWORD first, last;

	if (arc.IsStoring ())
	{
		// Find first non-zero variable
		for (first = 0; first < max; ++first)
		{
			if (vars[first] != 0)
			{
				break;
			}
		}

		// Find last non-zero variable
		for (last = max - 1; last >= first; --last)
		{
			if (vars[last] != 0)
			{
				break;
			}
		}

		if (last < first)
		{ // no non-zero variables
			arcval = 0;
			arc << arcval;
			return;
		}

		arcval = last - first + 1;
		arc << arcval;
		arcval = first;
		arc << arcval;

		while (first <= last)
		{
			arc << vars[first];
			++first;
		}
	}
	else
	{
		SDWORD truelast;

		memset (vars, 0, max*sizeof(*vars));

		arc << last;
		if (last == 0)
		{
			return;
		}
		arc << first;
		last += first;
		truelast = last;

		if (last > max)
		{
			last = max;
		}

		while (first < last)
		{
			arc << vars[first];
			++first;
		}
		while (first < truelast)
		{
			arc << arcval;
			++first;
		}
	}
}

static int ParseLocalArrayChunk(void *chunk, ACSLocalArrays *arrays, int offset)
{
	unsigned count = (LittleShort(static_cast<unsigned short>(((unsigned *)chunk)[1]) - 2)) / 4;
	int *sizes = (int *)((BYTE *)chunk + 10);
	arrays->Count = count;
	if (count > 0)
	{
		ACSLocalArrayInfo *info = new ACSLocalArrayInfo[count];
		arrays->Info = info;
		for (unsigned i = 0; i < count; ++i)
		{
			info[i].Size = LittleLong(sizes[i]);
			info[i].Offset = offset;
			offset += info[i].Size;
		}
	}
	// Return the new local variable size, with space for the arrays
	return offset;
}

FBehavior::FBehavior()
{
	NumScripts = 0;
	NumFunctions = 0;
	NumArrays = 0;
	NumTotalArrays = 0;
	Scripts = NULL;
	Functions = NULL;
	Arrays = NULL;
	ArrayStore = NULL;
	Chunks = NULL;
	Data = NULL;
	Format = ACS_Unknown;
	LumpNum = -1;
	memset (MapVarStore, 0, sizeof(MapVarStore));
	ModuleName[0] = 0;
	FunctionProfileData = NULL;

}
	
	
bool FBehavior::Init(int lumpnum, FileReader * fr, int len)
{
	BYTE *object;
	int i;

	LumpNum = lumpnum;

	// Now that everything is set up, record this module as being among the loaded modules.
	// We need to do this before resolving any imports, because an import might (indirectly)
	// need to resolve exports in this module. The only things that can be exported are
	// functions and map variables, which must already be present if they're exported, so
	// this is okay.

	// This must be done first for 2 reasons:
	// 1. If not, corrupt modules cause memory leaks
	// 2. Corrupt modules won't be reported when a level is being loaded if this function quits before
	//    adding it to the list.

	if (fr == NULL) len = Wads.LumpLength (lumpnum);



	// Any behaviors smaller than 32 bytes cannot possibly contain anything useful.
	// (16 bytes for a completely empty behavior + 12 bytes for one script header
	//  + 4 bytes for PCD_TERMINATE for an old-style object. A new-style object
	// has 24 bytes if it is completely empty. An empty SPTR chunk adds 8 bytes.)
	if (len < 32)
	{
		return false;
	}

	object = new BYTE[len];
	if (fr == NULL)
	{
		Wads.ReadLump (lumpnum, object);
	}
	else
	{
		fr->Read (object, len);
	}

	if (object[0] != 'A' || object[1] != 'C' || object[2] != 'S')
	{
		delete[] object;
		return false;
	}

	switch (object[3])
	{
	case 0:
		Format = ACS_Old;
		break;
	case 'E':
		Format = ACS_Enhanced;
		break;
	case 'e':
		Format = ACS_LittleEnhanced;
		break;
	default:
		delete[] object;
		return false;
	}
    LibraryID = StaticModules.Push (this) << LIBRARYID_SHIFT;

	if (fr == NULL)
	{
		Wads.GetLumpName (ModuleName, lumpnum);
		ModuleName[8] = 0;
	}
	else
	{
		strcpy(ModuleName, "BEHAVIOR");
	}

	Data = object;
	DataSize = len;

	if (Format == ACS_Old)
	{
		DWORD dirofs = LittleLong(((DWORD *)object)[1]);
		DWORD pretag = ((DWORD *)(object + dirofs))[-1];

		Chunks = object + len;
		// Check for redesigned ACSE/ACSe
		if (dirofs >= 6*4 &&
			(pretag == MAKE_ID('A','C','S','e') ||
			 pretag == MAKE_ID('A','C','S','E')))
		{
			Format = (pretag == MAKE_ID('A','C','S','e')) ? ACS_LittleEnhanced : ACS_Enhanced;
			Chunks = object + LittleLong(((DWORD *)(object + dirofs))[-2]);
			// Forget about the compatibility cruft at the end of the lump
			DataSize = LittleLong(((DWORD *)object)[1]) - 8;
		}
	}
	else
	{
		Chunks = object + LittleLong(((DWORD *)object)[1]);
	}

	LoadScriptsDirectory ();

	if (Format == ACS_Old)
	{
		StringTable = LittleLong(((DWORD *)Data)[1]);
		StringTable += LittleLong(((DWORD *)(Data + StringTable))[0]) * 12 + 4;
		UnescapeStringTable(Data + StringTable, Data, false);
	}
	else
	{
		UnencryptStrings ();
		BYTE *strings = FindChunk (MAKE_ID('S','T','R','L'));
		if (strings != NULL)
		{
			StringTable = DWORD(strings - Data + 8);
			UnescapeStringTable(strings + 8, NULL, true);
		}
		else
		{
			StringTable = 0;
		}
	}

	if (Format == ACS_Old)
	{
		// Do initialization for old-style behavior lumps
		for (i = 0; i < NUM_MAPVARS; ++i)
		{
			MapVars[i] = &MapVarStore[i];
		}
		//LibraryID = StaticModules.Push (this) << LIBRARYID_SHIFT;
	}
	else
	{
		DWORD *chunk;

		// Load functions
		BYTE *funcs;
		Functions = NULL;
		funcs = FindChunk (MAKE_ID('F','U','N','C'));
		if (funcs != NULL)
		{
			NumFunctions = LittleLong(((DWORD *)funcs)[1]) / 8;
			funcs += 8;
			FunctionProfileData = new ACSProfileInfo[NumFunctions];
			Functions = new ScriptFunction[NumFunctions];
			for (i = 0; i < NumFunctions; ++i)
			{
				ScriptFunctionInFile *funcf = &((ScriptFunctionInFile *)funcs)[i];
				ScriptFunction *funcm = &Functions[i];
				funcm->ArgCount = funcf->ArgCount;
				funcm->HasReturnValue = funcf->HasReturnValue;
				funcm->ImportNum = funcf->ImportNum;
				funcm->LocalCount = funcf->LocalCount;
				funcm->Address = LittleLong(funcf->Address);
			}
		}

		// Load local arrays for functions
		if (NumFunctions > 0)
		{
			for (chunk = (DWORD *)FindChunk(MAKE_ID('F','A','R','Y')); chunk != NULL; chunk = (DWORD *)NextChunk((BYTE *)chunk))
			{
				int size = LittleLong(chunk[1]);
				if (size >= 6)
				{
					unsigned int func_num = LittleShort(((WORD *)chunk)[4]);
					if (func_num < (unsigned int)NumFunctions)
					{
						ScriptFunction *func = &Functions[func_num];
						// Unlike scripts, functions do not include their arg count in their local count.
						func->LocalCount = ParseLocalArrayChunk(chunk, &func->LocalArrays, func->LocalCount + func->ArgCount) - func->ArgCount;
					}
				}
			}
		}

		// Load JUMP points
		chunk = (DWORD *)FindChunk (MAKE_ID('J','U','M','P'));
		if (chunk != NULL)
		{
			for (i = 0;i < (int)LittleLong(chunk[1]);i += 4)
				JumpPoints.Push(LittleLong(chunk[2 + i/4]));
		}

		// Initialize this object's map variables
		memset (MapVarStore, 0, sizeof(MapVarStore));
		chunk = (DWORD *)FindChunk (MAKE_ID('M','I','N','I'));
		while (chunk != NULL)
		{
			int numvars = LittleLong(chunk[1])/4 - 1;
			int firstvar = LittleLong(chunk[2]);
			for (i = 0; i < numvars; ++i)
			{
				MapVarStore[i+firstvar] = LittleLong(chunk[3+i]);
			}
			chunk = (DWORD *)NextChunk ((BYTE *)chunk);
		}

		// Initialize this object's map variable pointers to defaults. They can be changed
		// later once the imported modules are loaded.
		for (i = 0; i < NUM_MAPVARS; ++i)
		{
			MapVars[i] = &MapVarStore[i];
		}

		// Create arrays for this module
		chunk = (DWORD *)FindChunk (MAKE_ID('A','R','A','Y'));
		if (chunk != NULL)
		{
			NumArrays = LittleLong(chunk[1])/8;
			ArrayStore = new ArrayInfo[NumArrays];
			memset (ArrayStore, 0, sizeof(*Arrays)*NumArrays);
			for (i = 0; i < NumArrays; ++i)
			{
				MapVarStore[LittleLong(chunk[2+i*2])] = i;
				ArrayStore[i].ArraySize = LittleLong(chunk[3+i*2]);
				ArrayStore[i].Elements = new SDWORD[ArrayStore[i].ArraySize];
				memset(ArrayStore[i].Elements, 0, ArrayStore[i].ArraySize*sizeof(DWORD));
			}
		}

		// Initialize arrays for this module
		chunk = (DWORD *)FindChunk (MAKE_ID('A','I','N','I'));
		while (chunk != NULL)
		{
			int arraynum = MapVarStore[LittleLong(chunk[2])];
			if ((unsigned)arraynum < (unsigned)NumArrays)
			{
				// Use unsigned iterator here to avoid issue with GCC 4.9/5.x
				// optimizer. Might be some undefined behavior in this code,
				// but I don't know what it is.
				unsigned int initsize = MIN<unsigned int> (ArrayStore[arraynum].ArraySize, (LittleLong(chunk[1])-4)/4);
				SDWORD *elems = ArrayStore[arraynum].Elements;
				for (unsigned int j = 0; j < initsize; ++j)
				{
					elems[j] = LittleLong(chunk[3+j]);
				}
			}
			chunk = (DWORD *)NextChunk((BYTE *)chunk);
		}

		// Start setting up array pointers
		NumTotalArrays = NumArrays;
		chunk = (DWORD *)FindChunk (MAKE_ID('A','I','M','P'));
		if (chunk != NULL)
		{
			NumTotalArrays += LittleLong(chunk[2]);
		}
		if (NumTotalArrays != 0)
		{
			Arrays = new ArrayInfo *[NumTotalArrays];
			for (i = 0; i < NumArrays; ++i)
			{
				Arrays[i] = &ArrayStore[i];
			}
		}

		// Tag the library ID to any map variables that are initialized with strings
		if (LibraryID != 0)
		{
			chunk = (DWORD *)FindChunk (MAKE_ID('M','S','T','R'));
			if (chunk != NULL)
			{
				for (DWORD i = 0; i < LittleLong(chunk[1])/4; ++i)
				{
					const char *str = LookupString(MapVarStore[LittleLong(chunk[i+2])]);
					if (str != NULL)
					{
						MapVarStore[LittleLong(chunk[i+2])] = GlobalACSStrings.AddString(str);
					}
				}
			}

			chunk = (DWORD *)FindChunk (MAKE_ID('A','S','T','R'));
			if (chunk != NULL)
			{
				for (DWORD i = 0; i < LittleLong(chunk[1])/4; ++i)
				{
					int arraynum = MapVarStore[LittleLong(chunk[i+2])];
					if ((unsigned)arraynum < (unsigned)NumArrays)
					{
						SDWORD *elems = ArrayStore[arraynum].Elements;
						for (int j = ArrayStore[arraynum].ArraySize; j > 0; --j, ++elems)
						{
//							*elems |= LibraryID;
							const char *str = LookupString(*elems);
							if (str != NULL)
							{
								*elems = GlobalACSStrings.AddString(str);
							}
						}
					}
				}
			}

			// [BL] Newer version of ASTR for structure aware compilers although we only have one array per chunk
			chunk = (DWORD *)FindChunk (MAKE_ID('A','T','A','G'));
			while (chunk != NULL)
			{
				const BYTE* chunkData = (const BYTE*)(chunk + 2);
				// First byte is version, it should be 0
				if(*chunkData++ == 0)
				{
					int arraynum = MapVarStore[uallong(LittleLong(*(const int*)(chunkData)))];
					chunkData += 4;
					if ((unsigned)arraynum < (unsigned)NumArrays)
					{
						SDWORD *elems = ArrayStore[arraynum].Elements;
						// Ending zeros may be left out.
						for (int j = MIN(LittleLong(chunk[1])-5, ArrayStore[arraynum].ArraySize); j > 0; --j, ++elems, ++chunkData)
						{
							// For ATAG, a value of 0 = Integer, 1 = String, 2 = FunctionPtr
							// Our implementation uses the same tags for both String and FunctionPtr
							if (*chunkData == 2)
							{
								*elems |= LibraryID;
							}
							else if (*chunkData == 1)
							{
								const char *str = LookupString(*elems);
								if (str != NULL)
								{
									*elems = GlobalACSStrings.AddString(str);
								}
							}
						}
					}
				}

				chunk = (DWORD *)NextChunk ((BYTE *)chunk);
			}
		}

		// Load required libraries.
		if (NULL != (chunk = (DWORD *)FindChunk (MAKE_ID('L','O','A','D'))))
		{
			const char *const parse = (char *)&chunk[2];
			DWORD i;

			for (i = 0; i < LittleLong(chunk[1]); )
			{
				if (parse[i])
				{
					FBehavior *module = NULL;
					int lump = Wads.CheckNumForName (&parse[i], ns_acslibrary);
					if (lump < 0)
					{
						Printf (TEXTCOLOR_RED "Could not find ACS library %s.\n", &parse[i]);
					}
					else
					{
						module = StaticLoadModule (lump);
					}
					if (module != NULL) Imports.Push (module);
					do {;} while (parse[++i]);
				}
				++i;
			}

			// Go through each imported module in order and resolve all imported functions
			// and map variables.
			for (i = 0; i < Imports.Size(); ++i)
			{
				FBehavior *lib = Imports[i];
				int j;

				if (lib == NULL)
					continue;

				// Resolve functions
				chunk = (DWORD *)FindChunk(MAKE_ID('F','N','A','M'));
				for (j = 0; j < NumFunctions; ++j)
				{
					ScriptFunction *func = &((ScriptFunction *)Functions)[j];
					if (func->Address == 0 && func->ImportNum == 0)
					{
						int libfunc = lib->FindFunctionName ((char *)(chunk + 2) + LittleLong(chunk[3+j]));
						if (libfunc >= 0)
						{
							ScriptFunction *realfunc = &((ScriptFunction *)lib->Functions)[libfunc];
							// Make sure that the library really defines this function. It might simply
							// be importing it itself.
							if (realfunc->Address != 0 && realfunc->ImportNum == 0)
							{
								func->Address = libfunc;
								func->ImportNum = i+1;
								if (realfunc->ArgCount != func->ArgCount)
								{
									Printf (TEXTCOLOR_ORANGE "Function %s in %s has %d arguments. %s expects it to have %d.\n",
										(char *)(chunk + 2) + LittleLong(chunk[3+j]), lib->ModuleName, realfunc->ArgCount,
										ModuleName, func->ArgCount);
									Format = ACS_Unknown;
								}
								// The next two properties do not affect code compatibility, so it is
								// okay for them to be different in the imported module than they are
								// in this one, as long as we make sure to use the real values.
								func->LocalCount = LittleLong(realfunc->LocalCount);
								func->HasReturnValue = realfunc->HasReturnValue;
							}
						}
					}
				}

				// Resolve map variables
				chunk = (DWORD *)FindChunk(MAKE_ID('M','I','M','P'));
				if (chunk != NULL)
				{
					char *parse = (char *)&chunk[2];
					for (DWORD j = 0; j < LittleLong(chunk[1]); )
					{
						DWORD varNum = LittleLong(*(DWORD *)&parse[j]);
						j += 4;
						int impNum = lib->FindMapVarName (&parse[j]);
						if (impNum >= 0)
						{
							MapVars[varNum] = &lib->MapVarStore[impNum];
						}
						do {;} while (parse[++j]);
						++j;
					}
				}

				// Resolve arrays
				if (NumTotalArrays > NumArrays)
				{
					chunk = (DWORD *)FindChunk(MAKE_ID('A','I','M','P'));
					char *parse = (char *)&chunk[3];
					for (DWORD j = 0; j < LittleLong(chunk[2]); ++j)
					{
						DWORD varNum = LittleLong(*(DWORD *)parse);
						parse += 4;
						DWORD expectedSize = LittleLong(*(DWORD *)parse);
						parse += 4;
						int impNum = lib->FindMapArray (parse);
						if (impNum >= 0)
						{
							Arrays[NumArrays + j] = &lib->ArrayStore[impNum];
							MapVarStore[varNum] = NumArrays + j;
							if (lib->ArrayStore[impNum].ArraySize != expectedSize)
							{
								Format = ACS_Unknown;
								Printf (TEXTCOLOR_ORANGE "The array %s in %s has %u elements, but %s expects it to only have %u.\n",
									parse, lib->ModuleName, lib->ArrayStore[impNum].ArraySize,
									ModuleName, expectedSize);
							}
						}
						do {;} while (*++parse);
						++parse;
					}
				}
			}
		}
	}

	DPrintf ("Loaded %d scripts, %d functions\n", NumScripts, NumFunctions);
	return true;
}

FBehavior::~FBehavior ()
{
	if (Scripts != NULL)
	{
		delete[] Scripts;
		Scripts = NULL;
	}
	if (Arrays != NULL)
	{
		delete[] Arrays;
		Arrays = NULL;
	}
	if (ArrayStore != NULL)
	{
		for (int i = 0; i < NumArrays; ++i)
		{
			if (ArrayStore[i].Elements != NULL)
			{
				delete[] ArrayStore[i].Elements;
				ArrayStore[i].Elements = NULL;
			}
		}
		delete[] ArrayStore;
		ArrayStore = NULL;
	}
	if (Functions != NULL)
	{
		delete[] Functions;
		Functions = NULL;
	}
	if (FunctionProfileData != NULL)
	{
		delete[] FunctionProfileData;
		FunctionProfileData = NULL;
	}
	if (Data != NULL)
	{
		delete[] Data;
		Data = NULL;
	}
}

void FBehavior::LoadScriptsDirectory ()
{
	union
	{
		BYTE *b;
		DWORD *dw;
		WORD *w;
		SWORD *sw;
		ScriptPtr2 *po;		// Old
		ScriptPtr1 *pi;		// Intermediate
		ScriptPtr3 *pe;		// LittleEnhanced
	} scripts;
	int i, max;

	NumScripts = 0;
	Scripts = NULL;

	// Load the main script directory
	switch (Format)
	{
	case ACS_Old:
		scripts.dw = (DWORD *)(Data + LittleLong(((DWORD *)Data)[1]));
		NumScripts = LittleLong(scripts.dw[0]);
		if (NumScripts != 0)
		{
			scripts.dw++;

			Scripts = new ScriptPtr[NumScripts];

			for (i = 0; i < NumScripts; ++i)
			{
				ScriptPtr2 *ptr1 = &scripts.po[i];
				ScriptPtr  *ptr2 = &Scripts[i];

				ptr2->Number = LittleLong(ptr1->Number) % 1000;
				ptr2->Type = LittleLong(ptr1->Number) / 1000;
				ptr2->ArgCount = LittleLong(ptr1->ArgCount);
				ptr2->Address = LittleLong(ptr1->Address);
			}
		}
		break;

	case ACS_Enhanced:
	case ACS_LittleEnhanced:
		scripts.b = FindChunk (MAKE_ID('S','P','T','R'));
		if (scripts.b == NULL)
		{
			// There are no scripts!
		}
		else if (*(DWORD *)Data != MAKE_ID('A','C','S',0))
		{
			NumScripts = LittleLong(scripts.dw[1]) / 12;
			Scripts = new ScriptPtr[NumScripts];
			scripts.dw += 2;

			for (i = 0; i < NumScripts; ++i)
			{
				ScriptPtr1 *ptr1 = &scripts.pi[i];
				ScriptPtr  *ptr2 = &Scripts[i];

				ptr2->Number = LittleShort(ptr1->Number);
				ptr2->Type = BYTE(LittleShort(ptr1->Type));
				ptr2->ArgCount = LittleLong(ptr1->ArgCount);
				ptr2->Address = LittleLong(ptr1->Address);
			}
		}
		else
		{
			NumScripts = LittleLong(scripts.dw[1]) / 8;
			Scripts = new ScriptPtr[NumScripts];
			scripts.dw += 2;

			for (i = 0; i < NumScripts; ++i)
			{
				ScriptPtr3 *ptr1 = &scripts.pe[i];
				ScriptPtr  *ptr2 = &Scripts[i];

				ptr2->Number = LittleShort(ptr1->Number);
				ptr2->Type = ptr1->Type;
				ptr2->ArgCount = ptr1->ArgCount;
				ptr2->Address = LittleLong(ptr1->Address);
			}
		}
		break;

	default:
		break;
	}

// [EP] Clang 3.5.0 optimizer miscompiles this function and causes random
// crashes in the program. This is fixed in 3.5.1 onwards.
#if defined(__clang__) && __clang_major__ == 3 && __clang_minor__ == 5 && __clang_patchlevel__ == 0
	asm("" : "+g" (NumScripts));
#endif
	for (i = 0; i < NumScripts; ++i)
	{
		Scripts[i].Flags = 0;
		Scripts[i].VarCount = LOCAL_SIZE;
	}

	// Sort scripts, so we can use a binary search to find them
	if (NumScripts > 1)
	{
		qsort (Scripts, NumScripts, sizeof(ScriptPtr), SortScripts);
		// Check for duplicates because ACC originally did not enforce
		// script number uniqueness across different script types. We
		// only need to do this for old format lumps, because the ACCs
		// that produce new format lumps won't let you do this.
		if (Format == ACS_Old)
		{
			for (i = 0; i < NumScripts - 1; ++i)
			{
				if (Scripts[i].Number == Scripts[i+1].Number)
				{
					Printf(TEXTCOLOR_ORANGE "%s appears more than once.\n",
						ScriptPresentation(Scripts[i].Number).GetChars());
					// Make the closed version the first one.
					if (Scripts[i+1].Type == SCRIPT_Closed)
					{
						swapvalues(Scripts[i], Scripts[i+1]);
					}
				}
			}
		}
	}

	if (Format == ACS_Old)
		return;

	// Load script flags
	scripts.b = FindChunk (MAKE_ID('S','F','L','G'));
	if (scripts.dw != NULL)
	{
		max = LittleLong(scripts.dw[1]) / 4;
		scripts.dw += 2;
		for (i = max; i > 0; --i, scripts.w += 2)
		{
			ScriptPtr *ptr = const_cast<ScriptPtr *>(FindScript (LittleShort(scripts.sw[0])));
			if (ptr != NULL)
			{
				ptr->Flags = LittleShort(scripts.w[1]);
			}
		}
	}

	// Load script var counts. (Only recorded for scripts that use more than LOCAL_SIZE variables.)
	scripts.b = FindChunk (MAKE_ID('S','V','C','T'));
	if (scripts.dw != NULL)
	{
		max = LittleLong(scripts.dw[1]) / 4;
		scripts.dw += 2;
		for (i = max; i > 0; --i, scripts.w += 2)
		{
			ScriptPtr *ptr = const_cast<ScriptPtr *>(FindScript (LittleShort(scripts.sw[0])));
			if (ptr != NULL)
			{
				ptr->VarCount = LittleShort(scripts.w[1]);
			}
		}
	}

	// Load script array sizes. (One chunk per script that uses arrays.)
	for (scripts.b = FindChunk(MAKE_ID('S','A','R','Y')); scripts.dw != NULL; scripts.b = NextChunk(scripts.b))
	{
		int size = LittleLong(scripts.dw[1]);
		if (size >= 6)
		{
			int script_num = LittleShort(scripts.sw[4]);
			ScriptPtr *ptr = const_cast<ScriptPtr *>(FindScript(script_num));
			if (ptr != NULL)
			{
				ptr->VarCount = ParseLocalArrayChunk(scripts.b, &ptr->LocalArrays, ptr->VarCount);
			}
		}
	}

	// Load script names (if any)
	scripts.b = FindChunk(MAKE_ID('S','N','A','M'));
	if (scripts.dw != NULL)
	{
		UnescapeStringTable(scripts.b + 8, NULL, false);
		for (i = 0; i < NumScripts; ++i)
		{
			// ACC stores script names as an index into the SNAM chunk, with the first index as
			// -1 and counting down from there. We convert this from an index into SNAM into
			// a negative index into the global name table.
			if (Scripts[i].Number < 0)
			{
				const char *str = (const char *)(scripts.b + 8 + scripts.dw[3 + (-Scripts[i].Number - 1)]);
				FName name(str);
				Scripts[i].Number = -name;
			}
		}
		// We need to resort scripts, because the new numbers for named scripts likely
		// do not match the order they were originally in.
		qsort (Scripts, NumScripts, sizeof(ScriptPtr), SortScripts);
	}
}

int STACK_ARGS FBehavior::SortScripts (const void *a, const void *b)
{
	ScriptPtr *ptr1 = (ScriptPtr *)a;
	ScriptPtr *ptr2 = (ScriptPtr *)b;
	return ptr1->Number - ptr2->Number;
}

//============================================================================
//
// FBehavior :: UnencryptStrings
//
// Descrambles strings in a STRE chunk to transform it into a STRL chunk.
//
//============================================================================

void FBehavior::UnencryptStrings ()
{
	DWORD *prevchunk = NULL;
	DWORD *chunk = (DWORD *)FindChunk(MAKE_ID('S','T','R','E'));
	while (chunk != NULL)
	{
		for (DWORD strnum = 0; strnum < LittleLong(chunk[3]); ++strnum)
		{
			int ofs = LittleLong(chunk[5+strnum]);
			BYTE *data = (BYTE *)chunk + ofs + 8, last;
			int p = (BYTE)(ofs*157135);
			int i = 0;
			do
			{
				last = (data[i] ^= (BYTE)(p+(i>>1)));
				++i;
			} while (last != 0);
		}
		prevchunk = chunk;
		chunk = (DWORD *)NextChunk ((BYTE *)chunk);
		*prevchunk = MAKE_ID('S','T','R','L');
	}
	if (prevchunk != NULL)
	{
		*prevchunk = MAKE_ID('S','T','R','L');
	}
}

//============================================================================
//
// FBehavior :: UnescapeStringTable
//
// Processes escape sequences for every string in a string table.
// Chunkstart points to the string table. Datastart points to the base address
// for offsets in the string table; if NULL, it will use chunkstart. If
// has_padding is true, then this is a STRL chunk with four bytes of padding
// on either side of the string count.
//
//============================================================================

void FBehavior::UnescapeStringTable(BYTE *chunkstart, BYTE *datastart, bool has_padding)
{
	assert(chunkstart != NULL);

	DWORD *chunk = (DWORD *)chunkstart;

	if (datastart == NULL)
	{
		datastart = chunkstart;
	}
	if (!has_padding)
	{
		chunk[0] = LittleLong(chunk[0]);
		for (DWORD strnum = 0; strnum < chunk[0]; ++strnum)
		{
			int ofs = LittleLong(chunk[1 + strnum]);	// Byte swap offset, if needed.
			chunk[1 + strnum] = ofs;
			strbin((char *)datastart + ofs);
		}
	}
	else
	{
		chunk[1] = LittleLong(chunk[1]);
		for (DWORD strnum = 0; strnum < chunk[1]; ++strnum)
		{
			int ofs = LittleLong(chunk[3 + strnum]);	// Byte swap offset, if needed.
			chunk[3 + strnum] = ofs;
			strbin((char *)datastart + ofs);
		}
	}
}

//============================================================================
//
// FBehavior :: IsGood
//
//============================================================================

bool FBehavior::IsGood ()
{
	bool bad;
	int i;

	// Check that the data format was understood
	if (Format == ACS_Unknown)
	{
		return false;
	}

	// Check that all functions are resolved
	bad = false;
	for (i = 0; i < NumFunctions; ++i)
	{
		ScriptFunction *funcdef = (ScriptFunction *)Functions + i;
		if (funcdef->Address == 0 && funcdef->ImportNum == 0)
		{
			DWORD *chunk = (DWORD *)FindChunk (MAKE_ID('F','N','A','M'));
			Printf (TEXTCOLOR_RED "Could not find ACS function %s for use in %s.\n",
				(char *)(chunk + 2) + chunk[3+i], ModuleName);
			bad = true;
		}
	}

	// Check that all imported modules were loaded
	for (i = Imports.Size() - 1; i >= 0; --i)
	{
		if (Imports[i] == NULL)
		{
			Printf (TEXTCOLOR_RED "Not all the libraries used by %s could be found.\n", ModuleName);
			return false;
		}
	}

	return !bad;
}

const ScriptPtr *FBehavior::FindScript (int script) const
{
	const ScriptPtr *ptr = BinarySearch<ScriptPtr, int>
		((ScriptPtr *)Scripts, NumScripts, &ScriptPtr::Number, script);

	// If the preceding script has the same number, return it instead.
	// See the note by the script sorting above for why.
	if (ptr > Scripts)
	{
		if (ptr[-1].Number == script)
		{
			ptr--;
		}
	}
	return ptr;
}

const ScriptPtr *FBehavior::StaticFindScript (int script, FBehavior *&module)
{
	for (DWORD i = 0; i < StaticModules.Size(); ++i)
	{
		const ScriptPtr *code = StaticModules[i]->FindScript (script);
		if (code != NULL)
		{
			module = StaticModules[i];
			return code;
		}
	}
	return NULL;
}

ScriptFunction *FBehavior::GetFunction (int funcnum, FBehavior *&module) const
{
	if ((unsigned)funcnum >= (unsigned)NumFunctions)
	{
		return NULL;
	}
	ScriptFunction *funcdef = (ScriptFunction *)Functions + funcnum;
	if (funcdef->ImportNum)
	{
		return Imports[funcdef->ImportNum - 1]->GetFunction (funcdef->Address, module);
	}
	// Should I just un-const this function instead of using a const_cast?
	module = const_cast<FBehavior *>(this);
	return funcdef;
}

int FBehavior::FindFunctionName (const char *funcname) const
{
	return FindStringInChunk ((DWORD *)FindChunk (MAKE_ID('F','N','A','M')), funcname);
}

int FBehavior::FindMapVarName (const char *varname) const
{
	return FindStringInChunk ((DWORD *)FindChunk (MAKE_ID('M','E','X','P')), varname);
}

int FBehavior::FindMapArray (const char *arrayname) const
{
	int var = FindMapVarName (arrayname);
	if (var >= 0)
	{
		return MapVarStore[var];
	}
	return -1;
}

int FBehavior::FindStringInChunk (DWORD *names, const char *varname) const
{
	if (names != NULL)
	{
		DWORD i;

		for (i = 0; i < LittleLong(names[2]); ++i)
		{
			if (stricmp (varname, (char *)(names + 2) + LittleLong(names[3+i])) == 0)
			{
				return (int)i;
			}
		}
	}
	return -1;
}

int FBehavior::GetArrayVal (int arraynum, int index) const
{
	if ((unsigned)arraynum >= (unsigned)NumTotalArrays)
		return 0;
	const ArrayInfo *array = Arrays[arraynum];
	if ((unsigned)index >= (unsigned)array->ArraySize)
		return 0;
	return array->Elements[index];
}

void FBehavior::SetArrayVal (int arraynum, int index, int value)
{
	if ((unsigned)arraynum >= (unsigned)NumTotalArrays)
		return;
	const ArrayInfo *array = Arrays[arraynum];
	if ((unsigned)index >= (unsigned)array->ArraySize)
		return;
	array->Elements[index] = value;
}

inline bool FBehavior::CopyStringToArray(int arraynum, int index, int maxLength, const char *string)
{
	 // false if the operation was incomplete or unsuccessful

	if ((unsigned)arraynum >= (unsigned)NumTotalArrays || index < 0)
		return false;
	const ArrayInfo *array = Arrays[arraynum];
	
	if ((signed)array->ArraySize - index < maxLength) maxLength = (signed)array->ArraySize - index;

	while (maxLength-- > 0)
	{
		array->Elements[index++] = *string;
		if (!(*string)) return true; // written terminating 0
		string++;
	}
	return !(*string); // return true if only terminating 0 was not written
}

BYTE *FBehavior::FindChunk (DWORD id) const
{
	BYTE *chunk = Chunks;

	while (chunk != NULL && chunk < Data + DataSize)
	{
		if (((DWORD *)chunk)[0] == id)
		{
			return chunk;
		}
		chunk += LittleLong(((DWORD *)chunk)[1]) + 8;
	}
	return NULL;
}

BYTE *FBehavior::NextChunk (BYTE *chunk) const
{
	DWORD id = *(DWORD *)chunk;
	chunk += LittleLong(((DWORD *)chunk)[1]) + 8;
	while (chunk != NULL && chunk < Data + DataSize)
	{
		if (((DWORD *)chunk)[0] == id)
		{
			return chunk;
		}
		chunk += LittleLong(((DWORD *)chunk)[1]) + 8;
	}
	return NULL;
}

const char *FBehavior::StaticLookupString (DWORD index)
{
	DWORD lib = index >> LIBRARYID_SHIFT;

	if (lib == STRPOOL_LIBRARYID)
	{
		return GlobalACSStrings.GetString(index);
	}
	if (lib >= (DWORD)StaticModules.Size())
	{
		return NULL;
	}
	return StaticModules[lib]->LookupString (index & 0xffff);
}

const char *FBehavior::LookupString (DWORD index) const
{
	if (StringTable == 0)
	{
		return NULL;
	}
	if (Format == ACS_Old)
	{
		DWORD *list = (DWORD *)(Data + StringTable);

		if (index >= list[0])
			return NULL;	// Out of range for this list;
		return (const char *)(Data + list[1+index]);
	}
	else
	{
		DWORD *list = (DWORD *)(Data + StringTable);

		if (index >= list[1])
			return NULL;	// Out of range for this list
		return (const char *)(Data + StringTable + list[3+index]);
	}
}

void FBehavior::StaticStartTypedScripts (WORD type, AActor *activator, bool always, int arg1, bool runNow)
{
	static const char *const TypeNames[] =
	{
		"Closed",
		"Open",
		"Respawn",
		"Death",
		"Enter",
		"Pickup",
		"BlueReturn",
		"RedReturn",
		"WhiteReturn",
		"Unknown", "Unknown", "Unknown",
		"Lightning",
		"Unloading",
		"Disconnect",
		"Return"
	};
	DPrintf("Starting all scripts of type %d (%s)\n", type,
		type < countof(TypeNames) ? TypeNames[type] : TypeNames[SCRIPT_Lightning - 1]);
	for (unsigned int i = 0; i < StaticModules.Size(); ++i)
	{
		StaticModules[i]->StartTypedScripts (type, activator, always, arg1, runNow);
	}
}

void FBehavior::StartTypedScripts (WORD type, AActor *activator, bool always, int arg1, bool runNow)
{
	const ScriptPtr *ptr;
	int i;

	for (i = 0; i < NumScripts; ++i)
	{
		ptr = &Scripts[i];
		if (ptr->Type == type)
		{
			DLevelScript *runningScript = P_GetScriptGoing (activator, NULL, ptr->Number,
				ptr, this, &arg1, 1, always ? ACS_ALWAYS : 0);
			if (runNow)
			{
				runningScript->RunScript ();
			}
		}
	}
}

// FBehavior :: StaticStopMyScripts
//
// Stops any scripts started by the specified actor. Used by the net code
// when a player disconnects. Should this be used in general whenever an
// actor is destroyed?

void FBehavior::StaticStopMyScripts (AActor *actor)
{
	DACSThinker *controller = DACSThinker::ActiveThinker;

	if (controller != NULL)
	{
		controller->StopScriptsFor (actor);
	}
}

//==========================================================================
//
// P_SerializeACSScriptNumber
//
// Serializes a script number. If it's negative, it's really a name, so
// that will get serialized after it.
//
//==========================================================================

void P_SerializeACSScriptNumber(FArchive &arc, int &scriptnum, bool was2byte)
{
	if (SaveVersion < 3359)
	{
		if (was2byte)
		{
			WORD oldver;
			arc << oldver;
			scriptnum = oldver;
		}
		else
		{
			arc << scriptnum;
		}
	}
	else
	{
		arc << scriptnum;
		// If the script number is negative, then it's really a name.
		// So read/store the name after it.
		if (scriptnum < 0)
		{
			if (arc.IsStoring())
			{
				arc.WriteName(FName(ENamedName(-scriptnum)).GetChars());
			}
			else
			{
				const char *nam = arc.ReadName();
				scriptnum = -FName(nam);
			}
		}
	}
}

//---- The ACS Interpreter ----//

IMPLEMENT_POINTY_CLASS (DACSThinker)
 DECLARE_POINTER(LastScript)
 DECLARE_POINTER(Scripts)
END_POINTERS

TObjPtr<DACSThinker> DACSThinker::ActiveThinker;

DACSThinker::DACSThinker ()
: DThinker(STAT_SCRIPTS)
{
	if (ActiveThinker)
	{
		I_Error ("Only one ACSThinker is allowed to exist at a time.\nCheck your code.");
	}
	else
	{
		ActiveThinker = this;
		Scripts = NULL;
		LastScript = NULL;
		RunningScripts.Clear();
	}
}

DACSThinker::~DACSThinker ()
{
	Scripts = NULL;
	ActiveThinker = NULL;
}

void DACSThinker::Serialize (FArchive &arc)
{
	int scriptnum;
	int scriptcount = 0;

	Super::Serialize (arc);
	if (SaveVersion < 4515)
		arc << Scripts << LastScript;
	else
	{
		if (arc.IsStoring())
		{
			DLevelScript *script;
			script = Scripts;
			while (script)
			{
				scriptcount++;

				// We want to store this list backwards, so we can't loose the last pointer
				if (script->next == NULL)
					break;
				script = script->next;
			}
			arc << scriptcount;

			while (script)
			{
				arc << script;
				script = script->prev;
			}
		}
		else
		{
			// We are running through this list backwards, so the next entry is the last processed
			DLevelScript *next = NULL;
			arc << scriptcount;
			Scripts = NULL;
			LastScript = NULL;
			for (int i = 0; i < scriptcount; i++)
			{
				arc << Scripts;

				Scripts->next = next;
				Scripts->prev = NULL;
				if (next != NULL)
					next->prev = Scripts;

				next = Scripts;

				if (i == 0)
					LastScript = Scripts;
			}
		}
	}
	if (arc.IsStoring ())
	{
		ScriptMap::Iterator it(RunningScripts);
		ScriptMap::Pair *pair;

		while (it.NextPair(pair))
		{
			assert(pair->Value != NULL);
			arc << pair->Value;
			scriptnum = pair->Key;
			P_SerializeACSScriptNumber(arc, scriptnum, true);
		}
		DLevelScript *nilptr = NULL;
		arc << nilptr;
	}
	else // Loading
	{
		DLevelScript *script = NULL;
		RunningScripts.Clear();

		arc << script;
		while (script)
		{
			P_SerializeACSScriptNumber(arc, scriptnum, true);
			RunningScripts[scriptnum] = script;
			arc << script;
		}
	}
}

void DACSThinker::Tick ()
{
	DLevelScript *script = Scripts;

	while (script)
	{
		DLevelScript *next = script->next;
		script->RunScript ();
		script = next;
	}

//	GlobalACSStrings.Clear();

	if (ACS_StringBuilderStack.Size())
	{
		int size = ACS_StringBuilderStack.Size();
		ACS_StringBuilderStack.Clear();
		I_Error("Error: %d garbage entries on ACS string builder stack.", size);
	}
}

void DACSThinker::StopScriptsFor (AActor *actor)
{
	DLevelScript *script = Scripts;

	while (script != NULL)
	{
		DLevelScript *next = script->next;
		if (script->activator == actor)
		{
			script->SetState (DLevelScript::SCRIPT_PleaseRemove);
		}
		script = next;
	}
}

IMPLEMENT_POINTY_CLASS (DLevelScript)
 DECLARE_POINTER(next)
 DECLARE_POINTER(prev)
 DECLARE_POINTER(activator)
END_POINTERS

inline FArchive &operator<< (FArchive &arc, DLevelScript::EScriptState &state)
{
	BYTE val = (BYTE)state;
	arc << val;
	state = (DLevelScript::EScriptState)val;
	return arc;
}

void DLevelScript::Serialize (FArchive &arc)
{
	DWORD i;

	Super::Serialize (arc);
	if (SaveVersion < 4515)
		arc << next << prev;

	P_SerializeACSScriptNumber(arc, script, false);

	arc	<< state
		<< statedata
		<< activator
		<< activationline
		<< backSide
		<< numlocalvars;

	if (arc.IsLoading())
	{
		localvars = new SDWORD[numlocalvars];
	}
	for (i = 0; i < (DWORD)numlocalvars; i++)
	{
		arc << localvars[i];
	}

	if (arc.IsStoring ())
	{
		WORD lib = activeBehavior->GetLibraryID() >> LIBRARYID_SHIFT;
		arc << lib;
		i = activeBehavior->PC2Ofs (pc);
		arc << i;
	}
	else
	{
		WORD lib;
		arc << lib << i;
		activeBehavior = FBehavior::StaticGetModule (lib);
		pc = activeBehavior->Ofs2PC (i);
	}

	arc << activefont
		<< hudwidth << hudheight;
	if (SaveVersion >= 3960)
	{
		arc << ClipRectLeft << ClipRectTop << ClipRectWidth << ClipRectHeight
			<< WrapWidth;
	}
	else
	{
		ClipRectLeft = ClipRectTop = ClipRectWidth = ClipRectHeight = WrapWidth = 0;
	}
	if (SaveVersion >= 4058)
	{
		arc << InModuleScriptNumber;
	}
	else
	{ // Don't worry about locating profiling info for old saves.
		InModuleScriptNumber = -1;
	}
}

DLevelScript::DLevelScript ()
{
	next = prev = NULL;
	if (DACSThinker::ActiveThinker == NULL)
		new DACSThinker;
	activefont = SmallFont;
	localvars = NULL;
}

DLevelScript::~DLevelScript ()
{
	if (localvars != NULL)
		delete[] localvars;
	localvars = NULL;
}

void DLevelScript::Unlink ()
{
	DACSThinker *controller = DACSThinker::ActiveThinker;

	if (controller->LastScript == this)
	{
		controller->LastScript = prev;
		GC::WriteBarrier(controller, prev);
	}
	if (controller->Scripts == this)
	{
		controller->Scripts = next;
		GC::WriteBarrier(controller, next);
	}
	if (prev)
	{
		prev->next = next;
		GC::WriteBarrier(prev, next);
	}
	if (next)
	{
		next->prev = prev;
		GC::WriteBarrier(next, prev);
	}
}

void DLevelScript::Link ()
{
	DACSThinker *controller = DACSThinker::ActiveThinker;

	next = controller->Scripts;
	GC::WriteBarrier(this, next);
	if (controller->Scripts)
	{
		controller->Scripts->prev = this;
		GC::WriteBarrier(controller->Scripts, this);
	}
	prev = NULL;
	controller->Scripts = this;
	GC::WriteBarrier(controller, this);
	if (controller->LastScript == NULL)
	{
		controller->LastScript = this;
	}
}

void DLevelScript::PutLast ()
{
	DACSThinker *controller = DACSThinker::ActiveThinker;

	if (controller->LastScript == this)
		return;

	Unlink ();
	if (controller->Scripts == NULL)
	{
		Link ();
	}
	else
	{
		if (controller->LastScript)
			controller->LastScript->next = this;
		prev = controller->LastScript;
		next = NULL;
		controller->LastScript = this;
	}
}

void DLevelScript::PutFirst ()
{
	DACSThinker *controller = DACSThinker::ActiveThinker;

	if (controller->Scripts == this)
		return;

	Unlink ();
	Link ();
}

int DLevelScript::Random (int min, int max)
{
	if (max < min)
	{
		swapvalues (max, min);
	}

	return min + pr_acs(max - min + 1);
}

int DLevelScript::ThingCount (int type, int stringid, int tid, int tag)
{
	AActor *actor;
	PClassActor *kind;
	int count = 0;
	bool replacemented = false;

	if (type > 0)
	{
		kind = P_GetSpawnableType(type);
		if (kind == NULL)
			return 0;
	}
	else if (stringid >= 0)
	{
		const char *type_name = FBehavior::StaticLookupString (stringid);
		if (type_name == NULL)
			return 0;

		kind = PClass::FindActor(type_name);
		if (kind == NULL)
			return 0;
	}
	else
	{
		kind = NULL;
	}

do_count:
	if (tid)
	{
		FActorIterator iterator (tid);
		while ( (actor = iterator.Next ()) )
		{
			if (actor->health > 0 &&
				(kind == NULL || actor->IsA (kind)))
			{
				if (tag == -1 || tagManager.SectorHasTag(actor->Sector, tag))
				{
					// Don't count items in somebody's inventory
					if (!actor->IsKindOf (RUNTIME_CLASS(AInventory)) ||
						static_cast<AInventory *>(actor)->Owner == NULL)
					{
						count++;
					}
				}
			}
		}
	}
	else
	{
		TThinkerIterator<AActor> iterator;
		while ( (actor = iterator.Next ()) )
		{
			if (actor->health > 0 &&
				(kind == NULL || actor->IsA (kind)))
			{
				if (tag == -1 || tagManager.SectorHasTag(actor->Sector, tag))
				{
					// Don't count items in somebody's inventory
					if (!actor->IsKindOf (RUNTIME_CLASS(AInventory)) ||
						static_cast<AInventory *>(actor)->Owner == NULL)
					{
						count++;
					}
				}
			}
		}
	}
	if (!replacemented && kind != NULL)
	{
		// Again, with decorate replacements
		replacemented = true;
		PClassActor *newkind = kind->GetReplacement();
		if (newkind != kind)
		{
			kind = newkind;
			goto do_count;
		}
	}
	return count;
}

void DLevelScript::ChangeFlat (int tag, int name, bool floorOrCeiling)
{
	FTextureID flat;
	int secnum = -1;
	const char *flatname = FBehavior::StaticLookupString (name);

	if (flatname == NULL)
		return;

	flat = TexMan.GetTexture (flatname, FTexture::TEX_Flat, FTextureManager::TEXMAN_Overridable);

	FSectorTagIterator it(tag);
	while ((secnum = it.Next()) >= 0)
	{
		int pos = floorOrCeiling? sector_t::ceiling : sector_t::floor;
		sectors[secnum].SetTexture(pos, flat);
	}
}

int DLevelScript::CountPlayers ()
{
	int count = 0, i;

	for (i = 0; i < MAXPLAYERS; i++)
		if (playeringame[i])
			count++;

	return count;
}

void DLevelScript::SetLineTexture (int lineid, int side, int position, int name)
{
	FTextureID texture;
	int linenum = -1;
	const char *texname = FBehavior::StaticLookupString (name);

	if (texname == NULL)
		return;

	side = !!side;

	texture = TexMan.GetTexture (texname, FTexture::TEX_Wall, FTextureManager::TEXMAN_Overridable);

	FLineIdIterator itr(lineid);
	while ((linenum = itr.Next()) >= 0)
	{
		side_t *sidedef;

		sidedef = lines[linenum].sidedef[side];
		if (sidedef == NULL)
			continue;

		switch (position)
		{
		case TEXTURE_TOP:
			sidedef->SetTexture(side_t::top, texture);
			break;
		case TEXTURE_MIDDLE:
			sidedef->SetTexture(side_t::mid, texture);
			break;
		case TEXTURE_BOTTOM:
			sidedef->SetTexture(side_t::bottom, texture);
			break;
		default:
			break;
		}

	}
}

void DLevelScript::ReplaceTextures (int fromnamei, int tonamei, int flags)
{
	const char *fromname = FBehavior::StaticLookupString (fromnamei);
	const char *toname = FBehavior::StaticLookupString (tonamei);
	FTextureID picnum1, picnum2;

	if (fromname == NULL)
		return;

	if ((flags ^ (NOT_BOTTOM | NOT_MIDDLE | NOT_TOP)) != 0)
	{
		picnum1 = TexMan.GetTexture (fromname, FTexture::TEX_Wall, FTextureManager::TEXMAN_Overridable);
		picnum2 = TexMan.GetTexture (toname, FTexture::TEX_Wall, FTextureManager::TEXMAN_Overridable);

		for (int i = 0; i < numsides; ++i)
		{
			side_t *wal = &sides[i];

			for(int j=0;j<3;j++)
			{
				static BYTE bits[]={NOT_TOP, NOT_MIDDLE, NOT_BOTTOM};
				if (!(flags & bits[j]) && wal->GetTexture(j) == picnum1)
				{
					wal->SetTexture(j, picnum2);
				}
			}
		}
	}
	if ((flags ^ (NOT_FLOOR | NOT_CEILING)) != 0)
	{
		picnum1 = TexMan.GetTexture (fromname, FTexture::TEX_Flat, FTextureManager::TEXMAN_Overridable);
		picnum2 = TexMan.GetTexture (toname, FTexture::TEX_Flat, FTextureManager::TEXMAN_Overridable);

		for (int i = 0; i < numsectors; ++i)
		{
			sector_t *sec = &sectors[i];

			if (!(flags & NOT_FLOOR) && sec->GetTexture(sector_t::floor) == picnum1) 
				sec->SetTexture(sector_t::floor, picnum2);
			if (!(flags & NOT_CEILING) && sec->GetTexture(sector_t::ceiling) == picnum1)	
				sec->SetTexture(sector_t::ceiling, picnum2);
		}
	}
}

int DLevelScript::DoSpawn (int type, const DVector3 &pos, int tid, DAngle angle, bool force)
{
	PClassActor *info = PClass::FindActor(FBehavior::StaticLookupString (type));
	AActor *actor = NULL;
	int spawncount = 0;

	if (info != NULL)
	{
		info = info->GetReplacement ();

		if ((GetDefaultByType (info)->flags3 & MF3_ISMONSTER) &&
			((dmflags & DF_NO_MONSTERS) || (level.flags2 & LEVEL2_NOMONSTERS)))
		{
			return 0;
		}

		actor = Spawn (info, pos, ALLOW_REPLACE);
		if (actor != NULL)
		{
			ActorFlags2 oldFlags2 = actor->flags2;
			actor->flags2 |= MF2_PASSMOBJ;
			if (force || P_TestMobjLocation (actor))
			{
				actor->Angles.Yaw = angle;
				actor->tid = tid;
				actor->AddToHash ();
				if (actor->flags & MF_SPECIAL)
					actor->flags |= MF_DROPPED;  // Don't respawn
				actor->flags2 = oldFlags2;
				spawncount++;
			}
			else
			{
				// If this is a monster, subtract it from the total monster
				// count, because it already added to it during spawning.
				actor->ClearCounters();
				actor->Destroy ();
				actor = NULL;
			}
		}
	}
	return spawncount;
}

int DLevelScript::DoSpawn(int type, int x, int y, int z, int tid, int angle, bool force)
{
	return DoSpawn(type, DVector3(ACSToDouble(x), ACSToDouble(y), ACSToDouble(z)), tid, angle * (360. / 256), force);
}


int DLevelScript::DoSpawnSpot (int type, int spot, int tid, int angle, bool force)
{
	int spawned = 0;

	if (spot != 0)
	{
		FActorIterator iterator (spot);
		AActor *aspot;

		while ( (aspot = iterator.Next ()) )
		{
			spawned += DoSpawn (type, aspot->Pos(), tid, angle * (360. / 256), force);
		}
	}
	else if (activator != NULL)
	{
		spawned += DoSpawn (type, activator->Pos(), tid, angle * (360. / 256), force);
	}
	return spawned;
}

int DLevelScript::DoSpawnSpotFacing (int type, int spot, int tid, bool force)
{
	int spawned = 0;

	if (spot != 0)
	{
		FActorIterator iterator (spot);
		AActor *aspot;

		while ( (aspot = iterator.Next ()) )
		{
			spawned += DoSpawn (type, aspot->Pos(), tid, aspot->Angles.Yaw, force);
		}
	}
	else if (activator != NULL)
	{
			spawned += DoSpawn (type, activator->Pos(), tid, activator->Angles.Yaw, force);
	}
	return spawned;
}

void DLevelScript::DoFadeTo (int r, int g, int b, int a, fixed_t time)
{
	DoFadeRange (0, 0, 0, -1, clamp(r, 0, 255), clamp(g, 0, 255), clamp(b, 0, 255), clamp(a, 0, FRACUNIT), time);
}

void DLevelScript::DoFadeRange (int r1, int g1, int b1, int a1,
								int r2, int g2, int b2, int a2, fixed_t time)
{
	player_t *viewer;
	float ftime = (float)time / 65536.f;
	bool fadingFrom = a1 >= 0;
	float fr1 = 0, fg1 = 0, fb1 = 0, fa1 = 0;
	float fr2, fg2, fb2, fa2;
	int i;

	fr2 = (float)r2 / 255.f;
	fg2 = (float)g2 / 255.f;
	fb2 = (float)b2 / 255.f;
	fa2 = (float)a2 / 65536.f;

	if (fadingFrom)
	{
		fr1 = (float)r1 / 255.f;
		fg1 = (float)g1 / 255.f;
		fb1 = (float)b1 / 255.f;
		fa1 = (float)a1 / 65536.f;
	}

	if (activator != NULL)
	{
		viewer = activator->player;
		if (viewer == NULL)
			return;
		i = MAXPLAYERS;
		goto showme;
	}
	else
	{
		for (i = 0; i < MAXPLAYERS; ++i)
		{
			if (playeringame[i])
			{
				viewer = &players[i];
showme:
				if (ftime <= 0.f)
				{
					viewer->BlendR = fr2;
					viewer->BlendG = fg2;
					viewer->BlendB = fb2;
					viewer->BlendA = fa2;
				}
				else
				{
					if (!fadingFrom)
					{
						if (viewer->BlendA <= 0.f)
						{
							fr1 = fr2;
							fg1 = fg2;
							fb1 = fb2;
							fa1 = 0.f;
						}
						else
						{
							fr1 = viewer->BlendR;
							fg1 = viewer->BlendG;
							fb1 = viewer->BlendB;
							fa1 = viewer->BlendA;
						}
					}
					new DFlashFader (fr1, fg1, fb1, fa1, fr2, fg2, fb2, fa2, ftime, viewer->mo);
				}
			}
		}
	}
}

void DLevelScript::DoSetFont (int fontnum)
{
	const char *fontname = FBehavior::StaticLookupString (fontnum);
	activefont = V_GetFont (fontname);
	if (activefont == NULL)
	{
		activefont = SmallFont;
	}
}

int DoSetMaster (AActor *self, AActor *master)
{
    AActor *defs;
    if (self->flags3&MF3_ISMONSTER)
    {
        if (master)
        {
            if (master->flags3&MF3_ISMONSTER)
            {
                self->FriendPlayer = 0;
                self->master = master;
                level.total_monsters -= self->CountsAsKill();
                self->flags = (self->flags & ~MF_FRIENDLY) | (master->flags & MF_FRIENDLY);
                level.total_monsters += self->CountsAsKill();
                // Don't attack your new master
                if (self->target == self->master) self->target = NULL;
                if (self->lastenemy == self->master) self->lastenemy = NULL;
                if (self->LastHeard == self->master) self->LastHeard = NULL;
                return 1;
            }
            else if (master->player)
            {
                // [KS] Be friendly to this player
                self->master = NULL;
                level.total_monsters -= self->CountsAsKill();
                self->flags|=MF_FRIENDLY;
                self->SetFriendPlayer(master->player);

                AActor * attacker=master->player->attacker;
                if (attacker)
                {
                    if (!(attacker->flags&MF_FRIENDLY) || 
                        (deathmatch && attacker->FriendPlayer!=0 && attacker->FriendPlayer!=self->FriendPlayer))
                    {
                        self->LastHeard = self->target = attacker;
                    }
                }
                // And stop attacking him if necessary.
                if (self->target == master) self->target = NULL;
                if (self->lastenemy == master) self->lastenemy = NULL;
                if (self->LastHeard == master) self->LastHeard = NULL;
                return 1;
            }
        }
        else
        {
            self->master = NULL;
            self->FriendPlayer = 0;
            // Go back to whatever friendliness we usually have...
            defs = self->GetDefault();
            level.total_monsters -= self->CountsAsKill();
            self->flags = (self->flags & ~MF_FRIENDLY) | (defs->flags & MF_FRIENDLY);
            level.total_monsters += self->CountsAsKill();
            // ...And re-side with our friends.
            if (self->target && !self->IsHostile (self->target)) self->target = NULL;
            if (self->lastenemy && !self->IsHostile (self->lastenemy)) self->lastenemy = NULL;
            if (self->LastHeard && !self->IsHostile (self->LastHeard)) self->LastHeard = NULL;
            return 1;
        }
    }
    return 0;
}

int DoGetMasterTID (AActor *self)
{
	if (self->master) return self->master->tid;
	else if (self->FriendPlayer)
	{
		player_t *player = &players[(self->FriendPlayer)-1];
		return player->mo->tid;
	}
	else return 0;
}

AActor *SingleActorFromTID (int tid, AActor *defactor)
{
	if (tid == 0)
	{
		return defactor;
	}
	else
	{
		FActorIterator iterator (tid);
		return iterator.Next();
	}
}

enum
{
	APROP_Health		= 0,
	APROP_Speed			= 1,
	APROP_Damage		= 2,
	APROP_Alpha			= 3,
	APROP_RenderStyle	= 4,
	APROP_SeeSound		= 5,	// Sounds can only be set, not gotten
	APROP_AttackSound	= 6,
	APROP_PainSound		= 7,
	APROP_DeathSound	= 8,
	APROP_ActiveSound	= 9,
	APROP_Ambush		= 10,
	APROP_Invulnerable	= 11,
	APROP_JumpZ			= 12,	// [GRB]
	APROP_ChaseGoal		= 13,
	APROP_Frightened	= 14,
	APROP_Gravity		= 15,
	APROP_Friendly		= 16,
	APROP_SpawnHealth   = 17,
	APROP_Dropped		= 18,
	APROP_Notarget		= 19,
	APROP_Species		= 20,
	APROP_NameTag		= 21,
	APROP_Score			= 22,
	APROP_Notrigger		= 23,
	APROP_DamageFactor	= 24,
	APROP_MasterTID     = 25,
	APROP_TargetTID		= 26,
	APROP_TracerTID		= 27,
	APROP_WaterLevel	= 28,
	APROP_ScaleX        = 29,
	APROP_ScaleY        = 30,
	APROP_Dormant		= 31,
	APROP_Mass			= 32,
	APROP_Accuracy      = 33,
	APROP_Stamina       = 34,
	APROP_Height		= 35,
	APROP_Radius		= 36,
	APROP_ReactionTime  = 37,
	APROP_MeleeRange	= 38,
	APROP_ViewHeight	= 39,
	APROP_AttackZOffset	= 40,
	APROP_StencilColor	= 41,
	APROP_Friction		= 42,
	APROP_DamageMultiplier=43,
};

// These are needed for ACS's APROP_RenderStyle
static const int LegacyRenderStyleIndices[] =
{
	0,	// STYLE_None,
	1,  // STYLE_Normal,
	2,  // STYLE_Fuzzy,
	3,	// STYLE_SoulTrans,
	4,	// STYLE_OptFuzzy,
	5,	// STYLE_Stencil,
	64,	// STYLE_Translucent
	65,	// STYLE_Add,
	66,	// STYLE_Shaded,
	67,	// STYLE_TranslucentStencil,
	68,	// STYLE_Shadow,
	69,	// STYLE_Subtract,
	6,	// STYLE_AddStencil
	7,	// STYLE_AddShaded
	-1
};

void DLevelScript::SetActorProperty (int tid, int property, int value)
{
	if (tid == 0)
	{
		DoSetActorProperty (activator, property, value);
	}
	else
	{
		AActor *actor;
		FActorIterator iterator (tid);

		while ((actor = iterator.Next()) != NULL)
		{
			DoSetActorProperty (actor, property, value);
		}
	}
}

void DLevelScript::DoSetActorProperty (AActor *actor, int property, int value)
{
	if (actor == NULL)
	{
		return;
	}
	switch (property)
	{
	case APROP_Health:
		// Don't alter the health of dead things.
		if (actor->health <= 0 || (actor->player != NULL && actor->player->playerstate == PST_DEAD))
		{
			break;
		}
		actor->health = value;
		if (actor->player != NULL)
		{
			actor->player->health = value;
		}
		// If the health is set to a non-positive value, properly kill the actor.
		if (value <= 0)
		{
			actor->Die(activator, activator);
		}
		break;

	case APROP_Speed:
		actor->Speed = ACSToDouble(value);
		break;

	case APROP_Damage:
		actor->Damage = CreateDamageFunction(value);
		break;

	case APROP_Alpha:
		actor->Alpha = ACSToDouble(value);
		break;

	case APROP_RenderStyle:
		for(int i=0; LegacyRenderStyleIndices[i] >= 0; i++)
		{
			if (LegacyRenderStyleIndices[i] == value)
			{
				actor->RenderStyle = ERenderStyle(i);
				break;
			}
		}
		break;

	case APROP_Ambush:
		if (value) actor->flags |= MF_AMBUSH; else actor->flags &= ~MF_AMBUSH;
		break;

	case APROP_Dropped:
		if (value) actor->flags |= MF_DROPPED; else actor->flags &= ~MF_DROPPED;
		break;

	case APROP_Invulnerable:
		if (value) actor->flags2 |= MF2_INVULNERABLE; else actor->flags2 &= ~MF2_INVULNERABLE;
		break;

	case APROP_Notarget:
		if (value) actor->flags3 |= MF3_NOTARGET; else actor->flags3 &= ~MF3_NOTARGET;
		break;

	case APROP_Notrigger:
		if (value) actor->flags6 |= MF6_NOTRIGGER; else actor->flags6 &= ~MF6_NOTRIGGER;
		break;

	case APROP_JumpZ:
		if (actor->IsKindOf (RUNTIME_CLASS (APlayerPawn)))
			static_cast<APlayerPawn *>(actor)->JumpZ = ACSToDouble(value);
		break; 	// [GRB]

	case APROP_ChaseGoal:
		if (value)
			actor->flags5 |= MF5_CHASEGOAL;
		else
			actor->flags5 &= ~MF5_CHASEGOAL;
		break;

	case APROP_Frightened:
		if (value)
			actor->flags4 |= MF4_FRIGHTENED;
		else
			actor->flags4 &= ~MF4_FRIGHTENED;
		break;

	case APROP_Friendly:
		if (actor->CountsAsKill()) level.total_monsters--;
		if (value)
		{
			actor->flags |= MF_FRIENDLY;
		}
		else
		{
			actor->flags &= ~MF_FRIENDLY;
		}
		if (actor->CountsAsKill()) level.total_monsters++;
		break;


	case APROP_SpawnHealth:
		if (actor->IsKindOf (RUNTIME_CLASS (APlayerPawn)))
		{
			static_cast<APlayerPawn *>(actor)->MaxHealth = value;
		}
		break;

	case APROP_Gravity:
		actor->Gravity = ACSToDouble(value);
		break;

	case APROP_SeeSound:
		actor->SeeSound = FBehavior::StaticLookupString(value);
		break;

	case APROP_AttackSound:
		actor->AttackSound = FBehavior::StaticLookupString(value);
		break;

	case APROP_PainSound:
		actor->PainSound = FBehavior::StaticLookupString(value);
		break;

	case APROP_DeathSound:
		actor->DeathSound = FBehavior::StaticLookupString(value);
		break;

	case APROP_ActiveSound:
		actor->ActiveSound = FBehavior::StaticLookupString(value);
		break;

	case APROP_Species:
		actor->Species = FBehavior::StaticLookupString(value);
		break;

	case APROP_Score:
		actor->Score = value;
		break;

	case APROP_NameTag:
		actor->SetTag(FBehavior::StaticLookupString(value));
		break;

	case APROP_DamageFactor:
		actor->DamageFactor = ACSToDouble(value);
		break;

	case APROP_DamageMultiplier:
		actor->DamageMultiply = value;
		break;

	case APROP_MasterTID:
		AActor *other;
		other = SingleActorFromTID (value, NULL);
		DoSetMaster (actor, other);
		break;

	case APROP_ScaleX:
		actor->Scale.X = ACSToDouble(value);
		break;

	case APROP_ScaleY:
		actor->Scale.Y = ACSToDouble(value);
		break;

	case APROP_Mass:
		actor->Mass = value;
		break;

	case APROP_Accuracy:
		actor->accuracy = value;
		break;

	case APROP_Stamina:
		actor->stamina = value;
		break;

	case APROP_ReactionTime:
		actor->reactiontime = value;
		break;

	case APROP_MeleeRange:
		actor->meleerange = value;
		break;

	case APROP_ViewHeight:
		if (actor->IsKindOf (RUNTIME_CLASS (APlayerPawn)))
		{
			static_cast<APlayerPawn *>(actor)->ViewHeight = ACSToDouble(value);
			if (actor->player != NULL)
			{
				actor->player->viewheight = ACSToDouble(value);
			}
		}
		break;

	case APROP_AttackZOffset:
		if (actor->IsKindOf (RUNTIME_CLASS (APlayerPawn)))
			static_cast<APlayerPawn *>(actor)->AttackZOffset = value;
		break;

	case APROP_StencilColor:
		actor->SetShade(value);
		break;

	case APROP_Friction:
		actor->Friction = value;

	default:
		// do nothing.
		break;
	}
}

int DLevelScript::GetActorProperty (int tid, int property)
{
	AActor *actor = SingleActorFromTID (tid, activator);

	if (actor == NULL)
	{
		return 0;
	}
	switch (property)
	{
	case APROP_Health:		return actor->health;
	case APROP_Speed:		return DoubleToACS(actor->Speed);
	case APROP_Damage:		return actor->GetMissileDamage(0,1);
	case APROP_DamageFactor:return DoubleToACS(actor->DamageFactor);
	case APROP_DamageMultiplier: return actor->DamageMultiply;
	case APROP_Alpha:		return DoubleToACS(actor->Alpha);
	case APROP_RenderStyle:	for (int style = STYLE_None; style < STYLE_Count; ++style)
							{ // Check for a legacy render style that matches.
								if (LegacyRenderStyles[style] == actor->RenderStyle)
								{
									return LegacyRenderStyleIndices[style];
								}
							}
							// The current render style isn't expressable as a legacy style,
							// so pretends it's normal.
							return STYLE_Normal;
	case APROP_Gravity:		return DoubleToACS(actor->Gravity);
	case APROP_Invulnerable:return !!(actor->flags2 & MF2_INVULNERABLE);
	case APROP_Ambush:		return !!(actor->flags & MF_AMBUSH);
	case APROP_Dropped:		return !!(actor->flags & MF_DROPPED);
	case APROP_ChaseGoal:	return !!(actor->flags5 & MF5_CHASEGOAL);
	case APROP_Frightened:	return !!(actor->flags4 & MF4_FRIGHTENED);
	case APROP_Friendly:	return !!(actor->flags & MF_FRIENDLY);
	case APROP_Notarget:	return !!(actor->flags3 & MF3_NOTARGET);
	case APROP_Notrigger:	return !!(actor->flags6 & MF6_NOTRIGGER);
	case APROP_Dormant:		return !!(actor->flags2 & MF2_DORMANT);
	case APROP_SpawnHealth: if (actor->IsKindOf (RUNTIME_CLASS (APlayerPawn)))
							{
								return static_cast<APlayerPawn *>(actor)->MaxHealth;
							}
							else
							{
								return actor->SpawnHealth();
							}

	case APROP_JumpZ:		if (actor->IsKindOf (RUNTIME_CLASS (APlayerPawn)))
							{
								return DoubleToACS(static_cast<APlayerPawn *>(actor)->JumpZ);	// [GRB]
							}
							else
							{
								return 0;
							}
	case APROP_Score:		return actor->Score;
	case APROP_MasterTID:	return DoGetMasterTID (actor);
	case APROP_TargetTID:	return (actor->target != NULL)? actor->target->tid : 0;
	case APROP_TracerTID:	return (actor->tracer != NULL)? actor->tracer->tid : 0;
	case APROP_WaterLevel:	return actor->waterlevel;
	case APROP_ScaleX: 		return DoubleToACS(actor->Scale.X);
	case APROP_ScaleY: 		return DoubleToACS(actor->Scale.Y);
	case APROP_Mass: 		return actor->Mass;
	case APROP_Accuracy:    return actor->accuracy;
	case APROP_Stamina:     return actor->stamina;
	case APROP_Height:		return actor->_f_height();
	case APROP_Radius:		return actor->_f_radius();
	case APROP_ReactionTime:return actor->reactiontime;
	case APROP_MeleeRange:	return actor->meleerange;
	case APROP_ViewHeight:	if (actor->IsKindOf (RUNTIME_CLASS (APlayerPawn)))
							{
								return DoubleToACS(static_cast<APlayerPawn *>(actor)->ViewHeight);
							}
							else
							{
								return 0;
							}
	case APROP_AttackZOffset:
							if (actor->IsKindOf (RUNTIME_CLASS (APlayerPawn)))
							{
								return static_cast<APlayerPawn *>(actor)->AttackZOffset;
							}
							else
							{
								return 0;
							}

	case APROP_SeeSound:	return GlobalACSStrings.AddString(actor->SeeSound);
	case APROP_AttackSound:	return GlobalACSStrings.AddString(actor->AttackSound);
	case APROP_PainSound:	return GlobalACSStrings.AddString(actor->PainSound);
	case APROP_DeathSound:	return GlobalACSStrings.AddString(actor->DeathSound);
	case APROP_ActiveSound:	return GlobalACSStrings.AddString(actor->ActiveSound);
	case APROP_Species:		return GlobalACSStrings.AddString(actor->GetSpecies());
	case APROP_NameTag:		return GlobalACSStrings.AddString(actor->GetTag());
	case APROP_StencilColor:return actor->fillcolor;
	case APROP_Friction:	return actor->Friction;

	default:				return 0;
	}
}



int DLevelScript::CheckActorProperty (int tid, int property, int value)
{
	AActor *actor = SingleActorFromTID (tid, activator);
	const char *string = NULL;
	if (actor == NULL)
	{
		return 0;
	}
	switch (property)
	{
		// Default
		default:				return 0;

		// Straightforward integer values:
		case APROP_Health:
		case APROP_Speed:
		case APROP_Damage:
		case APROP_DamageFactor:
		case APROP_Alpha:
		case APROP_RenderStyle:
		case APROP_Gravity:
		case APROP_SpawnHealth:
		case APROP_JumpZ:
		case APROP_Score:
		case APROP_MasterTID:
		case APROP_TargetTID:
		case APROP_TracerTID:
		case APROP_WaterLevel:
		case APROP_ScaleX:
		case APROP_ScaleY:
		case APROP_Mass:
		case APROP_Accuracy:
		case APROP_Stamina:
		case APROP_Height:
		case APROP_Radius:
		case APROP_ReactionTime:
		case APROP_MeleeRange:
		case APROP_ViewHeight:
		case APROP_AttackZOffset:
		case APROP_StencilColor:
			return (GetActorProperty(tid, property) == value);

		// Boolean values need to compare to a binary version of value
		case APROP_Ambush:
		case APROP_Invulnerable:
		case APROP_Dropped:
		case APROP_ChaseGoal:
		case APROP_Frightened:
		case APROP_Friendly:
		case APROP_Notarget:
		case APROP_Notrigger:
		case APROP_Dormant:
			return (GetActorProperty(tid, property) == (!!value));

		// Strings are covered by GetActorProperty, but they're fairly
		// heavy-duty, so make the check here.
		case APROP_SeeSound:	string = actor->SeeSound; break;
		case APROP_AttackSound:	string = actor->AttackSound; break;
		case APROP_PainSound:	string = actor->PainSound; break;
		case APROP_DeathSound:	string = actor->DeathSound; break;
		case APROP_ActiveSound:	string = actor->ActiveSound; break; 
		case APROP_Species:		string = actor->GetSpecies(); break;
		case APROP_NameTag:		string = actor->GetTag(); break;
	}
	if (string == NULL) string = "";
	return (!stricmp(string, FBehavior::StaticLookupString(value)));
}

bool DLevelScript::DoCheckActorTexture(int tid, AActor *activator, int string, bool floor)
{
	AActor *actor = SingleActorFromTID(tid, activator);
	if (actor == NULL)
	{
		return 0;
	}
	FTexture *tex = TexMan.FindTexture(FBehavior::StaticLookupString(string), FTexture::TEX_Flat,
			FTextureManager::TEXMAN_Overridable|FTextureManager::TEXMAN_TryAny|FTextureManager::TEXMAN_DontCreate);

	if (tex == NULL)
	{ // If the texture we want to check against doesn't exist, then
	  // they're obviously not the same.
		return 0;
	}
	FTextureID secpic;
	sector_t *resultsec;
	F3DFloor *resffloor;

	if (floor)
	{
		actor->Sector->NextLowestFloorAt(actor->_f_X(), actor->_f_Y(), actor->_f_Z(), 0, actor->_f_MaxStepHeight(), &resultsec, &resffloor);
		secpic = resffloor ? *resffloor->top.texture : resultsec->planes[sector_t::floor].Texture;
	}
	else
	{
		actor->Sector->NextHighestCeilingAt(actor->_f_X(), actor->_f_Y(), actor->_f_Z(), actor->_f_Top(), 0, &resultsec, &resffloor);
		secpic = resffloor ? *resffloor->bottom.texture : resultsec->planes[sector_t::ceiling].Texture;
	}
	return tex == TexMan[secpic];
}

enum
{
	// These are the original inputs sent by the player.
	INPUT_OLDBUTTONS,
	INPUT_BUTTONS,
	INPUT_PITCH,
	INPUT_YAW,
	INPUT_ROLL,
	INPUT_FORWARDMOVE,
	INPUT_SIDEMOVE,
	INPUT_UPMOVE,

	// These are the inputs, as modified by P_PlayerThink().
	// Most of the time, these will match the original inputs, but
	// they can be different if a player is frozen or using a
	// chainsaw.
	MODINPUT_OLDBUTTONS,
	MODINPUT_BUTTONS,
	MODINPUT_PITCH,
	MODINPUT_YAW,
	MODINPUT_ROLL,
	MODINPUT_FORWARDMOVE,
	MODINPUT_SIDEMOVE,
	MODINPUT_UPMOVE
};

int DLevelScript::GetPlayerInput(int playernum, int inputnum)
{
	player_t *p;

	if (playernum < 0)
	{
		if (activator == NULL)
		{
			return 0;
		}
		p = activator->player;
	}
	else if (playernum >= MAXPLAYERS || !playeringame[playernum])
	{
		return 0;
	}
	else
	{
		p = &players[playernum];
	}
	if (p == NULL)
	{
		return 0;
	}

	switch (inputnum)
	{
	case INPUT_OLDBUTTONS:		return p->original_oldbuttons;		break;
	case INPUT_BUTTONS:			return p->original_cmd.buttons;		break;
	case INPUT_PITCH:			return p->original_cmd.pitch;		break;
	case INPUT_YAW:				return p->original_cmd.yaw;			break;
	case INPUT_ROLL:			return p->original_cmd.roll;		break;
	case INPUT_FORWARDMOVE:		return p->original_cmd.forwardmove;	break;
	case INPUT_SIDEMOVE:		return p->original_cmd.sidemove;	break;
	case INPUT_UPMOVE:			return p->original_cmd.upmove;		break;

	case MODINPUT_OLDBUTTONS:	return p->oldbuttons;				break;
	case MODINPUT_BUTTONS:		return p->cmd.ucmd.buttons;			break;
	case MODINPUT_PITCH:		return p->cmd.ucmd.pitch;			break;
	case MODINPUT_YAW:			return p->cmd.ucmd.yaw;				break;
	case MODINPUT_ROLL:			return p->cmd.ucmd.roll;			break;
	case MODINPUT_FORWARDMOVE:	return p->cmd.ucmd.forwardmove;		break;
	case MODINPUT_SIDEMOVE:		return p->cmd.ucmd.sidemove;		break;
	case MODINPUT_UPMOVE:		return p->cmd.ucmd.upmove;			break;

	default:					return 0;							break;
	}
}

enum
{
	ACTOR_NONE				= 0x00000000,
	ACTOR_WORLD				= 0x00000001,
	ACTOR_PLAYER			= 0x00000002,
	ACTOR_BOT				= 0x00000004,
	ACTOR_VOODOODOLL		= 0x00000008,
	ACTOR_MONSTER			= 0x00000010,
	ACTOR_ALIVE				= 0x00000020,
	ACTOR_DEAD				= 0x00000040,
	ACTOR_MISSILE			= 0x00000080,
	ACTOR_GENERIC			= 0x00000100
};

int DLevelScript::DoClassifyActor(int tid)
{
	AActor *actor;
	int classify;

	if (tid == 0)
	{
		actor = activator;
		if (actor == NULL)
		{
			return ACTOR_WORLD;
		}
	}
	else
	{
		FActorIterator it(tid);
		actor = it.Next();
	}
	if (actor == NULL)
	{
		return ACTOR_NONE;
	}

	classify = 0;
	if (actor->player != NULL)
	{
		classify |= ACTOR_PLAYER;
		if (actor->player->playerstate == PST_DEAD)
		{
			classify |= ACTOR_DEAD;
		}
		else
		{
			classify |= ACTOR_ALIVE;
		}
		if (actor->player->mo != actor)
		{
			classify |= ACTOR_VOODOODOLL;
		}
		if (actor->player->Bot != NULL)
		{
			classify |= ACTOR_BOT;
		}
	}
	else if (actor->flags3 & MF3_ISMONSTER)
	{
		classify |= ACTOR_MONSTER;
		if (actor->health <= 0)
		{
			classify |= ACTOR_DEAD;
		}
		else
		{
			classify |= ACTOR_ALIVE;
		}
	}
	else if (actor->flags & MF_MISSILE)
	{
		classify |= ACTOR_MISSILE;
	}
	else
	{
		classify |= ACTOR_GENERIC;
	}
	return classify;
}

enum
{
	SOUND_See,
	SOUND_Attack,
	SOUND_Pain,
	SOUND_Death,
	SOUND_Active,
	SOUND_Use,
	SOUND_Bounce,
	SOUND_WallBounce,
	SOUND_CrushPain,
	SOUND_Howl,
};

static FSoundID GetActorSound(const AActor *actor, int soundtype)
{
	switch (soundtype)
	{
	case SOUND_See:			return actor->SeeSound;
	case SOUND_Attack:		return actor->AttackSound;
	case SOUND_Pain:		return actor->PainSound;
	case SOUND_Death:		return actor->DeathSound;
	case SOUND_Active:		return actor->ActiveSound;
	case SOUND_Use:			return actor->UseSound;
	case SOUND_Bounce:		return actor->BounceSound;
	case SOUND_WallBounce:	return actor->WallBounceSound;
	case SOUND_CrushPain:	return actor->CrushPainSound;
	case SOUND_Howl:		return actor->GetClass()->HowlSound;
	default:				return 0;
	}
}

enum EACSFunctions
{
	ACSF_GetLineUDMFInt=1,
	ACSF_GetLineUDMFFixed,
	ACSF_GetThingUDMFInt,
	ACSF_GetThingUDMFFixed,
	ACSF_GetSectorUDMFInt,
	ACSF_GetSectorUDMFFixed,
	ACSF_GetSideUDMFInt,
	ACSF_GetSideUDMFFixed,
	ACSF_GetActorVelX,
	ACSF_GetActorVelY,
	ACSF_GetActorVelZ,
	ACSF_SetActivator,
	ACSF_SetActivatorToTarget,
	ACSF_GetActorViewHeight,
	ACSF_GetChar,
	ACSF_GetAirSupply,
	ACSF_SetAirSupply,
	ACSF_SetSkyScrollSpeed,
	ACSF_GetArmorType,
	ACSF_SpawnSpotForced,
	ACSF_SpawnSpotFacingForced,
	ACSF_CheckActorProperty,
    ACSF_SetActorVelocity,
	ACSF_SetUserVariable,
	ACSF_GetUserVariable,
	ACSF_Radius_Quake2,
	ACSF_CheckActorClass,
	ACSF_SetUserArray,
	ACSF_GetUserArray,
	ACSF_SoundSequenceOnActor,
	ACSF_SoundSequenceOnSector,
	ACSF_SoundSequenceOnPolyobj,
	ACSF_GetPolyobjX,
	ACSF_GetPolyobjY,
    ACSF_CheckSight,
	ACSF_SpawnForced,
	ACSF_AnnouncerSound,	// Skulltag
	ACSF_SetPointer,
	ACSF_ACS_NamedExecute,
	ACSF_ACS_NamedSuspend,
	ACSF_ACS_NamedTerminate,
	ACSF_ACS_NamedLockedExecute,
	ACSF_ACS_NamedLockedExecuteDoor,
	ACSF_ACS_NamedExecuteWithResult,
	ACSF_ACS_NamedExecuteAlways,
	ACSF_UniqueTID,
	ACSF_IsTIDUsed,
	ACSF_Sqrt,
	ACSF_FixedSqrt,
	ACSF_VectorLength,
	ACSF_SetHUDClipRect,
	ACSF_SetHUDWrapWidth,
	ACSF_SetCVar,
	ACSF_GetUserCVar,
	ACSF_SetUserCVar,
	ACSF_GetCVarString,
	ACSF_SetCVarString,
	ACSF_GetUserCVarString,
	ACSF_SetUserCVarString,
	ACSF_LineAttack,
	ACSF_PlaySound,
	ACSF_StopSound,
	ACSF_strcmp,
	ACSF_stricmp,
	ACSF_StrLeft,
	ACSF_StrRight,
	ACSF_StrMid,
	ACSF_GetActorClass,
	ACSF_GetWeapon,
	ACSF_SoundVolume,
	ACSF_PlayActorSound,
	ACSF_SpawnDecal,
	ACSF_CheckFont,
	ACSF_DropItem,
	ACSF_CheckFlag,
	ACSF_SetLineActivation,
	ACSF_GetLineActivation,
	ACSF_GetActorPowerupTics,
	ACSF_ChangeActorAngle,
	ACSF_ChangeActorPitch,		// 80
	ACSF_GetArmorInfo,
	ACSF_DropInventory,
	ACSF_PickActor,
	ACSF_IsPointerEqual,
	ACSF_CanRaiseActor,
	ACSF_SetActorTeleFog,		// 86
	ACSF_SwapActorTeleFog,
	ACSF_SetActorRoll,
	ACSF_ChangeActorRoll,
	ACSF_GetActorRoll,
	ACSF_QuakeEx,
	ACSF_Warp,					// 92
	ACSF_GetMaxInventory,
	ACSF_SetSectorDamage,
	ACSF_SetSectorTerrain,
	ACSF_SpawnParticle,
	
	/* Zandronum's - these must be skipped when we reach 99!
	-100:ResetMap(0),
	-101 : PlayerIsSpectator(1),
	-102 : ConsolePlayerNumber(0),
	-103 : GetTeamProperty(2),
	-104 : GetPlayerLivesLeft(1),
	-105 : SetPlayerLivesLeft(2),
	-106 : KickFromGame(2),
	*/

	// ZDaemon
	ACSF_GetTeamScore = 19620,	// (int team)
	ACSF_SetTeamScore,			// (int team, int value)
};

int DLevelScript::SideFromID(int id, int side)
{
	if (side != 0 && side != 1) return -1;
	
	if (id == 0)
	{
		if (activationline == NULL) return -1;
		if (activationline->sidedef[side] == NULL) return -1;
		return activationline->sidedef[side]->Index;
	}
	else
	{
		int line = P_FindFirstLineFromID(id);
		if (line == -1) return -1;
		if (lines[line].sidedef[side] == NULL) return -1;
		return lines[line].sidedef[side]->Index;
	}
}

int DLevelScript::LineFromID(int id)
{
	if (id == 0)
	{
		if (activationline == NULL) return -1;
		return int(activationline - lines);
	}
	else
	{
		return P_FindFirstLineFromID(id);
	}
}

bool GetVarAddrType(AActor *self, FName varname, int index, void *&addr, PType *&type)
{
	PField *var = dyn_cast<PField>(self->GetClass()->Symbols.FindSymbol(varname, true));
	PArray *arraytype;

	if (var == NULL || (var->Flags & VARF_Native))
	{
		return false;
	}
	type = var->Type;
	BYTE *baddr = reinterpret_cast<BYTE *>(self) + var->Offset;
	arraytype = dyn_cast<PArray>(type);
	if (arraytype != NULL)
	{
		// unwrap contained type
		type = arraytype->ElementType;
		// offset by index (if in bounds)
		if ((unsigned)index >= arraytype->ElementCount)
		{ // out of bounds
			return false;
		}
		baddr += arraytype->ElementSize * index;
	}
	else if (index != 0)
	{ // ignore attempts to set indexed values on non-arrays
		return false;
	}
	addr = baddr;
	return true;
}

static void SetUserVariable(AActor *self, FName varname, int index, int value)
{
	void *addr;
	PType *type;

	if (GetVarAddrType(self, varname, index, addr, type))
	{
		type->SetValue(addr, value);
	}
}

static int GetUserVariable(AActor *self, FName varname, int index)
{
	void *addr;
	PType *type;

	if (GetVarAddrType(self, varname, index, addr, type))
	{
		return type->GetValueInt(addr);
	}
	return 0;
}

// Converts fixed- to floating-point as required.
static void DoSetCVar(FBaseCVar *cvar, int value, bool is_string, bool force=false)
{
	UCVarValue val;
	ECVarType type;

	// For serverinfo variables, only the arbitrator should set it.
	// The actual change to this cvar will not show up until it's
	// been replicated to all peers.
	if ((cvar->GetFlags() & CVAR_SERVERINFO) && consoleplayer != Net_Arbitrator)
	{
		return;
	}
	if (is_string)
	{
		val.String = FBehavior::StaticLookupString(value);
		type = CVAR_String;
	}
	else if (cvar->GetRealType() == CVAR_Float)
	{
		val.Float = ACSToFloat(value);
		type = CVAR_Float;
	}
	else
	{
		val.Int = value;
		type = CVAR_Int;
	}
	if (force)
	{
		cvar->ForceSet(val, type, true);
	}
	else
	{
		cvar->SetGenericRep(val, type);
	}
}

// Converts floating- to fixed-point as required.
static int DoGetCVar(FBaseCVar *cvar, bool is_string)
{
	UCVarValue val;

	if (is_string)
	{
		val = cvar->GetGenericRep(CVAR_String);
		return GlobalACSStrings.AddString(val.String);
	}
	else if (cvar->GetRealType() == CVAR_Float)
	{
		val = cvar->GetGenericRep(CVAR_Float);
		return DoubleToACS(val.Float);
	}
	else
	{
		val = cvar->GetGenericRep(CVAR_Int);
		return val.Int;
	}
}

static int GetUserCVar(int playernum, const char *cvarname, bool is_string)
{
	if ((unsigned)playernum >= MAXPLAYERS || !playeringame[playernum])
	{
		return 0;
	}
	FBaseCVar **cvar_p = players[playernum].userinfo.CheckKey(FName(cvarname, true));
	FBaseCVar *cvar;
	if (cvar_p == NULL || (cvar = *cvar_p) == NULL || (cvar->GetFlags() & CVAR_IGNORE))
	{
		return 0;
	}
	return DoGetCVar(cvar, is_string);
}

static int GetCVar(AActor *activator, const char *cvarname, bool is_string)
{
	FBaseCVar *cvar = FindCVar(cvarname, NULL);
	// Either the cvar doesn't exist, or it's for a mod that isn't loaded, so return 0.
	if (cvar == NULL || (cvar->GetFlags() & CVAR_IGNORE))
	{
		return 0;
	}
	else
	{
		// For userinfo cvars, redirect to GetUserCVar
		if (cvar->GetFlags() & CVAR_USERINFO)
		{
			if (activator == NULL || activator->player == NULL)
			{
				return 0;
			}
			return GetUserCVar(int(activator->player - players), cvarname, is_string);
		}
		return DoGetCVar(cvar, is_string);
	}
}

static int SetUserCVar(int playernum, const char *cvarname, int value, bool is_string)
{
	if ((unsigned)playernum >= MAXPLAYERS || !playeringame[playernum])
	{
		return 0;
	}
	FBaseCVar **cvar_p = players[playernum].userinfo.CheckKey(FName(cvarname, true));
	FBaseCVar *cvar;
	// Only mod-created cvars may be set.
	if (cvar_p == NULL || (cvar = *cvar_p) == NULL || (cvar->GetFlags() & CVAR_IGNORE) || !(cvar->GetFlags() & CVAR_MOD))
	{
		return 0;
	}
	DoSetCVar(cvar, value, is_string);

	// If we are this player, then also reflect this change in the local version of this cvar.
	if (playernum == consoleplayer)
	{
		FBaseCVar *cvar = FindCVar(cvarname, NULL);
		// If we can find it in the userinfo, then we should also be able to find it in the normal cvar list,
		// but check just to be safe.
		if (cvar != NULL)
		{
			DoSetCVar(cvar, value, is_string, true);
		}
	}

	return 1;
}

static int SetCVar(AActor *activator, const char *cvarname, int value, bool is_string)
{
	FBaseCVar *cvar = FindCVar(cvarname, NULL);
	// Only mod-created cvars may be set.
	if (cvar == NULL || (cvar->GetFlags() & (CVAR_IGNORE|CVAR_NOSET)) || !(cvar->GetFlags() & CVAR_MOD))
	{
		return 0;
	}
	// For userinfo cvars, redirect to SetUserCVar
	if (cvar->GetFlags() & CVAR_USERINFO)
	{
		if (activator == NULL || activator->player == NULL)
		{
			return 0;
		}
		return SetUserCVar(int(activator->player - players), cvarname, value, is_string);
	}
	DoSetCVar(cvar, value, is_string);
	return 1;
}

static bool DoSpawnDecal(AActor *actor, const FDecalTemplate *tpl, int flags, DAngle angle, double zofs, double distance)
{
	if (!(flags & SDF_ABSANGLE))
	{
		angle += actor->Angles.Yaw;
	}
	return NULL != ShootDecal(tpl, actor, actor->Sector, actor->X(), actor->Y(),
		actor->Center() - actor->Floorclip + actor->GetBobOffset() + zofs,
		angle, distance, !!(flags & SDF_PERMANENT));
}

static void SetActorAngle(AActor *activator, int tid, int angle, bool interpolate)
{
	DAngle an = ACSToAngle(angle);
	if (tid == 0)
	{
		if (activator != NULL)
		{
			activator->SetAngle(an, interpolate);
		}
	}
	else
	{
		FActorIterator iterator(tid);
		AActor *actor;

		while ((actor = iterator.Next()))
		{
			actor->SetAngle(an, interpolate);
		}
	}
}

static void SetActorPitch(AActor *activator, int tid, int angle, bool interpolate)
{
	DAngle an = ACSToAngle(angle);
	if (tid == 0)
	{
		if (activator != NULL)
		{
			activator->SetPitch(an, interpolate);
		}
	}
	else
	{
		FActorIterator iterator(tid);
		AActor *actor;

		while ((actor = iterator.Next()))
		{
			actor->SetPitch(an, interpolate);
		}
	}
}

static void SetActorRoll(AActor *activator, int tid, int angle, bool interpolate)
{
	DAngle an = ACSToAngle(angle);
	if (tid == 0)
	{
		if (activator != NULL)
		{
			activator->SetRoll(an, interpolate);
		}
	}
	else
	{
		FActorIterator iterator(tid);
		AActor *actor;

		while ((actor = iterator.Next()))
		{
			actor->SetRoll(an, interpolate);
		}
	}
}

static void SetActorTeleFog(AActor *activator, int tid, FString telefogsrc, FString telefogdest)
{
	// Set the actor's telefog to the specified actor. Handle "" as "don't
	// change" since "None" should work just fine for disabling the fog (given
	// that it will resolve to NAME_None which is not a valid actor name).
	if (tid == 0)
	{
		if (activator != NULL)
		{
			if (telefogsrc.IsNotEmpty())
				activator->TeleFogSourceType = PClass::FindActor(telefogsrc);
			if (telefogdest.IsNotEmpty())
				activator->TeleFogDestType = PClass::FindActor(telefogdest);
		}
	}
	else
	{
		FActorIterator iterator(tid);
		AActor *actor;

		PClassActor * src = PClass::FindActor(telefogsrc);
		PClassActor * dest = PClass::FindActor(telefogdest);
		while ((actor = iterator.Next()))
		{
			if (telefogsrc.IsNotEmpty())
				actor->TeleFogSourceType = src;
			if (telefogdest.IsNotEmpty())
				actor->TeleFogDestType = dest;
		}
	}
}

static int SwapActorTeleFog(AActor *activator, int tid)
{
	int count = 0;
	if (tid == 0)
	{
		if ((activator == NULL) || (activator->TeleFogSourceType == activator->TeleFogDestType)) 
			return 0; //Does nothing if they're the same.

		swapvalues (activator->TeleFogSourceType, activator->TeleFogDestType);
		return 1;
	}
	else
	{
		FActorIterator iterator(tid);
		AActor *actor;
		
		while ((actor = iterator.Next()))
		{
			if (actor->TeleFogSourceType == actor->TeleFogDestType) 
				continue; //They're the same. Save the effort.

			swapvalues (actor->TeleFogSourceType, actor->TeleFogDestType);
			count++;
		}
	}
	return count;
}



int DLevelScript::CallFunction(int argCount, int funcIndex, SDWORD *args)
{
	AActor *actor;
	switch(funcIndex)
	{
		case ACSF_GetLineUDMFInt:
			return GetUDMFInt(UDMF_Line, LineFromID(args[0]), FBehavior::StaticLookupString(args[1]));

		case ACSF_GetLineUDMFFixed:
			return GetUDMFFixed(UDMF_Line, LineFromID(args[0]), FBehavior::StaticLookupString(args[1]));

		case ACSF_GetThingUDMFInt:
		case ACSF_GetThingUDMFFixed:
			return 0;	// Not implemented yet

		case ACSF_GetSectorUDMFInt:
			return GetUDMFInt(UDMF_Sector, P_FindFirstSectorFromTag(args[0]), FBehavior::StaticLookupString(args[1]));

		case ACSF_GetSectorUDMFFixed:
			return GetUDMFFixed(UDMF_Sector, P_FindFirstSectorFromTag(args[0]), FBehavior::StaticLookupString(args[1]));

		case ACSF_GetSideUDMFInt:
			return GetUDMFInt(UDMF_Side, SideFromID(args[0], args[1]), FBehavior::StaticLookupString(args[2]));

		case ACSF_GetSideUDMFFixed:
			return GetUDMFFixed(UDMF_Side, SideFromID(args[0], args[1]), FBehavior::StaticLookupString(args[2]));

		case ACSF_GetActorVelX:
			actor = SingleActorFromTID(args[0], activator);
			return actor != NULL? DoubleToACS(actor->Vel.X) : 0;

		case ACSF_GetActorVelY:
			actor = SingleActorFromTID(args[0], activator);
			return actor != NULL? DoubleToACS(actor->Vel.Y) : 0;

		case ACSF_GetActorVelZ:
			actor = SingleActorFromTID(args[0], activator);
			return actor != NULL? DoubleToACS(actor->Vel.Z) : 0;

		case ACSF_SetPointer:
			if (activator)
			{
				AActor *ptr = SingleActorFromTID(args[1], activator);
				if (argCount > 2)
				{
					ptr = COPY_AAPTR(ptr, args[2]);
				}
				if (ptr == activator) ptr = NULL;
				ASSIGN_AAPTR(activator, args[0], ptr, (argCount > 3) ? args[3] : 0);
				return ptr != NULL;
			}
			return 0;

		case ACSF_SetActivator:
			if (argCount > 1 && args[1] != AAPTR_DEFAULT) // condition (x != AAPTR_DEFAULT) is essentially condition (x).
			{
				activator = COPY_AAPTR(SingleActorFromTID(args[0], activator), args[1]);
			}
			else
			{
				activator = SingleActorFromTID(args[0], NULL);
			}
			return activator != NULL;
		
		case ACSF_SetActivatorToTarget:
			// [KS] I revised this a little bit
			actor = SingleActorFromTID(args[0], activator);
			if (actor != NULL)
			{
				if (actor->player != NULL && actor->player->playerstate == PST_LIVE)
				{
					FTranslatedLineTarget t;
					P_BulletSlope(actor, &t, ALF_PORTALRESTRICT);
					actor = t.linetarget;
				}
				else
				{
					actor = actor->target;
				}
				if (actor != NULL) // [FDARI] moved this (actor != NULL)-branch inside the other, so that it is only tried when it can be true
				{
					activator = actor;
					return 1;
				}
			}
			return 0;

		case ACSF_GetActorViewHeight:
			actor = SingleActorFromTID(args[0], activator);
			if (actor != NULL)
			{
				if (actor->player != NULL)
				{
					return DoubleToACS(actor->player->mo->ViewHeight + actor->player->crouchviewdelta);
				}
				else
				{
					return DoubleToACS(actor->GetCameraHeight());
				}
			}
			else return 0;

		case ACSF_GetChar:
		{
			const char *p = FBehavior::StaticLookupString(args[0]);
			if (p != NULL && args[1] >= 0 && args[1] < int(strlen(p)))
			{
				return p[args[1]];
			}
			else 
			{
				return 0;
			}
		}

		case ACSF_GetAirSupply:
		{
			if (args[0] < 0 || args[0] >= MAXPLAYERS || !playeringame[args[0]])
			{
				return 0;
			}
			else
			{
				return players[args[0]].air_finished - level.time;
			}
		}

		case ACSF_SetAirSupply:
		{
			if (args[0] < 0 || args[0] >= MAXPLAYERS || !playeringame[args[0]])
			{
				return 0;
			}
			else
			{
				players[args[0]].air_finished = args[1] + level.time;
				return 1;
			}
		}

		case ACSF_SetSkyScrollSpeed:
		{
			if (args[0] == 1) level.skyspeed1 = ACSToFloat(args[1]);
			else if (args[0] == 2) level.skyspeed2 = ACSToFloat(args[1]);
			return 1;
		}

		case ACSF_GetArmorType:
		{
			if (args[1] < 0 || args[1] >= MAXPLAYERS || !playeringame[args[1]])
			{
				return 0;
			}
			else
			{
				FName p(FBehavior::StaticLookupString(args[0]));
				ABasicArmor * armor = (ABasicArmor *) players[args[1]].mo->FindInventory(NAME_BasicArmor);
				if (armor && armor->ArmorType == p) return armor->Amount;
			}
			return 0;
		}

		case ACSF_GetArmorInfo:
		{
			if (activator == NULL || activator->player == NULL) return 0;

			ABasicArmor * equippedarmor = (ABasicArmor *) activator->FindInventory(NAME_BasicArmor);

			if (equippedarmor && equippedarmor->Amount != 0)
			{
				switch(args[0])
				{
					case ARMORINFO_CLASSNAME:
						return GlobalACSStrings.AddString(equippedarmor->ArmorType.GetChars());

					case ARMORINFO_SAVEAMOUNT:
						return equippedarmor->MaxAmount;

					case ARMORINFO_SAVEPERCENT:
						return DoubleToACS(equippedarmor->SavePercent);

					case ARMORINFO_MAXABSORB:
						return equippedarmor->MaxAbsorb;

					case ARMORINFO_MAXFULLABSORB:
						return equippedarmor->MaxFullAbsorb;

					case ARMORINFO_ACTUALSAVEAMOUNT:
						return equippedarmor->ActualSaveAmount;

					default:
						return 0;
				}
			}
			return args[0] == ARMORINFO_CLASSNAME ? GlobalACSStrings.AddString("None") : 0;
		}

		case ACSF_SpawnSpotForced:
			return DoSpawnSpot(args[0], args[1], args[2], args[3], true);

		case ACSF_SpawnSpotFacingForced:
			return DoSpawnSpotFacing(args[0], args[1], args[2], true);

		case ACSF_CheckActorProperty:
			return (CheckActorProperty(args[0], args[1], args[2]));
        
        case ACSF_SetActorVelocity:
		{
			DVector3 vel(ACSToDouble(args[1]), ACSToDouble(args[2]), ACSToDouble(args[3]));
			if (args[0] == 0)
			{
				P_Thing_SetVelocity(activator, vel, !!args[4], !!args[5]);
			}
			else
			{
				TActorIterator<AActor> iterator(args[0]);

				while ((actor = iterator.Next()))
				{
					P_Thing_SetVelocity(actor, vel, !!args[4], !!args[5]);
				}
			}
			return 0; 
		}

		case ACSF_SetUserVariable:
		{
			int cnt = 0;
			FName varname(FBehavior::StaticLookupString(args[1]), true);
			if (varname != NAME_None)
			{
				if (args[0] == 0)
				{
					if (activator != NULL)
					{
						SetUserVariable(activator, varname, 0, args[2]);
					}
					cnt++;
				}
				else
				{
					TActorIterator<AActor> iterator(args[0]);
	                
					while ( (actor = iterator.Next()) )
					{
						SetUserVariable(actor, varname, 0, args[2]);
						cnt++;
					}
				}
			}
			return cnt;
		}
		
		case ACSF_GetUserVariable:
		{
			FName varname(FBehavior::StaticLookupString(args[1]), true);
			if (varname != NAME_None)
			{
				AActor *a = SingleActorFromTID(args[0], activator); 
				return a != NULL ? GetUserVariable(a, varname, 0) : 0;
			}
			return 0;
		}

		case ACSF_SetUserArray:
		{
			int cnt = 0;
			FName varname(FBehavior::StaticLookupString(args[1]), true);
			if (varname != NAME_None)
			{
				if (args[0] == 0)
				{
					if (activator != NULL)
					{
						SetUserVariable(activator, varname, args[2], args[3]);
					}
					cnt++;
				}
				else
				{
					TActorIterator<AActor> iterator(args[0]);
	                
					while ( (actor = iterator.Next()) )
					{
						SetUserVariable(actor, varname, args[2], args[3]);
						cnt++;
					}
				}
			}
			return cnt;
		}
		
		case ACSF_GetUserArray:
		{
			FName varname(FBehavior::StaticLookupString(args[1]), true);
			if (varname != NAME_None)
			{
				AActor *a = SingleActorFromTID(args[0], activator); 
				return a != NULL ? GetUserVariable(a, varname, args[2]) : 0;
			}
			return 0;
		}

		case ACSF_Radius_Quake2:
			P_StartQuake(activator, args[0], args[1], args[2], args[3], args[4], FBehavior::StaticLookupString(args[5]));
			break;

		case ACSF_CheckActorClass:
		{
			AActor *a = SingleActorFromTID(args[0], activator);
			return a == NULL ? false : a->GetClass()->TypeName == FName(FBehavior::StaticLookupString(args[1]));
		}

		case ACSF_GetActorClass:
		{
			AActor *a = SingleActorFromTID(args[0], activator);
			return GlobalACSStrings.AddString(a == NULL ? "None" : a->GetClass()->TypeName.GetChars());
		}

		case ACSF_SoundSequenceOnActor:
			{
				const char *seqname = FBehavior::StaticLookupString(args[1]);
				if (seqname != NULL)
				{
					if (args[0] == 0)
					{
						if (activator != NULL)
						{
							SN_StartSequence(activator, seqname, 0);
						}
					}
					else
					{
						FActorIterator it(args[0]);
						AActor *actor;

						while ( (actor = it.Next()) )
						{
							SN_StartSequence(actor, seqname, 0);
						}
					}
				}
			}
			break;

		case ACSF_SoundSequenceOnSector:
			{
				const char *seqname = FBehavior::StaticLookupString(args[1]);
				int space = args[2] < CHAN_FLOOR || args[2] > CHAN_INTERIOR ? CHAN_FULLHEIGHT : args[2];
				if (seqname != NULL)
				{
					FSectorTagIterator it(args[0]);
					int s;
					while ((s = it.Next()) >= 0)
					{
						SN_StartSequence(&sectors[s], args[2], seqname, 0);
					}
				}
			}
			break;

		case ACSF_SoundSequenceOnPolyobj:
			{
				const char *seqname = FBehavior::StaticLookupString(args[1]);
				if (seqname != NULL)
				{
					FPolyObj *poly = PO_GetPolyobj(args[0]);
					if (poly != NULL)
					{
						SN_StartSequence(poly, seqname, 0);
					}
				}
			}
			break;

		case ACSF_GetPolyobjX:
			{
				FPolyObj *poly = PO_GetPolyobj(args[0]);
				if (poly != NULL)
				{
					return poly->StartSpot.x;
				}
			}
			return FIXED_MAX;

		case ACSF_GetPolyobjY:
			{
				FPolyObj *poly = PO_GetPolyobj(args[0]);
				if (poly != NULL)
				{
					return poly->StartSpot.y;
				}
			}
			return FIXED_MAX;
        
        case ACSF_CheckSight:
        {
			AActor *source;
			AActor *dest;

			int flags = SF_IGNOREVISIBILITY;

			if (args[2] & 1) flags |= SF_IGNOREWATERBOUNDARY;
			if (args[2] & 2) flags |= SF_SEEPASTBLOCKEVERYTHING | SF_SEEPASTSHOOTABLELINES;

			if (args[0] == 0) 
			{
				source = (AActor *) activator;

				if (args[1] == 0) return 1; // [KS] I'm sure the activator can see itself.

				TActorIterator<AActor> dstiter (args[1]);

				while ( (dest = dstiter.Next ()) )
				{
					if (P_CheckSight(source, dest, flags)) return 1;
				}
			}
			else
			{
				TActorIterator<AActor> srciter (args[0]);

				while ( (source = srciter.Next ()) )
				{
					if (args[1] != 0)
					{
						TActorIterator<AActor> dstiter (args[1]);
						while ( (dest = dstiter.Next ()) )
						{
							if (P_CheckSight(source, dest, flags)) return 1;
						}
					}
					else
					{
						if (P_CheckSight(source, activator, flags)) return 1;
					}
				}
			}
            return 0;
        }

		case ACSF_SpawnForced:
			return DoSpawn(args[0], args[1], args[2], args[3], args[4], args[5], true);

		case ACSF_ACS_NamedExecute:
		case ACSF_ACS_NamedSuspend:
		case ACSF_ACS_NamedTerminate:
		case ACSF_ACS_NamedLockedExecute:
		case ACSF_ACS_NamedLockedExecuteDoor:
		case ACSF_ACS_NamedExecuteWithResult:
		case ACSF_ACS_NamedExecuteAlways:
			{
				int scriptnum = -FName(FBehavior::StaticLookupString(args[0]));
				int arg1 = argCount > 1 ? args[1] : 0;
				int arg2 = argCount > 2 ? args[2] : 0;
				int arg3 = argCount > 3 ? args[3] : 0;
				int arg4 = argCount > 4 ? args[4] : 0;
				return P_ExecuteSpecial(NamedACSToNormalACS[funcIndex - ACSF_ACS_NamedExecute],
					activationline, activator, backSide,
					scriptnum, arg1, arg2, arg3, arg4);
			}
			break;

		case ACSF_UniqueTID:
			return P_FindUniqueTID(argCount > 0 ? args[0] : 0, (argCount > 1 && args[1] >= 0) ? args[1] : 0);

		case ACSF_IsTIDUsed:
			return P_IsTIDUsed(args[0]);

		case ACSF_Sqrt:
			return xs_FloorToInt(g_sqrt(double(args[0])));

		case ACSF_FixedSqrt:
			return DoubleToACS(g_sqrt(ACSToDouble(args[0])));

		case ACSF_VectorLength:
			return DoubleToACS(DVector2(ACSToDouble(args[0]), ACSToDouble(args[1])).Length());

		case ACSF_SetHUDClipRect:
			ClipRectLeft = argCount > 0 ? args[0] : 0;
			ClipRectTop = argCount > 1 ? args[1] : 0;
			ClipRectWidth = argCount > 2 ? args[2] : 0;
			ClipRectHeight = argCount > 3 ? args[3] : 0;
			WrapWidth = argCount > 4 ? args[4] : 0;
			HandleAspect = argCount > 5 ? !!args[5] : true;
			break;

		case ACSF_SetHUDWrapWidth:
			WrapWidth = argCount > 0 ? args[0] : 0;
			break;

		case ACSF_GetCVarString:
			if (argCount == 1)
			{
				return GetCVar(activator, FBehavior::StaticLookupString(args[0]), true);
			}
			break;

		case ACSF_SetCVar:
			if (argCount == 2)
			{
				return SetCVar(activator, FBehavior::StaticLookupString(args[0]), args[1], false);
			}
			break;

		case ACSF_SetCVarString:
			if (argCount == 2)
			{
				return SetCVar(activator, FBehavior::StaticLookupString(args[0]), args[1], true);
			}
			break;

		case ACSF_GetUserCVar:
			if (argCount == 2)
			{
				return GetUserCVar(args[0], FBehavior::StaticLookupString(args[1]), false);
			}
			break;

		case ACSF_GetUserCVarString:
			if (argCount == 2)
			{
				return GetUserCVar(args[0], FBehavior::StaticLookupString(args[1]), true);
			}
			break;

		case ACSF_SetUserCVar:
			if (argCount == 3)
			{
				return SetUserCVar(args[0], FBehavior::StaticLookupString(args[1]), args[2], false);
			}
			break;

		case ACSF_SetUserCVarString:
			if (argCount == 3)
			{
				return SetUserCVar(args[0], FBehavior::StaticLookupString(args[1]), args[2], true);
			}
			break;

		//[RC] A bullet firing function for ACS. Thanks to DavidPH.
		case ACSF_LineAttack:
			{
				DAngle angle		= ACSToAngle(args[1]);
				DAngle pitch		= ACSToAngle(args[2]);
				int	damage			= args[3];
				FName pufftype		= argCount > 4 && args[4]? FName(FBehavior::StaticLookupString(args[4])) : NAME_BulletPuff;
				FName damagetype	= argCount > 5 && args[5]? FName(FBehavior::StaticLookupString(args[5])) : NAME_None;
				double range		= argCount > 6 && args[6]? ACSToDouble(args[6]) : MISSILERANGE;
				int flags			= argCount > 7 && args[7]? args[7] : 0;
				int pufftid			= argCount > 8 && args[8]? args[8] : 0;

				int fhflags = 0;
				if (flags & FHF_NORANDOMPUFFZ) fhflags |= LAF_NORANDOMPUFFZ;
				if (flags & FHF_NOIMPACTDECAL) fhflags |= LAF_NOIMPACTDECAL;

				if (args[0] == 0)
				{
					AActor *puff = P_LineAttack(activator, angle, range, pitch, damage, damagetype, pufftype, fhflags);
					if (puff != NULL && pufftid != 0)
					{
						puff->tid = pufftid;
						puff->AddToHash();
					}
				}
				else
				{
					AActor *source;
					FActorIterator it(args[0]);

					while ((source = it.Next()) != NULL)
					{
						AActor *puff = P_LineAttack(source, angle, range, pitch, damage, damagetype, pufftype, fhflags);
						if (puff != NULL && pufftid != 0)
						{
							puff->tid = pufftid;
							puff->AddToHash();
						}
					}
				}
			}
			break;

		case ACSF_PlaySound:
		case ACSF_PlayActorSound:
			// PlaySound(tid, "SoundName", channel, volume, looping, attenuation)
			{
				FSoundID sid;

				if (funcIndex == ACSF_PlaySound)
				{
					const char *lookup = FBehavior::StaticLookupString(args[1]);
					if (lookup != NULL)
					{
						sid = lookup;
					}
				}
				if (sid != 0 || funcIndex == ACSF_PlayActorSound)
				{
					FActorIterator it(args[0]);
					AActor *spot;

					int chan = argCount > 2 ? args[2] : CHAN_BODY;
					float vol = argCount > 3 ? ACSToFloat(args[3]) : 1.f;
					INTBOOL looping = argCount > 4 ? args[4] : false;
					float atten = argCount > 5 ? ACSToFloat(args[5]) : ATTN_NORM;

					if (args[0] == 0)
					{
						spot = activator;
						goto doplaysound;
					}
					while ((spot = it.Next()) != NULL)
					{
doplaysound:			if (funcIndex == ACSF_PlayActorSound)
						{
							sid = GetActorSound(spot, args[1]);
						}
						if (sid != 0)
						{
							if (!looping)
							{
								S_Sound(spot, chan, sid, vol, atten);
							}
							else if (!S_IsActorPlayingSomething(spot, chan & 7, sid))
							{
								S_Sound(spot, chan | CHAN_LOOP, sid, vol, atten);
							}
						}
					}
				}
			}
			break;

		case ACSF_StopSound:
			{
				int chan = argCount > 1 ? args[1] : CHAN_BODY;

				if (args[0] == 0)
				{
					S_StopSound(activator, chan);
				}
				else
				{
					FActorIterator it(args[0]);
					AActor *spot;

					while ((spot = it.Next()) != NULL)
					{
						S_StopSound(spot, chan);
					}
				}
			}
			break;

		case ACSF_SoundVolume:
			// SoundVolume(int tid, int channel, fixed volume)
			{
				int chan = args[1];
				float volume = ACSToFloat(args[2]);

				if (args[0] == 0)
				{
					S_ChangeSoundVolume(activator, chan, volume);
				}
				else
				{
					FActorIterator it(args[0]);
					AActor *spot;

					while ((spot = it.Next()) != NULL)
					{
						S_ChangeSoundVolume(spot, chan, volume);
					}
				}
			}
			break;

		case ACSF_strcmp:
		case ACSF_stricmp:
			if (argCount >= 2)
			{
				const char *a, *b;
				a = FBehavior::StaticLookupString(args[0]);
				b = FBehavior::StaticLookupString(args[1]);

				// Don't crash on invalid strings.
				if (a == NULL) a = "";
				if (b == NULL) b = "";

				if (argCount > 2)
				{
					int n = args[2];
					return (funcIndex == ACSF_strcmp) ? strncmp(a, b, n) : strnicmp(a, b, n);
				}
				else
				{
					return (funcIndex == ACSF_strcmp) ? strcmp(a, b) : stricmp(a, b);
				}
			}
			break;

		case ACSF_StrLeft:
		case ACSF_StrRight:
			if (argCount >= 2)
			{
				const char *oldstr = FBehavior::StaticLookupString(args[0]);
				if (oldstr == NULL || *oldstr == '\0')
				{
					return GlobalACSStrings.AddString("");
				}
				size_t oldlen = strlen(oldstr);
				size_t newlen = args[1];

				if (oldlen < newlen)
				{
					newlen = oldlen;
				}
				FString newstr(funcIndex == ACSF_StrLeft ? oldstr : oldstr + oldlen - newlen, newlen);
				return GlobalACSStrings.AddString(newstr);
			}
			break;

		case ACSF_StrMid:
			if (argCount >= 3)
			{
				const char *oldstr = FBehavior::StaticLookupString(args[0]);
				if (oldstr == NULL || *oldstr == '\0')
				{
					return GlobalACSStrings.AddString("");
				}
				size_t oldlen = strlen(oldstr);
				size_t pos = args[1];
				size_t newlen = args[2];

				if (pos >= oldlen)
				{
					return GlobalACSStrings.AddString("");
				}
				if (pos + newlen > oldlen || pos + newlen < pos)
				{
					newlen = oldlen - pos;
				}
				return GlobalACSStrings.AddString(FString(oldstr + pos, newlen));
			}
			break;

		case ACSF_GetWeapon:
            if (activator == NULL || activator->player == NULL || // Non-players do not have weapons
                activator->player->ReadyWeapon == NULL)
            {
                return GlobalACSStrings.AddString("None");
            }
            else
            {
				return GlobalACSStrings.AddString(activator->player->ReadyWeapon->GetClass()->TypeName.GetChars());
            }

		case ACSF_SpawnDecal:
			// int SpawnDecal(int tid, str decalname, int flags, fixed angle, int zoffset, int distance)
			// Returns number of decals spawned (not including spreading)
			{
				int count = 0;
				const FDecalTemplate *tpl = DecalLibrary.GetDecalByName(FBehavior::StaticLookupString(args[1]));
				if (tpl != NULL)
				{
					int flags = (argCount > 2) ? args[2] : 0;
					DAngle angle = ACSToAngle((argCount > 3) ? args[3] : 0);
					int zoffset = (argCount > 4) ? args[4]: 0;
					int distance = (argCount > 5) ? args[5] : 64;

					if (args[0] == 0)
					{
						if (activator != NULL)
						{
							count += DoSpawnDecal(activator, tpl, flags, angle, zoffset, distance);
						}
					}
					else
					{
						FActorIterator it(args[0]);
						AActor *actor;

						while ((actor = it.Next()) != NULL)
						{
							count += DoSpawnDecal(actor, tpl, flags, angle, zoffset, distance);
						}
					}
				}
				return count;
			}
			break;

		case ACSF_CheckFont:
			// bool CheckFont(str fontname)
			return V_GetFont(FBehavior::StaticLookupString(args[0])) != NULL;

		case ACSF_DropItem:
		{
			const char *type = FBehavior::StaticLookupString(args[1]);
			int amount = argCount >= 3? args[2] : -1;
			int chance = argCount >= 4? args[3] : 256;
			PClassActor *cls = PClass::FindActor(type);
			int cnt = 0;
			if (cls != NULL)
			{
				if (args[0] == 0)
				{
					if (activator != NULL)
					{
						P_DropItem(activator, cls, amount, chance);
						cnt++;
					}
				}
				else
				{
					FActorIterator it(args[0]);
					AActor *actor;

					while ((actor = it.Next()) != NULL)
					{
						P_DropItem(actor, cls, amount, chance);
						cnt++;
					}
				}
				return cnt;
			}
			break;
		}

		case ACSF_DropInventory:
		{
			const char *type = FBehavior::StaticLookupString(args[1]);
			AInventory *inv;
			
			if (type != NULL)
			{
				if (args[0] == 0)
				{
					if (activator != NULL)
					{
						inv = activator->FindInventory(type);
						if (inv)
						{
							activator->DropInventory(inv);
						}
					}
				}
				else
				{
					FActorIterator it(args[0]);
					AActor *actor;
					
					while ((actor = it.Next()) != NULL)
					{
						inv = actor->FindInventory(type);
						if (inv)
						{
							actor->DropInventory(inv);
						}
					}
				}
			}
		break;
		}

		case ACSF_CheckFlag:
		{
			AActor *actor = SingleActorFromTID(args[0], activator);
			if (actor != NULL)
			{
				return !!CheckActorFlag(actor, FBehavior::StaticLookupString(args[1]));
			}
			break;
		}

		case ACSF_QuakeEx:
		{
			return P_StartQuakeXYZ(activator, args[0], args[1], args[2], args[3], args[4], args[5], args[6], FBehavior::StaticLookupString(args[7]), 
				argCount > 8 ? args[8] : 0,
<<<<<<< HEAD
				argCount > 9 ? ACSToDouble(args[9]) : 1.0,
				argCount > 10 ? ACSToDouble(args[10]) : 1.0,
				argCount > 11 ? ACSToDouble(args[11]) : 1.0 );
=======
				argCount > 9 ? FIXED2DBL(args[9]) : 1.0, 
				argCount > 10 ? FIXED2DBL(args[10]) : 1.0, 
				argCount > 11 ? FIXED2DBL(args[11]) : 1.0, 
				argCount > 12 ? args[12] : 0,
				argCount > 13 ? args[13] : 0);
>>>>>>> b16e6961
		}

		case ACSF_SetLineActivation:
			if (argCount >= 2)
			{
				int line;
				FLineIdIterator itr(args[0]);
				while ((line = itr.Next()) >= 0)
				{
					lines[line].activation = args[1];
				}
			}
			break;

		case ACSF_GetLineActivation:
			if (argCount > 0)
			{
				int line = P_FindFirstLineFromID(args[0]);
				return line >= 0 ? lines[line].activation : 0;
			}
			break;

		case ACSF_GetActorPowerupTics:
			if (argCount >= 2)
			{
				PClassActor *powerupclass = PClass::FindActor(FBehavior::StaticLookupString(args[1]));
				if (powerupclass == NULL || !RUNTIME_CLASS(APowerup)->IsAncestorOf(powerupclass))
				{
					Printf("'%s' is not a type of Powerup.\n", FBehavior::StaticLookupString(args[1]));
					return 0;
				}

				AActor *actor = SingleActorFromTID(args[0], activator);
				if (actor != NULL)
				{
					APowerup* powerup = (APowerup*)actor->FindInventory(powerupclass);
					if (powerup != NULL)
						return powerup->EffectTics;
				}
				return 0;
			}
			break;

		case ACSF_ChangeActorAngle:
			if (argCount >= 2)
			{
				SetActorAngle(activator, args[0], args[1], argCount > 2 ? !!args[2] : false);
			}
			break;

		case ACSF_ChangeActorPitch:
			if (argCount >= 2)
			{
				SetActorPitch(activator, args[0], args[1], argCount > 2 ? !!args[2] : false);
			}
			break;
		case ACSF_SetActorTeleFog:
			if (argCount >= 3)
			{
				SetActorTeleFog(activator, args[0], FBehavior::StaticLookupString(args[1]), FBehavior::StaticLookupString(args[2]));
			}
			break;
		case ACSF_SwapActorTeleFog:
			if (argCount >= 1)
			{
				return SwapActorTeleFog(activator, args[0]);
			}
			break;
		case ACSF_PickActor:
			if (argCount >= 5)
			{
				actor = SingleActorFromTID(args[0], activator);
				if (actor == NULL)
				{
					return 0;
				}

				ActorFlags actorMask = MF_SHOOTABLE;
				if (argCount >= 6) {
					actorMask = ActorFlags::FromInt(args[5]);
				}

				DWORD wallMask = ML_BLOCKEVERYTHING | ML_BLOCKHITSCAN;
				if (argCount >= 7) {
					wallMask = args[6];
				}

				int flags = 0;
				if (argCount >= 8)
				{
					flags = args[7];
				}

				AActor* pickedActor = P_LinePickActor(actor, args[1] << 16, args[3], args[2] << 16, actorMask, wallMask);
				if (pickedActor == NULL) {
					return 0;
				}

				if (!(flags & PICKAF_FORCETID) && (args[4] == 0) && (pickedActor->tid == 0))
					return 0;

				if ((pickedActor->tid == 0) || (flags & PICKAF_FORCETID))
				{
					pickedActor->RemoveFromHash();
					pickedActor->tid = args[4];
					pickedActor->AddToHash();
				}
				if (flags & PICKAF_RETURNTID)
				{
					return pickedActor->tid;
				}
				return 1;
			}
			break;

		case ACSF_IsPointerEqual:
			{
				int tid1 = 0, tid2 = 0;
				switch (argCount)
				{
				case 4: tid2 = args[3];
				case 3: tid1 = args[2];
				}

				actor = SingleActorFromTID(tid1, activator);
				AActor * actor2 = tid2 == tid1 ? actor : SingleActorFromTID(tid2, activator);

				return COPY_AAPTR(actor, args[0]) == COPY_AAPTR(actor2, args[1]);
			}
			break;

		case ACSF_CanRaiseActor:
			if (argCount >= 1) {
				if (args[0] == 0) {
					actor = SingleActorFromTID(args[0], activator);
					if (actor != NULL) {
						return P_Thing_CanRaise(actor);
					}
				}

				FActorIterator iterator(args[0]);
				bool canraiseall = true;
				while ((actor = iterator.Next()))
				{
					canraiseall = P_Thing_CanRaise(actor) & canraiseall;
				}
				
				return canraiseall;
			}
			break;

		// [Nash] Actor roll functions. Let's roll!
		case ACSF_SetActorRoll:
			SetActorRoll(activator, args[0], args[1], false);
			return 0;

		case ACSF_ChangeActorRoll:
			if (argCount >= 2)
			{
				SetActorRoll(activator, args[0], args[1], argCount > 2 ? !!args[2] : false);
			}
			break;

		case ACSF_GetActorRoll:
			actor = SingleActorFromTID(args[0], activator);
			return actor != NULL? actor->Angles.Roll.FixedAngle() : 0;
		
		// [ZK] A_Warp in ACS
		case ACSF_Warp:
		{
			int tid_dest = args[0];
			fixed_t xofs = args[1];
			fixed_t yofs = args[2];
			fixed_t zofs = args[3];
			angle_t angle = args[4];
			int flags = args[5];
			const char *statename = argCount > 6 ? FBehavior::StaticLookupString(args[6]) : "";
			bool exact = argCount > 7 ? !!args[7] : false;
			fixed_t heightoffset = argCount > 8 ? args[8] : 0;
			fixed_t radiusoffset = argCount > 9 ? args[9] : 0;
			fixed_t pitch = argCount > 10 ? args[10] : 0;

			FState *state = argCount > 6 ? activator->GetClass()->FindStateByString(statename, exact) : 0;

			AActor *reference;
			if((flags & WARPF_USEPTR) && tid_dest != AAPTR_DEFAULT)
			{
				reference = COPY_AAPTR(activator, tid_dest);
			}
			else
			{
				reference = SingleActorFromTID(tid_dest, activator);
			}

			// If there is no activator or actor to warp to, fail.
			if (activator == NULL || !reference)
				return false;

			if (P_Thing_Warp(activator, reference, xofs, yofs, zofs, angle, flags, heightoffset, radiusoffset, pitch))
			{
				if (state && argCount > 6)
				{
					activator->SetState(state);
				}
				return true;
			}
			return false;
		}
		case ACSF_GetMaxInventory:
			actor = SingleActorFromTID(args[0], activator);
			if (actor != NULL)
			{
				return CheckInventory(actor, FBehavior::StaticLookupString(args[1]), true);
			}
			break;

		case ACSF_SetSectorDamage:
			if (argCount >= 2)
			{
				FSectorTagIterator it(args[0]);
				int s;
				while ((s = it.Next()) >= 0)
				{
					sector_t *sec = &sectors[s];

					sec->damageamount = args[1];
					sec->damagetype = argCount >= 3 ? FName(FBehavior::StaticLookupString(args[2])) : FName(NAME_None);
					sec->damageinterval = argCount >= 4 ? clamp(args[3], 1, INT_MAX) : 32;
					sec->leakydamage = argCount >= 5 ? args[4] : 0;
				}
			}
			break;

		case ACSF_SetSectorTerrain:
			if (argCount >= 3)
			{
				if (args[1] == sector_t::floor || args[1] == sector_t::ceiling)
				{
					int terrain = P_FindTerrain(FBehavior::StaticLookupString(args[2]));
					FSectorTagIterator it(args[0]);
					int s;
					while ((s = it.Next()) >= 0)
					{
						sectors[s].terrainnum[args[1]] = terrain;
					}
				}
			}
			break;
		
		case ACSF_SpawnParticle:
		{
			PalEntry color = args[0];
			bool fullbright = argCount > 1 ? !!args[1] : false;
			int lifetime = argCount > 2 ? args[2] : 35;
			int size = argCount > 3 ? args[3] : 1;
			fixed_t x = argCount > 4 ? args[4] : 0;
			fixed_t y = argCount > 5 ? args[5] : 0;
			fixed_t z = argCount > 6 ? args[6] : 0;
			fixed_t xvel = argCount > 7 ? args[7] : 0;
			fixed_t yvel = argCount > 8 ? args[8] : 0;
			fixed_t zvel = argCount > 9 ? args[9] : 0;
			fixed_t accelx = argCount > 10 ? args[10] : 0;
			fixed_t accely = argCount > 11 ? args[11] : 0;
			fixed_t accelz = argCount > 12 ? args[12] : 0;
			int startalpha = argCount > 13 ? args[13] : 0xFF; // Byte trans			
			int fadestep = argCount > 14 ? args[14] : -1;

			startalpha = clamp<int>(startalpha, 0, 255); // Clamp to byte
			lifetime = clamp<int>(lifetime, 0, 255); // Clamp to byte
			fadestep = clamp<int>(fadestep, -1, 255); // Clamp to byte inc. -1 (indicating automatic)
			size = clamp<int>(size, 0, 65535); // Clamp to word

			if (lifetime != 0)
				P_SpawnParticle(x, y, z, xvel, yvel, zvel, color, fullbright, startalpha, lifetime, size, fadestep, accelx, accely, accelz);
		}
		break;
		
		default:
			break;
	}


	return 0;
}

enum
{
	PRINTNAME_LEVELNAME		= -1,
	PRINTNAME_LEVEL			= -2,
	PRINTNAME_SKILL			= -3,
};


#define NEXTWORD	(LittleLong(*pc++))
#define NEXTBYTE	(fmt==ACS_LittleEnhanced?getbyte(pc):NEXTWORD)
#define NEXTSHORT	(fmt==ACS_LittleEnhanced?getshort(pc):NEXTWORD)
#define STACK(a)	(Stack[sp - (a)])
#define PushToStack(a)	(Stack[sp++] = (a))
// Direct instructions that take strings need to have the tag applied.
#define TAGSTR(a)	(a|activeBehavior->GetLibraryID())

inline int getbyte (int *&pc)
{
	int res = *(BYTE *)pc;
	pc = (int *)((BYTE *)pc+1);
	return res;
}

inline int getshort (int *&pc)
{
	int res = LittleShort( *(SWORD *)pc);
	pc = (int *)((BYTE *)pc+2);
	return res;
}

static bool CharArrayParms(int &capacity, int &offset, int &a, int *Stack, int &sp, bool ranged)
{
	if (ranged)
	{
		capacity = STACK(1);
		offset = STACK(2);
		if (capacity < 1 || offset < 0)
		{
			sp -= 4;
			return false;
		}
		sp -= 2;
	}
	else
	{
		capacity = INT_MAX;
		offset = 0;
	}
	a = STACK(1);
	offset += STACK(2);
	sp -= 2;
	return true;
}

int DLevelScript::RunScript ()
{
	DACSThinker *controller = DACSThinker::ActiveThinker;
	SDWORD *locals = localvars;
	ACSLocalArrays noarrays;
	ACSLocalArrays *localarrays = &noarrays;
	ScriptFunction *activeFunction = NULL;
	FRemapTable *translation = 0;
	int resultValue = 1;

	if (InModuleScriptNumber >= 0)
	{
		ScriptPtr *ptr = activeBehavior->GetScriptPtr(InModuleScriptNumber);
		assert(ptr != NULL);
		if (ptr != NULL)
		{
			localarrays = &ptr->LocalArrays;
		}
	}

	// Hexen truncates all special arguments to bytes (only when using an old MAPINFO and old ACS format
	const int specialargmask = ((level.flags2 & LEVEL2_HEXENHACK) && activeBehavior->GetFormat() == ACS_Old) ? 255 : ~0;

	switch (state)
	{
	case SCRIPT_Delayed:
		// Decrement the delay counter and enter state running
		// if it hits 0
		if (--statedata == 0)
			state = SCRIPT_Running;
		break;

	case SCRIPT_TagWait:
		// Wait for tagged sector(s) to go inactive, then enter
		// state running
	{
		int secnum;
		FSectorTagIterator it(statedata);
		while ((secnum = it.Next()) >= 0)
		{
			if (sectors[secnum].floordata || sectors[secnum].ceilingdata)
				return resultValue;
		}

		// If we got here, none of the tagged sectors were busy
		state = SCRIPT_Running;
	}
	break;

	case SCRIPT_PolyWait:
		// Wait for polyobj(s) to stop moving, then enter state running
		if (!PO_Busy (statedata))
		{
			state = SCRIPT_Running;
		}
		break;

	case SCRIPT_ScriptWaitPre:
		// Wait for a script to start running, then enter state scriptwait
		if (controller->RunningScripts.CheckKey(statedata) != NULL)
			state = SCRIPT_ScriptWait;
		break;

	case SCRIPT_ScriptWait:
		// Wait for a script to stop running, then enter state running
		if (controller->RunningScripts.CheckKey(statedata) != NULL)
			return resultValue;

		state = SCRIPT_Running;
		PutFirst ();
		break;

	default:
		break;
	}

	FACSStack stackobj;
	SDWORD *Stack = stackobj.buffer;
	int &sp = stackobj.sp;

	int *pc = this->pc;
	ACSFormat fmt = activeBehavior->GetFormat();
	FBehavior* const savedActiveBehavior = activeBehavior;
	unsigned int runaway = 0;	// used to prevent infinite loops
	int pcd;
	FString work;
	const char *lookup;
	int optstart = -1;
	int temp;

	while (state == SCRIPT_Running)
	{
		if (++runaway > 2000000)
		{
			Printf ("Runaway %s terminated\n", ScriptPresentation(script).GetChars());
			state = SCRIPT_PleaseRemove;
			break;
		}

		if (fmt == ACS_LittleEnhanced)
		{
			pcd = getbyte(pc);
			if (pcd >= 256-16)
			{
				pcd = (256-16) + ((pcd - (256-16)) << 8) + getbyte(pc);
			}
		}
		else
		{
			pcd = NEXTWORD;
		}

		switch (pcd)
		{
		default:
			Printf ("Unknown P-Code %d in %s\n", pcd, ScriptPresentation(script).GetChars());
			activeBehavior = savedActiveBehavior;
			// fall through
		case PCD_TERMINATE:
			DPrintf ("%s finished\n", ScriptPresentation(script).GetChars());
			state = SCRIPT_PleaseRemove;
			break;

		case PCD_NOP:
			break;

		case PCD_SUSPEND:
			state = SCRIPT_Suspended;
			break;

		case PCD_TAGSTRING:
			//Stack[sp-1] |= activeBehavior->GetLibraryID();
			Stack[sp-1] = GlobalACSStrings.AddString(activeBehavior->LookupString(Stack[sp-1]));
			break;

		case PCD_PUSHNUMBER:
			PushToStack (uallong(pc[0]));
			pc++;
			break;

		case PCD_PUSHBYTE:
			PushToStack (*(BYTE *)pc);
			pc = (int *)((BYTE *)pc + 1);
			break;

		case PCD_PUSH2BYTES:
			Stack[sp] = ((BYTE *)pc)[0];
			Stack[sp+1] = ((BYTE *)pc)[1];
			sp += 2;
			pc = (int *)((BYTE *)pc + 2);
			break;

		case PCD_PUSH3BYTES:
			Stack[sp] = ((BYTE *)pc)[0];
			Stack[sp+1] = ((BYTE *)pc)[1];
			Stack[sp+2] = ((BYTE *)pc)[2];
			sp += 3;
			pc = (int *)((BYTE *)pc + 3);
			break;

		case PCD_PUSH4BYTES:
			Stack[sp] = ((BYTE *)pc)[0];
			Stack[sp+1] = ((BYTE *)pc)[1];
			Stack[sp+2] = ((BYTE *)pc)[2];
			Stack[sp+3] = ((BYTE *)pc)[3];
			sp += 4;
			pc = (int *)((BYTE *)pc + 4);
			break;

		case PCD_PUSH5BYTES:
			Stack[sp] = ((BYTE *)pc)[0];
			Stack[sp+1] = ((BYTE *)pc)[1];
			Stack[sp+2] = ((BYTE *)pc)[2];
			Stack[sp+3] = ((BYTE *)pc)[3];
			Stack[sp+4] = ((BYTE *)pc)[4];
			sp += 5;
			pc = (int *)((BYTE *)pc + 5);
			break;

		case PCD_PUSHBYTES:
			temp = *(BYTE *)pc;
			pc = (int *)((BYTE *)pc + temp + 1);
			for (temp = -temp; temp; temp++)
			{
				PushToStack (*((BYTE *)pc + temp));
			}
			break;

		case PCD_DUP:
			Stack[sp] = Stack[sp-1];
			sp++;
			break;

		case PCD_SWAP:
			swapvalues(Stack[sp-2], Stack[sp-1]);
			break;

		case PCD_LSPEC1:
			P_ExecuteSpecial(NEXTBYTE, activationline, activator, backSide,
									STACK(1) & specialargmask, 0, 0, 0, 0);
			sp -= 1;
			break;

		case PCD_LSPEC2:
			P_ExecuteSpecial(NEXTBYTE, activationline, activator, backSide,
									STACK(2) & specialargmask,
									STACK(1) & specialargmask, 0, 0, 0);
			sp -= 2;
			break;

		case PCD_LSPEC3:
			P_ExecuteSpecial(NEXTBYTE, activationline, activator, backSide,
									STACK(3) & specialargmask,
									STACK(2) & specialargmask,
									STACK(1) & specialargmask, 0, 0);
			sp -= 3;
			break;

		case PCD_LSPEC4:
			P_ExecuteSpecial(NEXTBYTE, activationline, activator, backSide,
									STACK(4) & specialargmask,
									STACK(3) & specialargmask,
									STACK(2) & specialargmask,
									STACK(1) & specialargmask, 0);
			sp -= 4;
			break;

		case PCD_LSPEC5:
			P_ExecuteSpecial(NEXTBYTE, activationline, activator, backSide,
									STACK(5) & specialargmask,
									STACK(4) & specialargmask,
									STACK(3) & specialargmask,
									STACK(2) & specialargmask,
									STACK(1) & specialargmask);
			sp -= 5;
			break;

		case PCD_LSPEC5RESULT:
			STACK(5) = P_ExecuteSpecial(NEXTBYTE, activationline, activator, backSide,
									STACK(5) & specialargmask,
									STACK(4) & specialargmask,
									STACK(3) & specialargmask,
									STACK(2) & specialargmask,
									STACK(1) & specialargmask);
			sp -= 4;
			break;

		case PCD_LSPEC5EX:
			P_ExecuteSpecial(NEXTWORD, activationline, activator, backSide,
									STACK(5) & specialargmask,
									STACK(4) & specialargmask,
									STACK(3) & specialargmask,
									STACK(2) & specialargmask,
									STACK(1) & specialargmask);
			sp -= 5;
			break;

		case PCD_LSPEC5EXRESULT:
			STACK(5) = P_ExecuteSpecial(NEXTWORD, activationline, activator, backSide,
									STACK(5) & specialargmask,
									STACK(4) & specialargmask,
									STACK(3) & specialargmask,
									STACK(2) & specialargmask,
									STACK(1) & specialargmask);
			sp -= 4;
			break;

		case PCD_LSPEC1DIRECT:
			temp = NEXTBYTE;
			P_ExecuteSpecial(temp, activationline, activator, backSide,
								uallong(pc[0]) & specialargmask ,0, 0, 0, 0);
			pc += 1;
			break;

		case PCD_LSPEC2DIRECT:
			temp = NEXTBYTE;
			P_ExecuteSpecial(temp, activationline, activator, backSide,
								uallong(pc[0]) & specialargmask,
								uallong(pc[1]) & specialargmask, 0, 0, 0);
			pc += 2;
			break;

		case PCD_LSPEC3DIRECT:
			temp = NEXTBYTE;
			P_ExecuteSpecial(temp, activationline, activator, backSide,
								uallong(pc[0]) & specialargmask,
								uallong(pc[1]) & specialargmask,
								uallong(pc[2]) & specialargmask, 0, 0);
			pc += 3;
			break;

		case PCD_LSPEC4DIRECT:
			temp = NEXTBYTE;
			P_ExecuteSpecial(temp, activationline, activator, backSide,
								uallong(pc[0]) & specialargmask,
								uallong(pc[1]) & specialargmask,
								uallong(pc[2]) & specialargmask,
								uallong(pc[3]) & specialargmask, 0);
			pc += 4;
			break;

		case PCD_LSPEC5DIRECT:
			temp = NEXTBYTE;
			P_ExecuteSpecial(temp, activationline, activator, backSide,
								uallong(pc[0]) & specialargmask,
								uallong(pc[1]) & specialargmask,
								uallong(pc[2]) & specialargmask,
								uallong(pc[3]) & specialargmask,
								uallong(pc[4]) & specialargmask);
			pc += 5;
			break;

		// Parameters for PCD_LSPEC?DIRECTB are by definition bytes so never need and-ing.
		case PCD_LSPEC1DIRECTB:
			P_ExecuteSpecial(((BYTE *)pc)[0], activationline, activator, backSide,
				((BYTE *)pc)[1], 0, 0, 0, 0);
			pc = (int *)((BYTE *)pc + 2);
			break;

		case PCD_LSPEC2DIRECTB:
			P_ExecuteSpecial(((BYTE *)pc)[0], activationline, activator, backSide,
				((BYTE *)pc)[1], ((BYTE *)pc)[2], 0, 0, 0);
			pc = (int *)((BYTE *)pc + 3);
			break;

		case PCD_LSPEC3DIRECTB:
			P_ExecuteSpecial(((BYTE *)pc)[0], activationline, activator, backSide,
				((BYTE *)pc)[1], ((BYTE *)pc)[2], ((BYTE *)pc)[3], 0, 0);
			pc = (int *)((BYTE *)pc + 4);
			break;

		case PCD_LSPEC4DIRECTB:
			P_ExecuteSpecial(((BYTE *)pc)[0], activationline, activator, backSide,
				((BYTE *)pc)[1], ((BYTE *)pc)[2], ((BYTE *)pc)[3],
				((BYTE *)pc)[4], 0);
			pc = (int *)((BYTE *)pc + 5);
			break;

		case PCD_LSPEC5DIRECTB:
			P_ExecuteSpecial(((BYTE *)pc)[0], activationline, activator, backSide,
				((BYTE *)pc)[1], ((BYTE *)pc)[2], ((BYTE *)pc)[3],
				((BYTE *)pc)[4], ((BYTE *)pc)[5]);
			pc = (int *)((BYTE *)pc + 6);
			break;

		case PCD_CALLFUNC:
			{
				int argCount = NEXTBYTE;
				int funcIndex = NEXTSHORT;

				int retval = CallFunction(argCount, funcIndex, &STACK(argCount));
				sp -= argCount-1;
				STACK(1) = retval;
			}
			break;

		case PCD_PUSHFUNCTION:
		{
			int funcnum = NEXTBYTE;
			// Not technically a string, but since we use the same tagging mechanism
			PushToStack(TAGSTR(funcnum));
			break;
		}
		case PCD_CALL:
		case PCD_CALLDISCARD:
		case PCD_CALLSTACK:
			{
				int funcnum;
				int i;
				ScriptFunction *func;
				FBehavior *module;
				SDWORD *mylocals;

				if(pcd == PCD_CALLSTACK)
				{
					funcnum = STACK(1);
					module = FBehavior::StaticGetModule(funcnum>>LIBRARYID_SHIFT);
					--sp;

					funcnum &= 0xFFFF; // Clear out tag
				}
				else
				{
					module = activeBehavior;
					funcnum = NEXTBYTE;
				}
				func = module->GetFunction (funcnum, module);

				if (func == NULL)
				{
					Printf ("Function %d in %s out of range\n", funcnum, ScriptPresentation(script).GetChars());
					state = SCRIPT_PleaseRemove;
					break;
				}
				if (sp + func->LocalCount + 64 > STACK_SIZE)
				{ // 64 is the margin for the function's working space
					Printf ("Out of stack space in %s\n", ScriptPresentation(script).GetChars());
					state = SCRIPT_PleaseRemove;
					break;
				}
				mylocals = locals;
				// The function's first argument is also its first local variable.
				locals = &Stack[sp - func->ArgCount];
				// Make space on the stack for any other variables the function uses.
				for (i = 0; i < func->LocalCount; ++i)
				{
					Stack[sp+i] = 0;
				}
				sp += i;
				::new(&Stack[sp]) CallReturn(activeBehavior->PC2Ofs(pc), activeFunction,
					activeBehavior, mylocals, localarrays, pcd == PCD_CALLDISCARD, runaway);
				sp += (sizeof(CallReturn) + sizeof(int) - 1) / sizeof(int);
				pc = module->Ofs2PC (func->Address);
				localarrays = &func->LocalArrays;
				activeFunction = func;
				activeBehavior = module;
				fmt = module->GetFormat();
			}
			break;

		case PCD_RETURNVOID:
		case PCD_RETURNVAL:
			{
				int value;
				union
				{
					SDWORD *retsp;
					CallReturn *ret;
				};

				if (pcd == PCD_RETURNVAL)
				{
					value = Stack[--sp];
				}
				else
				{
					value = 0;
				}
				sp -= sizeof(CallReturn)/sizeof(int);
				retsp = &Stack[sp];
				activeBehavior->GetFunctionProfileData(activeFunction)->AddRun(runaway - ret->EntryInstrCount);
				sp = int(locals - Stack);
				pc = ret->ReturnModule->Ofs2PC(ret->ReturnAddress);
				activeFunction = ret->ReturnFunction;
				activeBehavior = ret->ReturnModule;
				fmt = activeBehavior->GetFormat();
				locals = ret->ReturnLocals;
				localarrays = ret->ReturnArrays;
				if (!ret->bDiscardResult)
				{
					Stack[sp++] = value;
				}
				ret->~CallReturn();
			}
			break;

		case PCD_ADD:
			STACK(2) = STACK(2) + STACK(1);
			sp--;
			break;

		case PCD_SUBTRACT:
			STACK(2) = STACK(2) - STACK(1);
			sp--;
			break;

		case PCD_MULTIPLY:
			STACK(2) = STACK(2) * STACK(1);
			sp--;
			break;

		case PCD_DIVIDE:
			if (STACK(1) == 0)
			{
				state = SCRIPT_DivideBy0;
			}
			else
			{
				STACK(2) = STACK(2) / STACK(1);
				sp--;
			}
			break;

		case PCD_MODULUS:
			if (STACK(1) == 0)
			{
				state = SCRIPT_ModulusBy0;
			}
			else
			{
				STACK(2) = STACK(2) % STACK(1);
				sp--;
			}
			break;

		case PCD_EQ:
			STACK(2) = (STACK(2) == STACK(1));
			sp--;
			break;

		case PCD_NE:
			STACK(2) = (STACK(2) != STACK(1));
			sp--;
			break;

		case PCD_LT:
			STACK(2) = (STACK(2) < STACK(1));
			sp--;
			break;

		case PCD_GT:
			STACK(2) = (STACK(2) > STACK(1));
			sp--;
			break;

		case PCD_LE:
			STACK(2) = (STACK(2) <= STACK(1));
			sp--;
			break;

		case PCD_GE:
			STACK(2) = (STACK(2) >= STACK(1));
			sp--;
			break;

		case PCD_ASSIGNSCRIPTVAR:
			locals[NEXTBYTE] = STACK(1);
			sp--;
			break;


		case PCD_ASSIGNMAPVAR:
			*(activeBehavior->MapVars[NEXTBYTE]) = STACK(1);
			sp--;
			break;

		case PCD_ASSIGNWORLDVAR:
			ACS_WorldVars[NEXTBYTE] = STACK(1);
			sp--;
			break;

		case PCD_ASSIGNGLOBALVAR:
			ACS_GlobalVars[NEXTBYTE] = STACK(1);
			sp--;
			break;

		case PCD_ASSIGNSCRIPTARRAY:
			localarrays->Set(locals, NEXTBYTE, STACK(2), STACK(1));
			sp -= 2;
			break;

		case PCD_ASSIGNMAPARRAY:
			activeBehavior->SetArrayVal (*(activeBehavior->MapVars[NEXTBYTE]), STACK(2), STACK(1));
			sp -= 2;
			break;

		case PCD_ASSIGNWORLDARRAY:
			ACS_WorldArrays[NEXTBYTE][STACK(2)] = STACK(1);
			sp -= 2;
			break;

		case PCD_ASSIGNGLOBALARRAY:
			ACS_GlobalArrays[NEXTBYTE][STACK(2)] = STACK(1);
			sp -= 2;
			break;

		case PCD_PUSHSCRIPTVAR:
			PushToStack (locals[NEXTBYTE]);
			break;

		case PCD_PUSHMAPVAR:
			PushToStack (*(activeBehavior->MapVars[NEXTBYTE]));
			break;

		case PCD_PUSHWORLDVAR:
			PushToStack (ACS_WorldVars[NEXTBYTE]);
			break;

		case PCD_PUSHGLOBALVAR:
			PushToStack (ACS_GlobalVars[NEXTBYTE]);
			break;

		case PCD_PUSHSCRIPTARRAY:
			STACK(1) = localarrays->Get(locals, NEXTBYTE, STACK(1));
			break;

		case PCD_PUSHMAPARRAY:
			STACK(1) = activeBehavior->GetArrayVal (*(activeBehavior->MapVars[NEXTBYTE]), STACK(1));
			break;

		case PCD_PUSHWORLDARRAY:
			STACK(1) = ACS_WorldArrays[NEXTBYTE][STACK(1)];
			break;

		case PCD_PUSHGLOBALARRAY:
			STACK(1) = ACS_GlobalArrays[NEXTBYTE][STACK(1)];
			break;

		case PCD_ADDSCRIPTVAR:
			locals[NEXTBYTE] += STACK(1);
			sp--;
			break;

		case PCD_ADDMAPVAR:
			*(activeBehavior->MapVars[NEXTBYTE]) += STACK(1);
			sp--;
			break;

		case PCD_ADDWORLDVAR:
			ACS_WorldVars[NEXTBYTE] += STACK(1);
			sp--;
			break;

		case PCD_ADDGLOBALVAR:
			ACS_GlobalVars[NEXTBYTE] += STACK(1);
			sp--;
			break;

		case PCD_ADDSCRIPTARRAY:
			{
				int a = NEXTBYTE, i = STACK(2);
				localarrays->Set(locals, a, i, localarrays->Get(locals, a, i) + STACK(1));
				sp -= 2;
			}
			break;

		case PCD_ADDMAPARRAY:
			{
				int a = *(activeBehavior->MapVars[NEXTBYTE]);
				int i = STACK(2);
				activeBehavior->SetArrayVal (a, i, activeBehavior->GetArrayVal (a, i) + STACK(1));
				sp -= 2;
			}
			break;

		case PCD_ADDWORLDARRAY:
			{
				int a = NEXTBYTE;
				ACS_WorldArrays[a][STACK(2)] += STACK(1);
				sp -= 2;
			}
			break;

		case PCD_ADDGLOBALARRAY:
			{
				int a = NEXTBYTE;
				ACS_GlobalArrays[a][STACK(2)] += STACK(1);
				sp -= 2;
			}
			break;

		case PCD_SUBSCRIPTVAR:
			locals[NEXTBYTE] -= STACK(1);
			sp--;
			break;

		case PCD_SUBMAPVAR:
			*(activeBehavior->MapVars[NEXTBYTE]) -= STACK(1);
			sp--;
			break;

		case PCD_SUBWORLDVAR:
			ACS_WorldVars[NEXTBYTE] -= STACK(1);
			sp--;
			break;

		case PCD_SUBGLOBALVAR:
			ACS_GlobalVars[NEXTBYTE] -= STACK(1);
			sp--;
			break;

		case PCD_SUBSCRIPTARRAY:
			{
				int a = NEXTBYTE, i = STACK(2);
				localarrays->Set(locals, a, i, localarrays->Get(locals, a, i) - STACK(1));
				sp -= 2;
			}
			break;

		case PCD_SUBMAPARRAY:
			{
				int a = *(activeBehavior->MapVars[NEXTBYTE]);
				int i = STACK(2);
				activeBehavior->SetArrayVal (a, i, activeBehavior->GetArrayVal (a, i) - STACK(1));
				sp -= 2;
			}
			break;

		case PCD_SUBWORLDARRAY:
			{
				int a = NEXTBYTE;
				ACS_WorldArrays[a][STACK(2)] -= STACK(1);
				sp -= 2;
			}
			break;

		case PCD_SUBGLOBALARRAY:
			{
				int a = NEXTBYTE;
				ACS_GlobalArrays[a][STACK(2)] -= STACK(1);
				sp -= 2;
			}
			break;

		case PCD_MULSCRIPTVAR:
			locals[NEXTBYTE] *= STACK(1);
			sp--;
			break;

		case PCD_MULMAPVAR:
			*(activeBehavior->MapVars[NEXTBYTE]) *= STACK(1);
			sp--;
			break;

		case PCD_MULWORLDVAR:
			ACS_WorldVars[NEXTBYTE] *= STACK(1);
			sp--;
			break;

		case PCD_MULGLOBALVAR:
			ACS_GlobalVars[NEXTBYTE] *= STACK(1);
			sp--;
			break;

		case PCD_MULSCRIPTARRAY:
			{
				int a = NEXTBYTE, i = STACK(2);
				localarrays->Set(locals, a, i, localarrays->Get(locals, a, i) * STACK(1));
				sp -= 2;
			}
			break;

		case PCD_MULMAPARRAY:
			{
				int a = *(activeBehavior->MapVars[NEXTBYTE]);
				int i = STACK(2);
				activeBehavior->SetArrayVal (a, i, activeBehavior->GetArrayVal (a, i) * STACK(1));
				sp -= 2;
			}
			break;

		case PCD_MULWORLDARRAY:
			{
				int a = NEXTBYTE;
				ACS_WorldArrays[a][STACK(2)] *= STACK(1);
				sp -= 2;
			}
			break;

		case PCD_MULGLOBALARRAY:
			{
				int a = NEXTBYTE;
				ACS_GlobalArrays[a][STACK(2)] *= STACK(1);
				sp -= 2;
			}
			break;

		case PCD_DIVSCRIPTVAR:
			if (STACK(1) == 0)
			{
				state = SCRIPT_DivideBy0;
			}
			else
			{
				locals[NEXTBYTE] /= STACK(1);
				sp--;
			}
			break;

		case PCD_DIVMAPVAR:
			if (STACK(1) == 0)
			{
				state = SCRIPT_DivideBy0;
			}
			else
			{
				*(activeBehavior->MapVars[NEXTBYTE]) /= STACK(1);
				sp--;
			}
			break;

		case PCD_DIVWORLDVAR:
			if (STACK(1) == 0)
			{
				state = SCRIPT_DivideBy0;
			}
			else
			{
				ACS_WorldVars[NEXTBYTE] /= STACK(1);
				sp--;
			}
			break;

		case PCD_DIVGLOBALVAR:
			if (STACK(1) == 0)
			{
				state = SCRIPT_DivideBy0;
			}
			else
			{
				ACS_GlobalVars[NEXTBYTE] /= STACK(1);
				sp--;
			}
			break;

		case PCD_DIVSCRIPTARRAY:
			if (STACK(1) == 0)
			{
				state = SCRIPT_DivideBy0;
			}
			else
			{
				int a = NEXTBYTE, i = STACK(2);
				localarrays->Set(locals, a, i, localarrays->Get(locals, a, i) / STACK(1));
				sp -= 2;
			}
			break;

		case PCD_DIVMAPARRAY:
			if (STACK(1) == 0)
			{
				state = SCRIPT_DivideBy0;
			}
			else
			{
				int a = *(activeBehavior->MapVars[NEXTBYTE]);
				int i = STACK(2);
				activeBehavior->SetArrayVal (a, i, activeBehavior->GetArrayVal (a, i) / STACK(1));
				sp -= 2;
			}
			break;

		case PCD_DIVWORLDARRAY:
			if (STACK(1) == 0)
			{
				state = SCRIPT_DivideBy0;
			}
			else
			{
				int a = NEXTBYTE;
				ACS_WorldArrays[a][STACK(2)] /= STACK(1);
				sp -= 2;
			}
			break;

		case PCD_DIVGLOBALARRAY:
			if (STACK(1) == 0)
			{
				state = SCRIPT_DivideBy0;
			}
			else
			{
				int a = NEXTBYTE;
				ACS_GlobalArrays[a][STACK(2)] /= STACK(1);
				sp -= 2;
			}
			break;

		case PCD_MODSCRIPTVAR:
			if (STACK(1) == 0)
			{
				state = SCRIPT_ModulusBy0;
			}
			else
			{
				locals[NEXTBYTE] %= STACK(1);
				sp--;
			}
			break;

		case PCD_MODMAPVAR:
			if (STACK(1) == 0)
			{
				state = SCRIPT_ModulusBy0;
			}
			else
			{
				*(activeBehavior->MapVars[NEXTBYTE]) %= STACK(1);
				sp--;
			}
			break;

		case PCD_MODWORLDVAR:
			if (STACK(1) == 0)
			{
				state = SCRIPT_ModulusBy0;
			}
			else
			{
				ACS_WorldVars[NEXTBYTE] %= STACK(1);
				sp--;
			}
			break;

		case PCD_MODGLOBALVAR:
			if (STACK(1) == 0)
			{
				state = SCRIPT_ModulusBy0;
			}
			else
			{
				ACS_GlobalVars[NEXTBYTE] %= STACK(1);
				sp--;
			}
			break;

		case PCD_MODSCRIPTARRAY:
			if (STACK(1) == 0)
			{
				state = SCRIPT_ModulusBy0;
			}
			else
			{
				int a = NEXTBYTE, i = STACK(2);
				localarrays->Set(locals, a, i, localarrays->Get(locals, a, i) % STACK(1));
				sp -= 2;
			}
			break;

		case PCD_MODMAPARRAY:
			if (STACK(1) == 0)
			{
				state = SCRIPT_ModulusBy0;
			}
			else
			{
				int a = *(activeBehavior->MapVars[NEXTBYTE]);
				int i = STACK(2);
				activeBehavior->SetArrayVal (a, i, activeBehavior->GetArrayVal (a, i) % STACK(1));
				sp -= 2;
			}
			break;

		case PCD_MODWORLDARRAY:
			if (STACK(1) == 0)
			{
				state = SCRIPT_ModulusBy0;
			}
			else
			{
				int a = NEXTBYTE;
				ACS_WorldArrays[a][STACK(2)] %= STACK(1);
				sp -= 2;
			}
			break;

		case PCD_MODGLOBALARRAY:
			if (STACK(1) == 0)
			{
				state = SCRIPT_ModulusBy0;
			}
			else
			{
				int a = NEXTBYTE;
				ACS_GlobalArrays[a][STACK(2)] %= STACK(1);
				sp -= 2;
			}
			break;

		//[MW] start
		case PCD_ANDSCRIPTVAR:
			locals[NEXTBYTE] &= STACK(1);
			sp--;
			break;

		case PCD_ANDMAPVAR:
			*(activeBehavior->MapVars[NEXTBYTE]) &= STACK(1);
			sp--;
			break;

		case PCD_ANDWORLDVAR:
			ACS_WorldVars[NEXTBYTE] &= STACK(1);
			sp--;
			break;

		case PCD_ANDGLOBALVAR:
			ACS_GlobalVars[NEXTBYTE] &= STACK(1);
			sp--;
			break;

		case PCD_ANDSCRIPTARRAY:
			{
				int a = NEXTBYTE, i = STACK(2);
				localarrays->Set(locals, a, i, localarrays->Get(locals, a, i) & STACK(1));
				sp -= 2;
			}
			break;

		case PCD_ANDMAPARRAY:
			{
				int a = *(activeBehavior->MapVars[NEXTBYTE]);
				int i = STACK(2);
				activeBehavior->SetArrayVal (a, i, activeBehavior->GetArrayVal (a, i) & STACK(1));
				sp -= 2;
			}
			break;

		case PCD_ANDWORLDARRAY:
			{
				int a = NEXTBYTE;
				ACS_WorldArrays[a][STACK(2)] &= STACK(1);
				sp -= 2;
			}
			break;

		case PCD_ANDGLOBALARRAY:
			{
				int a = NEXTBYTE;
				ACS_GlobalArrays[a][STACK(2)] &= STACK(1);
				sp -= 2;
			}
			break;

		case PCD_EORSCRIPTVAR:
			locals[NEXTBYTE] ^= STACK(1);
			sp--;
			break;

		case PCD_EORMAPVAR:
			*(activeBehavior->MapVars[NEXTBYTE]) ^= STACK(1);
			sp--;
			break;

		case PCD_EORWORLDVAR:
			ACS_WorldVars[NEXTBYTE] ^= STACK(1);
			sp--;
			break;

		case PCD_EORGLOBALVAR:
			ACS_GlobalVars[NEXTBYTE] ^= STACK(1);
			sp--;
			break;

		case PCD_EORSCRIPTARRAY:
			{
				int a = NEXTBYTE, i = STACK(2);
				localarrays->Set(locals, a, i, localarrays->Get(locals, a, i) ^ STACK(1));
				sp -= 2;
			}
			break;

		case PCD_EORMAPARRAY:
			{
				int a = *(activeBehavior->MapVars[NEXTBYTE]);
				int i = STACK(2);
				activeBehavior->SetArrayVal (a, i, activeBehavior->GetArrayVal (a, i) ^ STACK(1));
				sp -= 2;
			}
			break;

		case PCD_EORWORLDARRAY:
			{
				int a = NEXTBYTE;
				ACS_WorldArrays[a][STACK(2)] ^= STACK(1);
				sp -= 2;
			}
			break;

		case PCD_EORGLOBALARRAY:
			{
				int a = NEXTBYTE;
				ACS_GlobalArrays[a][STACK(2)] ^= STACK(1);
				sp -= 2;
			}
			break;

		case PCD_ORSCRIPTVAR:
			locals[NEXTBYTE] |= STACK(1);
			sp--;
			break;

		case PCD_ORMAPVAR:
			*(activeBehavior->MapVars[NEXTBYTE]) |= STACK(1);
			sp--;
			break;

		case PCD_ORWORLDVAR:
			ACS_WorldVars[NEXTBYTE] |= STACK(1);
			sp--;
			break;

		case PCD_ORGLOBALVAR:
			ACS_GlobalVars[NEXTBYTE] |= STACK(1);
			sp--;
			break;

		case PCD_ORSCRIPTARRAY:
			{
				int a = NEXTBYTE, i = STACK(2);
				localarrays->Set(locals, a, i, localarrays->Get(locals, a, i) | STACK(1));
				sp -= 2;
			}
			break;

		case PCD_ORMAPARRAY:
			{
				int a = *(activeBehavior->MapVars[NEXTBYTE]);
				int i = STACK(2);
				activeBehavior->SetArrayVal (a, i, activeBehavior->GetArrayVal (a, i) | STACK(1));
				sp -= 2;
			}
			break;

		case PCD_ORWORLDARRAY:
			{
				int a = NEXTBYTE;
				ACS_WorldArrays[a][STACK(2)] |= STACK(1);
				sp -= 2;
			}
			break;

		case PCD_ORGLOBALARRAY:
			{
				int a = NEXTBYTE;
				int i = STACK(2);
				ACS_GlobalArrays[a][STACK(2)] |= STACK(1);
				sp -= 2;
			}
			break;

		case PCD_LSSCRIPTVAR:
			locals[NEXTBYTE] <<= STACK(1);
			sp--;
			break;

		case PCD_LSMAPVAR:
			*(activeBehavior->MapVars[NEXTBYTE]) <<= STACK(1);
			sp--;
			break;

		case PCD_LSWORLDVAR:
			ACS_WorldVars[NEXTBYTE] <<= STACK(1);
			sp--;
			break;

		case PCD_LSGLOBALVAR:
			ACS_GlobalVars[NEXTBYTE] <<= STACK(1);
			sp--;
			break;

		case PCD_LSSCRIPTARRAY:
			{
				int a = NEXTBYTE, i = STACK(2);
				localarrays->Set(locals, a, i, localarrays->Get(locals, a, i) << STACK(1));
				sp -= 2;
			}
			break;

		case PCD_LSMAPARRAY:
			{
				int a = *(activeBehavior->MapVars[NEXTBYTE]);
				int i = STACK(2);
				activeBehavior->SetArrayVal (a, i, activeBehavior->GetArrayVal (a, i) << STACK(1));
				sp -= 2;
			}
			break;

		case PCD_LSWORLDARRAY:
			{
				int a = NEXTBYTE;
				ACS_WorldArrays[a][STACK(2)] <<= STACK(1);
				sp -= 2;
			}
			break;

		case PCD_LSGLOBALARRAY:
			{
				int a = NEXTBYTE;
				ACS_GlobalArrays[a][STACK(2)] <<= STACK(1);
				sp -= 2;
			}
			break;

		case PCD_RSSCRIPTVAR:
			locals[NEXTBYTE] >>= STACK(1);
			sp--;
			break;

		case PCD_RSMAPVAR:
			*(activeBehavior->MapVars[NEXTBYTE]) >>= STACK(1);
			sp--;
			break;

		case PCD_RSWORLDVAR:
			ACS_WorldVars[NEXTBYTE] >>= STACK(1);
			sp--;
			break;

		case PCD_RSGLOBALVAR:
			ACS_GlobalVars[NEXTBYTE] >>= STACK(1);
			sp--;
			break;

		case PCD_RSSCRIPTARRAY:
			{
				int a = NEXTBYTE, i = STACK(2);
				localarrays->Set(locals, a, i, localarrays->Get(locals, a, i) >> STACK(1));
				sp -= 2;
			}
			break;

		case PCD_RSMAPARRAY:
			{
				int a = *(activeBehavior->MapVars[NEXTBYTE]);
				int i = STACK(2);
				activeBehavior->SetArrayVal (a, i, activeBehavior->GetArrayVal (a, i) >> STACK(1));
				sp -= 2;
			}
			break;

		case PCD_RSWORLDARRAY:
			{
				int a = NEXTBYTE;
				ACS_WorldArrays[a][STACK(2)] >>= STACK(1);
				sp -= 2;
			}
			break;

		case PCD_RSGLOBALARRAY:
			{
				int a = NEXTBYTE;
				ACS_GlobalArrays[a][STACK(2)] >>= STACK(1);
				sp -= 2;
			}
			break;
		//[MW] end

		case PCD_INCSCRIPTVAR:
			++locals[NEXTBYTE];
			break;

		case PCD_INCMAPVAR:
			*(activeBehavior->MapVars[NEXTBYTE]) += 1;
			break;

		case PCD_INCWORLDVAR:
			++ACS_WorldVars[NEXTBYTE];
			break;

		case PCD_INCGLOBALVAR:
			++ACS_GlobalVars[NEXTBYTE];
			break;

		case PCD_INCSCRIPTARRAY:
			{
				int a = NEXTBYTE, i = STACK(1);
				localarrays->Set(locals, a, i, localarrays->Get(locals, a, i) + 1);
				sp--;
			}
			break;

		case PCD_INCMAPARRAY:
			{
				int a = *(activeBehavior->MapVars[NEXTBYTE]);
				int i = STACK(1);
				activeBehavior->SetArrayVal (a, i, activeBehavior->GetArrayVal (a, i) + 1);
				sp--;
			}
			break;

		case PCD_INCWORLDARRAY:
			{
				int a = NEXTBYTE;
				ACS_WorldArrays[a][STACK(1)] += 1;
				sp--;
			}
			break;

		case PCD_INCGLOBALARRAY:
			{
				int a = NEXTBYTE;
				ACS_GlobalArrays[a][STACK(1)] += 1;
				sp--;
			}
			break;

		case PCD_DECSCRIPTVAR:
			--locals[NEXTBYTE];
			break;

		case PCD_DECMAPVAR:
			*(activeBehavior->MapVars[NEXTBYTE]) -= 1;
			break;

		case PCD_DECWORLDVAR:
			--ACS_WorldVars[NEXTBYTE];
			break;

		case PCD_DECGLOBALVAR:
			--ACS_GlobalVars[NEXTBYTE];
			break;

		case PCD_DECSCRIPTARRAY:
			{
				int a = NEXTBYTE, i = STACK(1);
				localarrays->Set(locals, a, i, localarrays->Get(locals, a, i) - 1);
				sp--;
			}
			break;

		case PCD_DECMAPARRAY:
			{
				int a = *(activeBehavior->MapVars[NEXTBYTE]);
				int i = STACK(1);
				activeBehavior->SetArrayVal (a, i, activeBehavior->GetArrayVal (a, i) - 1);
				sp--;
			}
			break;

		case PCD_DECWORLDARRAY:
			{
				int a = NEXTBYTE;
				ACS_WorldArrays[a][STACK(1)] -= 1;
				sp--;
			}
			break;

		case PCD_DECGLOBALARRAY:
			{
				int a = NEXTBYTE;
				int i = STACK(1);
				ACS_GlobalArrays[a][STACK(1)] -= 1;
				sp--;
			}
			break;

		case PCD_GOTO:
			pc = activeBehavior->Ofs2PC (LittleLong(*pc));
			break;

		case PCD_GOTOSTACK:
			pc = activeBehavior->Jump2PC (STACK(1));
			sp--;
			break;

		case PCD_IFGOTO:
			if (STACK(1))
				pc = activeBehavior->Ofs2PC (LittleLong(*pc));
			else
				pc++;
			sp--;
			break;

		case PCD_SETRESULTVALUE:
			resultValue = STACK(1);
		case PCD_DROP: //fall through.
			sp--;
			break;

		case PCD_DELAY:
			statedata = STACK(1) + (fmt == ACS_Old && gameinfo.gametype == GAME_Hexen);
			if (statedata > 0)
			{
				state = SCRIPT_Delayed;
			}
			sp--;
			break;

		case PCD_DELAYDIRECT:
			statedata = uallong(pc[0]) + (fmt == ACS_Old && gameinfo.gametype == GAME_Hexen);
			pc++;
			if (statedata > 0)
			{
				state = SCRIPT_Delayed;
			}
			break;

		case PCD_DELAYDIRECTB:
			statedata = *(BYTE *)pc + (fmt == ACS_Old && gameinfo.gametype == GAME_Hexen);
			if (statedata > 0)
			{
				state = SCRIPT_Delayed;
			}
			pc = (int *)((BYTE *)pc + 1);
			break;

		case PCD_RANDOM:
			STACK(2) = Random (STACK(2), STACK(1));
			sp--;
			break;

		case PCD_RANDOMDIRECT:
			PushToStack (Random (uallong(pc[0]), uallong(pc[1])));
			pc += 2;
			break;

		case PCD_RANDOMDIRECTB:
			PushToStack (Random (((BYTE *)pc)[0], ((BYTE *)pc)[1]));
			pc = (int *)((BYTE *)pc + 2);
			break;

		case PCD_THINGCOUNT:
			STACK(2) = ThingCount (STACK(2), -1, STACK(1), -1);
			sp--;
			break;

		case PCD_THINGCOUNTDIRECT:
			PushToStack (ThingCount (uallong(pc[0]), -1, uallong(pc[1]), -1));
			pc += 2;
			break;

		case PCD_THINGCOUNTNAME:
			STACK(2) = ThingCount (-1, STACK(2), STACK(1), -1);
			sp--;
			break;

		case PCD_THINGCOUNTNAMESECTOR:
			STACK(3) = ThingCount (-1, STACK(3), STACK(2), STACK(1));
			sp -= 2;
			break;

		case PCD_THINGCOUNTSECTOR:
			STACK(3) = ThingCount (STACK(3), -1, STACK(2), STACK(1));
			sp -= 2;
			break;

		case PCD_TAGWAIT:
			state = SCRIPT_TagWait;
			statedata = STACK(1);
			sp--;
			break;

		case PCD_TAGWAITDIRECT:
			state = SCRIPT_TagWait;
			statedata = uallong(pc[0]);
			pc++;
			break;

		case PCD_POLYWAIT:
			state = SCRIPT_PolyWait;
			statedata = STACK(1);
			sp--;
			break;

		case PCD_POLYWAITDIRECT:
			state = SCRIPT_PolyWait;
			statedata = uallong(pc[0]);
			pc++;
			break;

		case PCD_CHANGEFLOOR:
			ChangeFlat (STACK(2), STACK(1), 0);
			sp -= 2;
			break;

		case PCD_CHANGEFLOORDIRECT:
			ChangeFlat (uallong(pc[0]), TAGSTR(uallong(pc[1])), 0);
			pc += 2;
			break;

		case PCD_CHANGECEILING:
			ChangeFlat (STACK(2), STACK(1), 1);
			sp -= 2;
			break;

		case PCD_CHANGECEILINGDIRECT:
			ChangeFlat (uallong(pc[0]), TAGSTR(uallong(pc[1])), 1);
			pc += 2;
			break;

		case PCD_RESTART:
			{
				const ScriptPtr *scriptp;

				scriptp = activeBehavior->FindScript (script);
				pc = activeBehavior->GetScriptAddress (scriptp);
			}
			break;

		case PCD_ANDLOGICAL:
			STACK(2) = (STACK(2) && STACK(1));
			sp--;
			break;

		case PCD_ORLOGICAL:
			STACK(2) = (STACK(2) || STACK(1));
			sp--;
			break;

		case PCD_ANDBITWISE:
			STACK(2) = (STACK(2) & STACK(1));
			sp--;
			break;

		case PCD_ORBITWISE:
			STACK(2) = (STACK(2) | STACK(1));
			sp--;
			break;

		case PCD_EORBITWISE:
			STACK(2) = (STACK(2) ^ STACK(1));
			sp--;
			break;

		case PCD_NEGATELOGICAL:
			STACK(1) = !STACK(1);
			break;




		case PCD_NEGATEBINARY:
			STACK(1) = ~STACK(1);
			break;

		case PCD_LSHIFT:
			STACK(2) = (STACK(2) << STACK(1));
			sp--;
			break;

		case PCD_RSHIFT:
			STACK(2) = (STACK(2) >> STACK(1));
			sp--;
			break;

		case PCD_UNARYMINUS:
			STACK(1) = -STACK(1);
			break;

		case PCD_IFNOTGOTO:
			if (!STACK(1))
				pc = activeBehavior->Ofs2PC (LittleLong(*pc));
			else
				pc++;
			sp--;
			break;

		case PCD_LINESIDE:
			PushToStack (backSide);
			break;

		case PCD_SCRIPTWAIT:
			statedata = STACK(1);
			sp--;
scriptwait:
			if (controller->RunningScripts.CheckKey(statedata) != NULL)
				state = SCRIPT_ScriptWait;
			else
				state = SCRIPT_ScriptWaitPre;
			PutLast ();
			break;

		case PCD_SCRIPTWAITDIRECT:
			statedata = uallong(pc[0]);
			pc++;
			goto scriptwait;

		case PCD_SCRIPTWAITNAMED:
			statedata = -FName(FBehavior::StaticLookupString(STACK(1)));
			sp--;
			goto scriptwait;

		case PCD_CLEARLINESPECIAL:
			if (activationline != NULL)
			{
				activationline->special = 0;
				DPrintf("Cleared line special on line %d\n", (int)(activationline - lines));
			}
			break;

		case PCD_CASEGOTO:
			if (STACK(1) == uallong(pc[0]))
			{
				pc = activeBehavior->Ofs2PC (uallong(pc[1]));
				sp--;
			}
			else
			{
				pc += 2;
			}
			break;

		case PCD_CASEGOTOSORTED:
			// The count and jump table are 4-byte aligned
			pc = (int *)(((size_t)pc + 3) & ~3);
			{
				int numcases = uallong(pc[0]); pc++;
				int min = 0, max = numcases-1;
				while (min <= max)
				{
					int mid = (min + max) / 2;
					SDWORD caseval = LittleLong(pc[mid*2]);
					if (caseval == STACK(1))
					{
						pc = activeBehavior->Ofs2PC (LittleLong(pc[mid*2+1]));
						sp--;
						break;
					}
					else if (caseval < STACK(1))
					{
						min = mid + 1;
					}
					else
					{
						max = mid - 1;
					}
				}
				if (min > max)
				{
					// The case was not found, so go to the next instruction.
					pc += numcases * 2;
				}
			}
			break;

		case PCD_BEGINPRINT:
			STRINGBUILDER_START(work);
			break;

		case PCD_PRINTSTRING:
		case PCD_PRINTLOCALIZED:
			lookup = FBehavior::StaticLookupString (STACK(1));
			if (pcd == PCD_PRINTLOCALIZED)
			{
				lookup = GStrings(lookup);
			}
			if (lookup != NULL)
			{
				work += lookup;
			}
			--sp;
			break;

		case PCD_PRINTNUMBER:
			work.AppendFormat ("%d", STACK(1));
			--sp;
			break;

		case PCD_PRINTBINARY:
			IGNORE_FORMAT_PRE
			work.AppendFormat ("%B", STACK(1));
			IGNORE_FORMAT_POST
			--sp;
			break;

		case PCD_PRINTHEX:
			work.AppendFormat ("%X", STACK(1));
			--sp;
			break;

		case PCD_PRINTCHARACTER:
			work += (char)STACK(1);
			--sp;
			break;

		case PCD_PRINTFIXED:
			work.AppendFormat ("%g", ACSToDouble(STACK(1)));
			--sp;
			break;

		// [BC] Print activator's name
		// [RH] Fancied up a bit
		case PCD_PRINTNAME:
			{
				player_t *player = NULL;

				if (STACK(1) < 0)
				{
					switch (STACK(1))
					{
					case PRINTNAME_LEVELNAME:
						work += level.LevelName;
						break;

					case PRINTNAME_LEVEL:
					{
						FString uppername = level.MapName;
						uppername.ToUpper();
						work += uppername;
						break; 
					}

					case PRINTNAME_SKILL:
						work += G_SkillName();
						break;

					default:
						work += ' ';
						break;
					}
					sp--;
					break;

				}
				else if (STACK(1) == 0 || (unsigned)STACK(1) > MAXPLAYERS)
				{
					if (activator)
					{
						player = activator->player;
					}
				}
				else if (playeringame[STACK(1)-1])
				{
					player = &players[STACK(1)-1];
				}
				else
				{
					work.AppendFormat ("Player %d", STACK(1));
					sp--;
					break;
				}
				if (player)
				{
					work += player->userinfo.GetName();
				}
				else if (activator)
				{
					work += activator->GetTag();
				}
				else
				{
					work += ' ';
				}
				sp--;
			}
			break;

		// Print script character array
		case PCD_PRINTSCRIPTCHARARRAY:
		case PCD_PRINTSCRIPTCHRANGE:
			{
				int capacity, offset, a, c;
				if (CharArrayParms(capacity, offset, a, Stack, sp, pcd == PCD_PRINTSCRIPTCHRANGE))
				{
					while (capacity-- && (c = localarrays->Get(locals, a, offset)) != '\0')
					{
						work += (char)c;
						offset++;
					}
				}
			}
			break;

		// [JB] Print map character array
		case PCD_PRINTMAPCHARARRAY:
		case PCD_PRINTMAPCHRANGE:
			{
				int capacity, offset, a, c;
				if (CharArrayParms(capacity, offset, a, Stack, sp, pcd == PCD_PRINTMAPCHRANGE))
				{
					while (capacity-- && (c = activeBehavior->GetArrayVal (a, offset)) != '\0')
					{
						work += (char)c;
						offset++;
					}
				}
			}
			break;

		// [JB] Print world character array
		case PCD_PRINTWORLDCHARARRAY:
		case PCD_PRINTWORLDCHRANGE:
			{
				int capacity, offset, a, c;
				if (CharArrayParms(capacity, offset, a, Stack, sp, pcd == PCD_PRINTWORLDCHRANGE))
				{
					while (capacity-- && (c = ACS_WorldArrays[a][offset]) != '\0')
					{
						work += (char)c;
						offset++;
					}
				}
			}
			break;

		// [JB] Print global character array
		case PCD_PRINTGLOBALCHARARRAY:
		case PCD_PRINTGLOBALCHRANGE:
			{
				int capacity, offset, a, c;
				if (CharArrayParms(capacity, offset, a, Stack, sp, pcd == PCD_PRINTGLOBALCHRANGE))
				{
					while (capacity-- && (c = ACS_GlobalArrays[a][offset]) != '\0')
					{
						work += (char)c;
						offset++;
					}
				}
			}
			break;

		// [GRB] Print key name(s) for a command
		case PCD_PRINTBIND:
			lookup = FBehavior::StaticLookupString (STACK(1));
			if (lookup != NULL)
			{
				int key1 = 0, key2 = 0;

				Bindings.GetKeysForCommand ((char *)lookup, &key1, &key2);

				if (key2)
					work << KeyNames[key1] << " or " << KeyNames[key2];
				else if (key1)
					work << KeyNames[key1];
				else
					work << "??? (" << (char *)lookup << ')';
			}
			--sp;
			break;

		case PCD_ENDPRINT:
		case PCD_ENDPRINTBOLD:
		case PCD_MOREHUDMESSAGE:
		case PCD_ENDLOG:
			if (pcd == PCD_ENDLOG)
			{
				Printf ("%s\n", work.GetChars());
				STRINGBUILDER_FINISH(work);
			}
			else if (pcd != PCD_MOREHUDMESSAGE)
			{
				AActor *screen = activator;
				// If a missile is the activator, make the thing that
				// launched the missile the target of the print command.
				if (screen != NULL &&
					screen->player == NULL &&
					(screen->flags & MF_MISSILE) &&
					screen->target != NULL)
				{
					screen = screen->target;
				}
				if (pcd == PCD_ENDPRINTBOLD || screen == NULL ||
					screen->CheckLocalView (consoleplayer))
				{
					C_MidPrint (activefont, work);
				}
				STRINGBUILDER_FINISH(work);
			}
			else
			{
				optstart = -1;
			}
			break;

		case PCD_OPTHUDMESSAGE:
			optstart = sp;
			break;

		case PCD_ENDHUDMESSAGE:
		case PCD_ENDHUDMESSAGEBOLD:
			if (optstart == -1)
			{
				optstart = sp;
			}
			{
				AActor *screen = activator;
				if (screen != NULL &&
					screen->player == NULL &&
					(screen->flags & MF_MISSILE) &&
					screen->target != NULL)
				{
					screen = screen->target;
				}
				if (pcd == PCD_ENDHUDMESSAGEBOLD || screen == NULL ||
					players[consoleplayer].mo == screen)
				{
					int type = Stack[optstart-6];
					int id = Stack[optstart-5];
					EColorRange color;
					float x = ACSToFloat(Stack[optstart-3]);
					float y = ACSToFloat(Stack[optstart-2]);
					float holdTime = ACSToFloat(Stack[optstart-1]);
					fixed_t alpha;
					DHUDMessage *msg;

					if (type & HUDMSG_COLORSTRING)
					{
						color = V_FindFontColor(FBehavior::StaticLookupString(Stack[optstart-4]));
					}
					else
					{
						color = CLAMPCOLOR(Stack[optstart-4]);
					}

					switch (type & 0xFF)
					{
					default:	// normal
						alpha = (optstart < sp) ? Stack[optstart] : OPAQUE;
						msg = new DHUDMessage (activefont, work, x, y, hudwidth, hudheight, color, holdTime);
						break;
					case 1:		// fade out
						{
							float fadeTime = (optstart < sp) ? ACSToFloat(Stack[optstart]) : 0.5f;
							alpha = (optstart < sp-1) ? Stack[optstart+1] : OPAQUE;
							msg = new DHUDMessageFadeOut (activefont, work, x, y, hudwidth, hudheight, color, holdTime, fadeTime);
						}
						break;
					case 2:		// type on, then fade out
						{
							float typeTime = (optstart < sp) ? ACSToFloat(Stack[optstart]) : 0.05f;
							float fadeTime = (optstart < sp-1) ? ACSToFloat(Stack[optstart+1]) : 0.5f;
							alpha = (optstart < sp-2) ? Stack[optstart+2] : FRACUNIT;
							msg = new DHUDMessageTypeOnFadeOut (activefont, work, x, y, hudwidth, hudheight, color, typeTime, holdTime, fadeTime);
						}
						break;
					case 3:		// fade in, then fade out
						{
							float inTime = (optstart < sp) ? ACSToFloat(Stack[optstart]) : 0.5f;
							float outTime = (optstart < sp-1) ? ACSToFloat(Stack[optstart+1]) : 0.5f;
							alpha = (optstart < sp-2) ? Stack[optstart+2] : OPAQUE;
							msg = new DHUDMessageFadeInOut (activefont, work, x, y, hudwidth, hudheight, color, holdTime, inTime, outTime);
						}
						break;
					}
					msg->SetClipRect(ClipRectLeft, ClipRectTop, ClipRectWidth, ClipRectHeight, HandleAspect);
					if (WrapWidth != 0)
					{
						msg->SetWrapWidth(WrapWidth);
					}
					msg->SetVisibility((type & HUDMSG_VISIBILITY_MASK) >> HUDMSG_VISIBILITY_SHIFT);
					if (type & HUDMSG_NOWRAP)
					{
						msg->SetNoWrap(true);
					}
					if (type & HUDMSG_ALPHA)
					{
						msg->SetAlpha(alpha);
					}
					if (type & HUDMSG_ADDBLEND)
					{
						msg->SetRenderStyle(STYLE_Add);
					}
					StatusBar->AttachMessage (msg, id ? 0xff000000|id : 0,
						(type & HUDMSG_LAYER_MASK) >> HUDMSG_LAYER_SHIFT);
					if (type & HUDMSG_LOG)
					{
						static const char bar[] = TEXTCOLOR_ORANGE "\n\35\36\36\36\36\36\36\36\36\36\36\36\36\36\36\36\36\36\36\36"
					"\36\36\36\36\36\36\36\36\36\36\36\36\37" TEXTCOLOR_NORMAL "\n";
						static const char logbar[] = "\n<------------------------------->\n";
						char consolecolor[3];

						consolecolor[0] = '\x1c';
						consolecolor[1] = color >= CR_BRICK && color <= CR_YELLOW ? color + 'A' : '-';
						consolecolor[2] = '\0';
						AddToConsole (-1, bar);
						AddToConsole (-1, consolecolor);
						AddToConsole (-1, work);
						AddToConsole (-1, bar);
					}
				}
			}
			STRINGBUILDER_FINISH(work);
			sp = optstart-6;
			break;

		case PCD_SETFONT:
			DoSetFont (STACK(1));
			sp--;
			break;

		case PCD_SETFONTDIRECT:
			DoSetFont (TAGSTR(uallong(pc[0])));
			pc++;
			break;

		case PCD_PLAYERCOUNT:
			PushToStack (CountPlayers ());
			break;

		case PCD_GAMETYPE:
			if (gamestate == GS_TITLELEVEL)
				PushToStack (GAME_TITLE_MAP);
			else if (deathmatch)
				PushToStack (GAME_NET_DEATHMATCH);
			else if (multiplayer)
				PushToStack (GAME_NET_COOPERATIVE);
			else
				PushToStack (GAME_SINGLE_PLAYER);
			break;

		case PCD_GAMESKILL:
			PushToStack (G_SkillProperty(SKILLP_ACSReturn));
			break;

// [BC] Start ST PCD's
		case PCD_PLAYERHEALTH:
			if (activator)
				PushToStack (activator->health);
			else
				PushToStack (0);
			break;

		case PCD_PLAYERARMORPOINTS:
			if (activator)
			{
				ABasicArmor *armor = activator->FindInventory<ABasicArmor>();
				PushToStack (armor ? armor->Amount : 0);
			}
			else
			{
				PushToStack (0);
			}
			break;

		case PCD_PLAYERFRAGS:
			if (activator && activator->player)
				PushToStack (activator->player->fragcount);
			else
				PushToStack (0);
			break;

		case PCD_MUSICCHANGE:
			lookup = FBehavior::StaticLookupString (STACK(2));
			if (lookup != NULL)
			{
				S_ChangeMusic (lookup, STACK(1));
			}
			sp -= 2;
			break;

		case PCD_SINGLEPLAYER:
			PushToStack (!netgame);
			break;
// [BC] End ST PCD's

		case PCD_TIMER:
			PushToStack (level.time);
			break;

		case PCD_SECTORSOUND:
			lookup = FBehavior::StaticLookupString (STACK(2));
			if (lookup != NULL)
			{
				if (activationline)
				{
					S_Sound (
						activationline->frontsector,
						CHAN_AUTO,	// Not CHAN_AREA, because that'd probably break existing scripts.
						lookup,
						(float)(STACK(1)) / 127.f,
						ATTN_NORM);
				}
				else
				{
					S_Sound (
						CHAN_AUTO,
						lookup,
						(float)(STACK(1)) / 127.f,
						ATTN_NORM);
				}
			}
			sp -= 2;
			break;

		case PCD_AMBIENTSOUND:
			lookup = FBehavior::StaticLookupString (STACK(2));
			if (lookup != NULL)
			{
				S_Sound (CHAN_AUTO,
						 lookup,
						 (float)(STACK(1)) / 127.f, ATTN_NONE);
			}
			sp -= 2;
			break;

		case PCD_LOCALAMBIENTSOUND:
			lookup = FBehavior::StaticLookupString (STACK(2));
			if (lookup != NULL && activator->CheckLocalView (consoleplayer))
			{
				S_Sound (CHAN_AUTO,
						 lookup,
						 (float)(STACK(1)) / 127.f, ATTN_NONE);
			}
			sp -= 2;
			break;

		case PCD_ACTIVATORSOUND:
			lookup = FBehavior::StaticLookupString (STACK(2));
			if (lookup != NULL)
			{
				if (activator != NULL)
				{
					S_Sound (activator, CHAN_AUTO,
							 lookup,
							 (float)(STACK(1)) / 127.f, ATTN_NORM);
				}
				else
				{
					S_Sound (CHAN_AUTO,
							 lookup,
							 (float)(STACK(1)) / 127.f, ATTN_NONE);
				}
			}
			sp -= 2;
			break;

		case PCD_SOUNDSEQUENCE:
			lookup = FBehavior::StaticLookupString (STACK(1));
			if (lookup != NULL)
			{
				if (activationline != NULL)
				{
					SN_StartSequence (activationline->frontsector, CHAN_FULLHEIGHT, lookup, 0);
				}
			}
			sp--;
			break;

		case PCD_SETLINETEXTURE:
			SetLineTexture (STACK(4), STACK(3), STACK(2), STACK(1));
			sp -= 4;
			break;

		case PCD_REPLACETEXTURES:
			ReplaceTextures (STACK(3), STACK(2), STACK(1));
			sp -= 3;
			break;

		case PCD_SETLINEBLOCKING:
			{
				int line;

				FLineIdIterator itr(STACK(2));
				while ((line = itr.Next()) >= 0)
				{
					switch (STACK(1))
					{
					case BLOCK_NOTHING:
						lines[line].flags &= ~(ML_BLOCKING|ML_BLOCKEVERYTHING|ML_RAILING|ML_BLOCK_PLAYERS);
						break;
					case BLOCK_CREATURES:
					default:
						lines[line].flags &= ~(ML_BLOCKEVERYTHING|ML_RAILING|ML_BLOCK_PLAYERS);
						lines[line].flags |= ML_BLOCKING;
						break;
					case BLOCK_EVERYTHING:
						lines[line].flags &= ~(ML_RAILING|ML_BLOCK_PLAYERS);
						lines[line].flags |= ML_BLOCKING|ML_BLOCKEVERYTHING;
						break;
					case BLOCK_RAILING:
						lines[line].flags &= ~(ML_BLOCKEVERYTHING|ML_BLOCK_PLAYERS);
						lines[line].flags |= ML_RAILING|ML_BLOCKING;
						break;
					case BLOCK_PLAYERS:
						lines[line].flags &= ~(ML_BLOCKEVERYTHING|ML_BLOCKING|ML_RAILING);
						lines[line].flags |= ML_BLOCK_PLAYERS;
						break;
					}
				}

				sp -= 2;
			}
			break;

		case PCD_SETLINEMONSTERBLOCKING:
			{
				int line;

				FLineIdIterator itr(STACK(2));
				while ((line = itr.Next()) >= 0)
				{
					if (STACK(1))
						lines[line].flags |= ML_BLOCKMONSTERS;
					else
						lines[line].flags &= ~ML_BLOCKMONSTERS;
				}

				sp -= 2;
			}
			break;

		case PCD_SETLINESPECIAL:
			{
				int linenum = -1;
				int specnum = STACK(6);
				int arg0 = STACK(5);

				// Convert named ACS "specials" into real specials.
				if (specnum >= -ACSF_ACS_NamedExecuteAlways && specnum <= -ACSF_ACS_NamedExecute)
				{
					specnum = NamedACSToNormalACS[-specnum - ACSF_ACS_NamedExecute];
					arg0 = -FName(FBehavior::StaticLookupString(arg0));
				}

				FLineIdIterator itr(STACK(7));
				while ((linenum = itr.Next()) >= 0)
				{
					line_t *line = &lines[linenum];
					line->special = specnum;
					line->args[0] = arg0;
					line->args[1] = STACK(4);
					line->args[2] = STACK(3);
					line->args[3] = STACK(2);
					line->args[4] = STACK(1);
					DPrintf("Set special on line %d (id %d) to %d(%d,%d,%d,%d,%d)\n",
						linenum, STACK(7), specnum, arg0, STACK(4), STACK(3), STACK(2), STACK(1));
				}
				sp -= 7;
			}
			break;

		case PCD_SETTHINGSPECIAL:
			{
				int specnum = STACK(6);
				int arg0 = STACK(5);

				// Convert named ACS "specials" into real specials.
				if (specnum >= -ACSF_ACS_NamedExecuteAlways && specnum <= -ACSF_ACS_NamedExecute)
				{
					specnum = NamedACSToNormalACS[-specnum - ACSF_ACS_NamedExecute];
					arg0 = -FName(FBehavior::StaticLookupString(arg0));
				}

				if (STACK(7) != 0)
				{
					FActorIterator iterator (STACK(7));
					AActor *actor;

					while ( (actor = iterator.Next ()) )
					{
						actor->special = specnum;
						actor->args[0] = arg0;
						actor->args[1] = STACK(4);
						actor->args[2] = STACK(3);
						actor->args[3] = STACK(2);
						actor->args[4] = STACK(1);
					}
				}
				else if (activator != NULL)
				{
					activator->special = specnum;
					activator->args[0] = arg0;
					activator->args[1] = STACK(4);
					activator->args[2] = STACK(3);
					activator->args[3] = STACK(2);
					activator->args[4] = STACK(1);
				}
				sp -= 7;
			}
			break;

		case PCD_THINGSOUND:
			lookup = FBehavior::StaticLookupString (STACK(2));
			if (lookup != NULL)
			{
				FActorIterator iterator (STACK(3));
				AActor *spot;

				while ( (spot = iterator.Next ()) )
				{
					S_Sound (spot, CHAN_AUTO,
							 lookup,
							 (float)(STACK(1))/127.f, ATTN_NORM);
				}
			}
			sp -= 3;
			break;

		case PCD_FIXEDMUL:
			STACK(2) = FixedMul (STACK(2), STACK(1));
			sp--;
			break;

		case PCD_FIXEDDIV:
			STACK(2) = FixedDiv (STACK(2), STACK(1));
			sp--;
			break;

		case PCD_SETGRAVITY:
			level.gravity = ACSToDouble(STACK(1));
			sp--;
			break;

		case PCD_SETGRAVITYDIRECT:
			level.gravity = ACSToDouble(uallong(pc[0]));
			pc++;
			break;

		case PCD_SETAIRCONTROL:
			level.aircontrol = ACSToDouble(STACK(1));
			sp--;
			G_AirControlChanged ();
			break;

		case PCD_SETAIRCONTROLDIRECT:
			level.aircontrol = ACSToDouble(uallong(pc[0]));
			pc++;
			G_AirControlChanged ();
			break;

		case PCD_SPAWN:
			STACK(6) = DoSpawn (STACK(6), STACK(5), STACK(4), STACK(3), STACK(2), STACK(1), false);
			sp -= 5;
			break;

		case PCD_SPAWNDIRECT:
			PushToStack (DoSpawn (TAGSTR(uallong(pc[0])), uallong(pc[1]), uallong(pc[2]), uallong(pc[3]), uallong(pc[4]), uallong(pc[5]), false));
			pc += 6;
			break;

		case PCD_SPAWNSPOT:
			STACK(4) = DoSpawnSpot (STACK(4), STACK(3), STACK(2), STACK(1), false);
			sp -= 3;
			break;

		case PCD_SPAWNSPOTDIRECT:
			PushToStack (DoSpawnSpot (TAGSTR(uallong(pc[0])), uallong(pc[1]), uallong(pc[2]), uallong(pc[3]), false));
			pc += 4;
			break;

		case PCD_SPAWNSPOTFACING:
			STACK(3) = DoSpawnSpotFacing (STACK(3), STACK(2), STACK(1), false);
			sp -= 2;
			break;

		case PCD_CLEARINVENTORY:
			ClearInventory (activator);
			break;

		case PCD_CLEARACTORINVENTORY:
			if (STACK(1) == 0)
			{
				ClearInventory(NULL);
			}
			else
			{
				FActorIterator it(STACK(1));
				AActor *actor;
				for (actor = it.Next(); actor != NULL; actor = it.Next())
				{
					ClearInventory(actor);
				}
			}
			sp--;
			break;

		case PCD_GIVEINVENTORY:
			GiveInventory (activator, FBehavior::StaticLookupString (STACK(2)), STACK(1));
			sp -= 2;
			break;

		case PCD_GIVEACTORINVENTORY:
			{
				const char *type = FBehavior::StaticLookupString(STACK(2));
				if (STACK(3) == 0)
				{
					GiveInventory(NULL, FBehavior::StaticLookupString(STACK(2)), STACK(1));
				}
				else
				{
					FActorIterator it(STACK(3));
					AActor *actor;
					for (actor = it.Next(); actor != NULL; actor = it.Next())
					{
						GiveInventory(actor, type, STACK(1));
					}
				}
				sp -= 3;
			}
			break;

		case PCD_GIVEINVENTORYDIRECT:
			GiveInventory (activator, FBehavior::StaticLookupString (TAGSTR(uallong(pc[0]))), uallong(pc[1]));
			pc += 2;
			break;

		case PCD_TAKEINVENTORY:
			TakeInventory (activator, FBehavior::StaticLookupString (STACK(2)), STACK(1));
			sp -= 2;
			break;

		case PCD_TAKEACTORINVENTORY:
			{
				const char *type = FBehavior::StaticLookupString(STACK(2));
				if (STACK(3) == 0)
				{
					TakeInventory(NULL, type, STACK(1));
				}
				else
				{
					FActorIterator it(STACK(3));
					AActor *actor;
					for (actor = it.Next(); actor != NULL; actor = it.Next())
					{
						TakeInventory(actor, type, STACK(1));
					}
				}
				sp -= 3;
			}
			break;

		case PCD_TAKEINVENTORYDIRECT:
			TakeInventory (activator, FBehavior::StaticLookupString (TAGSTR(uallong(pc[0]))), uallong(pc[1]));
			pc += 2;
			break;

		case PCD_CHECKINVENTORY:
			STACK(1) = CheckInventory (activator, FBehavior::StaticLookupString (STACK(1)), false);
			break;

		case PCD_CHECKACTORINVENTORY:
			STACK(2) = CheckInventory (SingleActorFromTID(STACK(2), NULL),
										FBehavior::StaticLookupString (STACK(1)), false);
			sp--;
			break;

		case PCD_CHECKINVENTORYDIRECT:
			PushToStack (CheckInventory (activator, FBehavior::StaticLookupString (TAGSTR(uallong(pc[0]))), false));
			pc += 1;
			break;

		case PCD_USEINVENTORY:
			STACK(1) = UseInventory (activator, FBehavior::StaticLookupString (STACK(1)));
			break;

		case PCD_USEACTORINVENTORY:
			{
				int ret = 0;
				const char *type = FBehavior::StaticLookupString(STACK(1));
				if (STACK(2) == 0)
				{
					ret = UseInventory(NULL, type);
				}
				else
				{
					FActorIterator it(STACK(2));
					AActor *actor;
					for (actor = it.Next(); actor != NULL; actor = it.Next())
					{
						ret += UseInventory(actor, type);
					}
				}
				STACK(2) = ret;
				sp--;
			}
			break;

		case PCD_GETSIGILPIECES:
			{
				ASigil *sigil;

				if (activator == NULL || (sigil = activator->FindInventory<ASigil>()) == NULL)
				{
					PushToStack (0);
				}
				else
				{
					PushToStack (sigil->NumPieces);
				}
			}
			break;

		case PCD_GETAMMOCAPACITY:
			if (activator != NULL)
			{
				PClass *type = PClass::FindClass (FBehavior::StaticLookupString (STACK(1)));
				AInventory *item;

				if (type != NULL && type->ParentClass == RUNTIME_CLASS(AAmmo))
				{
					item = activator->FindInventory (static_cast<PClassActor *>(type));
					if (item != NULL)
					{
						STACK(1) = item->MaxAmount;
					}
					else
					{
						STACK(1) = ((AInventory *)GetDefaultByType (type))->MaxAmount;
					}
				}
				else
				{
					STACK(1) = 0;
				}
			}
			else
			{
				STACK(1) = 0;
			}
			break;

		case PCD_SETAMMOCAPACITY:
			if (activator != NULL)
			{
				PClass *type = PClass::FindClass (FBehavior::StaticLookupString (STACK(2)));
				AInventory *item;

				if (type != NULL && type->ParentClass == RUNTIME_CLASS(AAmmo))
				{
					item = activator->FindInventory (static_cast<PClassActor *>(type));
					if (item != NULL)
					{
						item->MaxAmount = STACK(1);
					}
					else
					{
						item = activator->GiveInventoryType (static_cast<PClassAmmo *>(type));
						item->MaxAmount = STACK(1);
						item->Amount = 0;
					}
				}
			}
			sp -= 2;
			break;

		case PCD_SETMUSIC:
			S_ChangeMusic (FBehavior::StaticLookupString (STACK(3)), STACK(2));
			sp -= 3;
			break;

		case PCD_SETMUSICDIRECT:
			S_ChangeMusic (FBehavior::StaticLookupString (TAGSTR(uallong(pc[0]))), uallong(pc[1]));
			pc += 3;
			break;

		case PCD_LOCALSETMUSIC:
			if (activator == players[consoleplayer].mo)
			{
				S_ChangeMusic (FBehavior::StaticLookupString (STACK(3)), STACK(2));
			}
			sp -= 3;
			break;

		case PCD_LOCALSETMUSICDIRECT:
			if (activator == players[consoleplayer].mo)
			{
				S_ChangeMusic (FBehavior::StaticLookupString (TAGSTR(uallong(pc[0]))), uallong(pc[1]));
			}
			pc += 3;
			break;

		case PCD_FADETO:
			DoFadeTo (STACK(5), STACK(4), STACK(3), STACK(2), STACK(1));
			sp -= 5;
			break;

		case PCD_FADERANGE:
			DoFadeRange (STACK(9), STACK(8), STACK(7), STACK(6),
						 STACK(5), STACK(4), STACK(3), STACK(2), STACK(1));
			sp -= 9;
			break;

		case PCD_CANCELFADE:
			{
				TThinkerIterator<DFlashFader> iterator;
				DFlashFader *fader;

				while ( (fader = iterator.Next()) )
				{
					if (activator == NULL || fader->WhoFor() == activator)
					{
						fader->Cancel ();
					}
				}
			}
			break;

		case PCD_PLAYMOVIE:
			STACK(1) = I_PlayMovie (FBehavior::StaticLookupString (STACK(1)));
			break;

		case PCD_SETACTORPOSITION:
			{
				bool result = false;
				AActor *actor = SingleActorFromTID (STACK(5), activator);
				if (actor != NULL)
					result = P_MoveThing(actor, DVector3(ACSToDouble(STACK(4)), ACSToDouble(STACK(3)), ACSToDouble(STACK(2))), !!STACK(1));
				sp -= 4;
				STACK(1) = result;
			}
			break;

		case PCD_GETACTORX:
		case PCD_GETACTORY:
		case PCD_GETACTORZ:
			{
				AActor *actor = SingleActorFromTID(STACK(1), activator);
				if (actor == NULL)
				{
					STACK(1) = 0;
				}
				else if (pcd == PCD_GETACTORZ)
				{
					STACK(1) = DoubleToACS(actor->Z() + actor->GetBobOffset());
				}
				else
				{
					STACK(1) = DoubleToACS(pcd == PCD_GETACTORX ? actor->X() : pcd == PCD_GETACTORY ? actor->Y() : actor->Z());
				}
			}
			break;

		case PCD_GETACTORFLOORZ:
			{
				AActor *actor = SingleActorFromTID(STACK(1), activator);
				STACK(1) = actor == NULL ? 0 : DoubleToACS(actor->floorz);
			}
			break;

		case PCD_GETACTORCEILINGZ:
			{
				AActor *actor = SingleActorFromTID(STACK(1), activator);
				STACK(1) = actor == NULL ? 0 : DoubleToACS(actor->ceilingz);
			}
			break;

		case PCD_GETACTORANGLE:
			{
				AActor *actor = SingleActorFromTID(STACK(1), activator);
				STACK(1) = actor == NULL ? 0 : actor->Angles.Yaw.FixedAngle();
			}
			break;

		case PCD_GETACTORPITCH:
			{
				AActor *actor = SingleActorFromTID(STACK(1), activator);
				STACK(1) = actor == NULL ? 0 : actor->Angles.Pitch.FixedAngle();
			}
			break;

		case PCD_GETLINEROWOFFSET:
			if (activationline != NULL)
			{
				PushToStack (activationline->sidedef[0]->GetTextureYOffset(side_t::mid) >> FRACBITS);
			}
			else
			{
				PushToStack (0);
			}
			break;

		case PCD_GETSECTORFLOORZ:
		case PCD_GETSECTORCEILINGZ:
			// Arguments are (tag, x, y). If you don't use slopes, then (x, y) don't
			// really matter and can be left as (0, 0) if you like.
			// [Dusk] If tag = 0, then this returns the z height at whatever sector
			// is in x, y.
			{
				int tag = STACK(3);
				int secnum;
				fixed_t x = STACK(2) << FRACBITS;
				fixed_t y = STACK(1) << FRACBITS;
				fixed_t z = 0;

				if (tag != 0)
					secnum = P_FindFirstSectorFromTag (tag);
				else
					secnum = int(P_PointInSector (x, y) - sectors);

				if (secnum >= 0)
				{
					if (pcd == PCD_GETSECTORFLOORZ)
					{
						z = sectors[secnum].floorplane.ZatPoint (x, y);
					}
					else
					{
						z = sectors[secnum].ceilingplane.ZatPoint (x, y);
					}
				}
				sp -= 2;
				STACK(1) = z;
			}
			break;

		case PCD_GETSECTORLIGHTLEVEL:
			{
				int secnum = P_FindFirstSectorFromTag (STACK(1));
				int z = -1;

				if (secnum >= 0)
				{
					z = sectors[secnum].lightlevel;
				}
				STACK(1) = z;
			}
			break;

		case PCD_SETFLOORTRIGGER:
			new DPlaneWatcher (activator, activationline, backSide, false, STACK(8),
				STACK(7), STACK(6), STACK(5), STACK(4), STACK(3), STACK(2), STACK(1));
			sp -= 8;
			break;

		case PCD_SETCEILINGTRIGGER:
			new DPlaneWatcher (activator, activationline, backSide, true, STACK(8),
				STACK(7), STACK(6), STACK(5), STACK(4), STACK(3), STACK(2), STACK(1));
			sp -= 8;
			break;

		case PCD_STARTTRANSLATION:
			{
				int i = STACK(1);
				sp--;
				if (i >= 1 && i <= MAX_ACS_TRANSLATIONS)
				{
					translation = translationtables[TRANSLATION_LevelScripted].GetVal(i - 1);
					if (translation == NULL)
					{
						translation = new FRemapTable;
						translationtables[TRANSLATION_LevelScripted].SetVal(i - 1, translation);
					}
					translation->MakeIdentity();
				}
			}
			break;

		case PCD_TRANSLATIONRANGE1:
			{ // translation using palette shifting
				int start = STACK(4);
				int end = STACK(3);
				int pal1 = STACK(2);
				int pal2 = STACK(1);
				sp -= 4;

				if (translation != NULL)
					translation->AddIndexRange(start, end, pal1, pal2);
			}
			break;

		case PCD_TRANSLATIONRANGE2:
			{ // translation using RGB values
			  // (would HSV be a good idea too?)
				int start = STACK(8);
				int end = STACK(7);
				int r1 = STACK(6);
				int g1 = STACK(5);
				int b1 = STACK(4);
				int r2 = STACK(3);
				int g2 = STACK(2);
				int b2 = STACK(1);
				sp -= 8;

				if (translation != NULL)
					translation->AddColorRange(start, end, r1, g1, b1, r2, g2, b2);
			}
			break;

		case PCD_TRANSLATIONRANGE3:
			{ // translation using desaturation
				int start = STACK(8);
				int end = STACK(7);
				fixed_t r1 = STACK(6);
				fixed_t g1 = STACK(5);
				fixed_t b1 = STACK(4);
				fixed_t r2 = STACK(3);
				fixed_t g2 = STACK(2);
				fixed_t b2 = STACK(1);
				sp -= 8;

				if (translation != NULL)
					translation->AddDesaturation(start, end,
						ACSToDouble(r1), ACSToDouble(g1), ACSToDouble(b1),
						ACSToDouble(r2), ACSToDouble(g2), ACSToDouble(b2));
			}
			break;

		case PCD_ENDTRANSLATION:
			// This might be useful for hardware rendering, but
			// for software it is superfluous.
			translation->UpdateNative();
			translation = NULL;
			break;

		case PCD_SIN:
			STACK(1) = finesine[angle_t(STACK(1)<<16)>>ANGLETOFINESHIFT];
			break;

		case PCD_COS:
			STACK(1) = finecosine[angle_t(STACK(1)<<16)>>ANGLETOFINESHIFT];
			break;

		case PCD_VECTORANGLE:
			STACK(2) = R_PointToAngle2 (0, 0, STACK(2), STACK(1)) >> 16;
			sp--;
			break;

        case PCD_CHECKWEAPON:
            if (activator == NULL || activator->player == NULL || // Non-players do not have weapons
                activator->player->ReadyWeapon == NULL)
            {
                STACK(1) = 0;
            }
            else
            {
				STACK(1) = activator->player->ReadyWeapon->GetClass()->TypeName == FName(FBehavior::StaticLookupString (STACK(1)), true);
            }
            break;

		case PCD_SETWEAPON:
			if (activator == NULL || activator->player == NULL)
			{
				STACK(1) = 0;
			}
			else
			{
				AInventory *item = activator->FindInventory (dyn_cast<PClassActor>(
					PClass::FindClass (FBehavior::StaticLookupString (STACK(1)))));

				if (item == NULL || !item->IsKindOf (RUNTIME_CLASS(AWeapon)))
				{
					STACK(1) = 0;
				}
				else if (activator->player->ReadyWeapon == item)
				{
					// The weapon is already selected, so setweapon succeeds by default,
					// but make sure the player isn't switching away from it.
					activator->player->PendingWeapon = WP_NOCHANGE;
					STACK(1) = 1;
				}
				else
				{
					AWeapon *weap = static_cast<AWeapon *> (item);

					if (weap->CheckAmmo (AWeapon::EitherFire, false))
					{
						// There's enough ammo, so switch to it.
						STACK(1) = 1;
						activator->player->PendingWeapon = weap;
					}
					else
					{
						STACK(1) = 0;
					}
				}
			}
			break;

		case PCD_SETMARINEWEAPON:
			if (STACK(2) != 0)
			{
				AScriptedMarine *marine;
				TActorIterator<AScriptedMarine> iterator (STACK(2));

				while ((marine = iterator.Next()) != NULL)
				{
					marine->SetWeapon ((AScriptedMarine::EMarineWeapon)STACK(1));
				}
			}
			else
			{
				if (activator != NULL && activator->IsKindOf (RUNTIME_CLASS(AScriptedMarine)))
				{
					barrier_cast<AScriptedMarine *>(activator)->SetWeapon (
						(AScriptedMarine::EMarineWeapon)STACK(1));
				}
			}
			sp -= 2;
			break;

		case PCD_SETMARINESPRITE:
			{
				PClassActor *type = PClass::FindActor(FBehavior::StaticLookupString (STACK(1)));

				if (type != NULL)
				{
					if (STACK(2) != 0)
					{
						AScriptedMarine *marine;
						TActorIterator<AScriptedMarine> iterator (STACK(2));

						while ((marine = iterator.Next()) != NULL)
						{
							marine->SetSprite (type);
						}
					}
					else
					{
						if (activator != NULL && activator->IsKindOf (RUNTIME_CLASS(AScriptedMarine)))
						{
							barrier_cast<AScriptedMarine *>(activator)->SetSprite (type);
						}
					}
				}
				else
				{
					Printf ("Unknown actor type: %s\n", FBehavior::StaticLookupString (STACK(1)));
				}
			}
			sp -= 2;
			break;

		case PCD_SETACTORPROPERTY:
			SetActorProperty (STACK(3), STACK(2), STACK(1));
			sp -= 3;
			break;

		case PCD_GETACTORPROPERTY:
			STACK(2) = GetActorProperty (STACK(2), STACK(1));
			sp -= 1;
			break;

		case PCD_GETPLAYERINPUT:
			STACK(2) = GetPlayerInput (STACK(2), STACK(1));
			sp -= 1;
			break;

		case PCD_PLAYERNUMBER:
			if (activator == NULL || activator->player == NULL)
			{
				PushToStack (-1);
			}
			else
			{
				PushToStack (int(activator->player - players));
			}
			break;

		case PCD_PLAYERINGAME:
			if (STACK(1) < 0 || STACK(1) >= MAXPLAYERS)
			{
				STACK(1) = false;
			}
			else
			{
				STACK(1) = playeringame[STACK(1)];
			}
			break;

		case PCD_PLAYERISBOT:
			if (STACK(1) < 0 || STACK(1) >= MAXPLAYERS || !playeringame[STACK(1)])
			{
				STACK(1) = false;
			}
			else
			{
				STACK(1) = (players[STACK(1)].Bot != NULL);
			}
			break;

		case PCD_ACTIVATORTID:
			if (activator == NULL)
			{
				PushToStack (0);
			}
			else
			{
				PushToStack (activator->tid);
			}
			break;

		case PCD_GETSCREENWIDTH:
			PushToStack (SCREENWIDTH);
			break;

		case PCD_GETSCREENHEIGHT:
			PushToStack (SCREENHEIGHT);
			break;

		case PCD_THING_PROJECTILE2:
			// Like Thing_Projectile(Gravity) specials, but you can give the
			// projectile a TID.
			// Thing_Projectile2 (tid, type, angle, speed, vspeed, gravity, newtid);
			P_Thing_Projectile(STACK(7), activator, STACK(6), NULL, STACK(5) * (360. / 256.),
				STACK(4) << (FRACBITS - 3), STACK(3) << (FRACBITS - 3), 0, NULL, STACK(2), STACK(1), false);
			sp -= 7;
			break;

		case PCD_SPAWNPROJECTILE:
			// Same, but takes an actor name instead of a spawn ID.
			P_Thing_Projectile(STACK(7), activator, 0, FBehavior::StaticLookupString(STACK(6)), STACK(5) * (360. / 256.),
				STACK(4) << (FRACBITS - 3), STACK(3) << (FRACBITS - 3), 0, NULL, STACK(2), STACK(1), false);
			sp -= 7;
			break;

		case PCD_STRLEN:
			{
				const char *str = FBehavior::StaticLookupString(STACK(1));
				if (str != NULL)
				{
					STACK(1) = SDWORD(strlen(str));
					break;
				}

				static bool StrlenInvalidPrintedAlready = false;
				if (!StrlenInvalidPrintedAlready)
				{
					Printf(PRINT_BOLD, "Warning: ACS function strlen called with invalid string argument.\n");
					StrlenInvalidPrintedAlready = true;
				}
				STACK(1) = 0;
			}
			break;

		case PCD_GETCVAR:
			STACK(1) = GetCVar(activator, FBehavior::StaticLookupString(STACK(1)), false);
			break;

		case PCD_SETHUDSIZE:
			hudwidth = abs (STACK(3));
			hudheight = abs (STACK(2));
			if (STACK(1) != 0)
			{ // Negative height means to cover the status bar
				hudheight = -hudheight;
			}
			sp -= 3;
			break;

		case PCD_GETLEVELINFO:
			switch (STACK(1))
			{
			case LEVELINFO_PAR_TIME:		STACK(1) = level.partime;			break;
			case LEVELINFO_SUCK_TIME:		STACK(1) = level.sucktime;			break;
			case LEVELINFO_CLUSTERNUM:		STACK(1) = level.cluster;			break;
			case LEVELINFO_LEVELNUM:		STACK(1) = level.levelnum;			break;
			case LEVELINFO_TOTAL_SECRETS:	STACK(1) = level.total_secrets;		break;
			case LEVELINFO_FOUND_SECRETS:	STACK(1) = level.found_secrets;		break;
			case LEVELINFO_TOTAL_ITEMS:		STACK(1) = level.total_items;		break;
			case LEVELINFO_FOUND_ITEMS:		STACK(1) = level.found_items;		break;
			case LEVELINFO_TOTAL_MONSTERS:	STACK(1) = level.total_monsters;	break;
			case LEVELINFO_KILLED_MONSTERS:	STACK(1) = level.killed_monsters;	break;
			default:						STACK(1) = 0;						break;
			}
			break;

		case PCD_CHANGESKY:
			{
				const char *sky1name, *sky2name;

				sky1name = FBehavior::StaticLookupString (STACK(2));
				sky2name = FBehavior::StaticLookupString (STACK(1));
				if (sky1name[0] != 0)
				{
					sky1texture = level.skytexture1 = TexMan.GetTexture (sky1name, FTexture::TEX_Wall, FTextureManager::TEXMAN_Overridable|FTextureManager::TEXMAN_ReturnFirst);
				}
				if (sky2name[0] != 0)
				{
					sky2texture = level.skytexture2 = TexMan.GetTexture (sky2name, FTexture::TEX_Wall, FTextureManager::TEXMAN_Overridable|FTextureManager::TEXMAN_ReturnFirst);
				}
				R_InitSkyMap ();
				sp -= 2;
			}
			break;

		case PCD_SETCAMERATOTEXTURE:
			{
				const char *picname = FBehavior::StaticLookupString (STACK(2));
				AActor *camera;

				if (STACK(3) == 0)
				{
					camera = activator;
				}
				else
				{
					FActorIterator it (STACK(3));
					camera = it.Next ();
				}

				if (camera != NULL)
				{
					FTextureID picnum = TexMan.CheckForTexture (picname, FTexture::TEX_Wall, FTextureManager::TEXMAN_Overridable);
					if (!picnum.Exists())
					{
						Printf ("SetCameraToTexture: %s is not a texture\n", picname);
					}
					else
					{
						FCanvasTextureInfo::Add (camera, picnum, STACK(1));
					}
				}
				sp -= 3;
			}
			break;

		case PCD_SETACTORANGLE:		// [GRB]
			SetActorAngle(activator, STACK(2), STACK(1), false);
			sp -= 2;
			break;

		case PCD_SETACTORPITCH:
			SetActorPitch(activator, STACK(2), STACK(1), false);
			sp -= 2;
			break;

		case PCD_SETACTORSTATE:
			{
				const char *statename = FBehavior::StaticLookupString (STACK(2));
				FState *state;

				if (STACK(3) == 0)
				{
					if (activator != NULL)
					{
						state = activator->GetClass()->FindStateByString (statename, !!STACK(1));
						if (state != NULL)
						{
							activator->SetState (state);
							STACK(3) = 1;
						}
						else
						{
							STACK(3) = 0;
						}
					}
				}
				else
				{
					FActorIterator iterator (STACK(3));
					AActor *actor;
					int count = 0;

					while ( (actor = iterator.Next ()) )
					{
						state = actor->GetClass()->FindStateByString (statename, !!STACK(1));
						if (state != NULL)
						{
							actor->SetState (state);
							count++;
						}
					}
					STACK(3) = count;
				}
				sp -= 2;
			}
			break;

		case PCD_PLAYERCLASS:		// [GRB]
			if (STACK(1) < 0 || STACK(1) >= MAXPLAYERS || !playeringame[STACK(1)])
			{
				STACK(1) = -1;
			}
			else
			{
				STACK(1) = players[STACK(1)].CurrentPlayerClass;
			}
			break;

		case PCD_GETPLAYERINFO:		// [GRB]
			if (STACK(2) < 0 || STACK(2) >= MAXPLAYERS || !playeringame[STACK(2)])
			{
				STACK(2) = -1;
			}
			else
			{
				player_t *pl = &players[STACK(2)];
				userinfo_t *userinfo = &pl->userinfo;
				switch (STACK(1))
				{
				case PLAYERINFO_TEAM:			STACK(2) = userinfo->GetTeam(); break;
				case PLAYERINFO_AIMDIST:		STACK(2) = (SDWORD)(userinfo->GetAimDist() * (0x40000000/90.)); break;	// Yes, this has been returning a BAM since its creation.
				case PLAYERINFO_COLOR:			STACK(2) = userinfo->GetColor(); break;
				case PLAYERINFO_GENDER:			STACK(2) = userinfo->GetGender(); break;
				case PLAYERINFO_NEVERSWITCH:	STACK(2) = userinfo->GetNeverSwitch(); break;
				case PLAYERINFO_MOVEBOB:		STACK(2) = DoubleToACS(userinfo->GetMoveBob()); break;
				case PLAYERINFO_STILLBOB:		STACK(2) = DoubleToACS(userinfo->GetStillBob()); break;
				case PLAYERINFO_PLAYERCLASS:	STACK(2) = userinfo->GetPlayerClassNum(); break;
				case PLAYERINFO_DESIREDFOV:		STACK(2) = (int)pl->DesiredFOV; break;
				case PLAYERINFO_FOV:			STACK(2) = (int)pl->FOV; break;
				default:						STACK(2) = 0; break;
				}
			}
			sp -= 1;
			break;

		case PCD_CHANGELEVEL:
			{
				G_ChangeLevel(FBehavior::StaticLookupString(STACK(4)), STACK(3), STACK(2), STACK(1));
				sp -= 4;
			}
			break;

		case PCD_SECTORDAMAGE:
			{
				int tag = STACK(5);
				int amount = STACK(4);
				FName type = FBehavior::StaticLookupString(STACK(3));
				FName protection = FName (FBehavior::StaticLookupString(STACK(2)), true);
				PClassActor *protectClass = PClass::FindActor (protection);
				int flags = STACK(1);
				sp -= 5;

				P_SectorDamage(tag, amount, type, protectClass, flags);
			}
			break;

		case PCD_THINGDAMAGE2:
			STACK(3) = P_Thing_Damage (STACK(3), activator, STACK(2), FName(FBehavior::StaticLookupString(STACK(1))));
			sp -= 2;
			break;

		case PCD_CHECKACTORCEILINGTEXTURE:
			STACK(2) = DoCheckActorTexture(STACK(2), activator, STACK(1), false);
			sp--;
			break;

		case PCD_CHECKACTORFLOORTEXTURE:
			STACK(2) = DoCheckActorTexture(STACK(2), activator, STACK(1), true);
			sp--;
			break;

		case PCD_GETACTORLIGHTLEVEL:
		{
			AActor *actor = SingleActorFromTID(STACK(1), activator);
			if (actor != NULL)
			{
				STACK(1) = actor->Sector->lightlevel;
			}
			else STACK(1) = 0;
			break;
		}

		case PCD_SETMUGSHOTSTATE:
			StatusBar->SetMugShotState(FBehavior::StaticLookupString(STACK(1)));
			sp--;
			break;

		case PCD_CHECKPLAYERCAMERA:
			{
				int playernum = STACK(1);

				if (playernum < 0 || playernum >= MAXPLAYERS || !playeringame[playernum] || players[playernum].camera == NULL || players[playernum].camera->player != NULL)
				{
					STACK(1) = -1;
				}
				else
				{
					STACK(1) = players[playernum].camera->tid;
				}
			}
			break;

		case PCD_CLASSIFYACTOR:
			STACK(1) = DoClassifyActor(STACK(1));
			break;

		case PCD_MORPHACTOR:
			{
				int tag = STACK(7);
				FName playerclass_name = FBehavior::StaticLookupString(STACK(6));
				PClassPlayerPawn *playerclass = dyn_cast<PClassPlayerPawn>(PClass::FindClass (playerclass_name));
				FName monsterclass_name = FBehavior::StaticLookupString(STACK(5));
				PClassActor *monsterclass = PClass::FindActor(monsterclass_name);
				int duration = STACK(4);
				int style = STACK(3);
				FName morphflash_name = FBehavior::StaticLookupString(STACK(2));
				PClassActor *morphflash = PClass::FindActor(morphflash_name);
				FName unmorphflash_name = FBehavior::StaticLookupString(STACK(1));
				PClassActor *unmorphflash = PClass::FindActor(unmorphflash_name);
				int changes = 0;

				if (tag == 0)
				{
					if (activator != NULL && activator->player)
					{
						changes += P_MorphPlayer(activator->player, activator->player, playerclass, duration, style, morphflash, unmorphflash);
					}
					else
					{
						changes += P_MorphMonster(activator, monsterclass, duration, style, morphflash, unmorphflash);
					}
				}
				else
				{
					FActorIterator iterator (tag);
					AActor *actor;

					while ( (actor = iterator.Next ()) )
					{
						if (actor->player)
						{
							changes += P_MorphPlayer(activator == NULL ? NULL : activator->player,
								actor->player, playerclass, duration, style, morphflash, unmorphflash);
						}
						else
						{
							changes += P_MorphMonster(actor, monsterclass, duration, style, morphflash, unmorphflash);
						}
					}
				}

				STACK(7) = changes;
				sp -= 6;
			}	
			break;

		case PCD_UNMORPHACTOR:
			{
				int tag = STACK(2);
				bool force = !!STACK(1);
				int changes = 0;

				if (tag == 0)
				{
					if (activator->player)
					{
						if (P_UndoPlayerMorph(activator->player, activator->player, force))
						{
							changes++;
						}
					}
					else
					{
						if (activator->GetClass()->IsDescendantOf(RUNTIME_CLASS(AMorphedMonster)))
						{
							AMorphedMonster *morphed_actor = barrier_cast<AMorphedMonster *>(activator);
							if (P_UndoMonsterMorph(morphed_actor, force))
							{
								changes++;
							}
						}
					}
				}
				else
				{
					FActorIterator iterator (tag);
					AActor *actor;

					while ( (actor = iterator.Next ()) )
					{
						if (actor->player)
						{
							if (P_UndoPlayerMorph(activator->player, actor->player, force))
							{
								changes++;
							}
						}
						else
						{
							if (actor->GetClass()->IsDescendantOf(RUNTIME_CLASS(AMorphedMonster)))
							{
								AMorphedMonster *morphed_actor = static_cast<AMorphedMonster *>(actor);
								if (P_UndoMonsterMorph(morphed_actor, force))
								{
									changes++;
								}
							}
						}
					}
				}

				STACK(2) = changes;
				sp -= 1;
			}	
			break;

		case PCD_SAVESTRING:
			// Saves the string
			{
				const int str = GlobalACSStrings.AddString(work);
				PushToStack(str);
				STRINGBUILDER_FINISH(work);
			}		
			break;

		case PCD_STRCPYTOSCRIPTCHRANGE:
		case PCD_STRCPYTOMAPCHRANGE:
		case PCD_STRCPYTOWORLDCHRANGE:
		case PCD_STRCPYTOGLOBALCHRANGE:
			// source: stringid(2); stringoffset(1)
			// destination: capacity (3); stringoffset(4); arrayid (5); offset(6)

			{
				int index = STACK(4);
				int capacity = STACK(3);

				if (index < 0 || STACK(1) < 0)
				{
					// no writable destination, or negative offset to source string
					sp -= 5;
					Stack[sp-1] = 0; // false
					break;
				}

				index += STACK(6);
				
				lookup = FBehavior::StaticLookupString (STACK(2));
				
				if (!lookup) {
					// no data, operation complete
	STRCPYTORANGECOMPLETE:
					sp -= 5;
					Stack[sp-1] = 1; // true
					break;
				}

				for (int i = 0; i < STACK(1); i++)
				{
					if (! (*(lookup++)))
					{
						// no data, operation complete
						goto STRCPYTORANGECOMPLETE;
					}
				}

				switch (pcd)
				{
				case PCD_STRCPYTOSCRIPTCHRANGE:
					{
						int a = STACK(5);

						while (capacity-- > 0)
						{
							localarrays->Set(locals, a, index++, *lookup);
							if (! (*(lookup++))) goto STRCPYTORANGECOMPLETE; // complete with terminating 0
						}
						
						Stack[sp-6] = !(*lookup); // true/success if only terminating 0 was not copied
					}
					break;
				case PCD_STRCPYTOMAPCHRANGE:
					{
						int a = STACK(5);
						if (a < NUM_MAPVARS && a > 0 &&
							activeBehavior->MapVars[a])
						{
							Stack[sp-6] = activeBehavior->CopyStringToArray(*(activeBehavior->MapVars[a]), index, capacity, lookup);
						}
					}
					break;
				case PCD_STRCPYTOWORLDCHRANGE:
					{
						int a = STACK(5);

						while (capacity-- > 0)
						{
							ACS_WorldArrays[a][index++] = *lookup;
							if (! (*(lookup++))) goto STRCPYTORANGECOMPLETE; // complete with terminating 0
						}
						
						Stack[sp-6] = !(*lookup); // true/success if only terminating 0 was not copied
					}
					break;
				case PCD_STRCPYTOGLOBALCHRANGE:
					{
						int a = STACK(5);

						while (capacity-- > 0)
						{
							ACS_GlobalArrays[a][index++] = *lookup;
							if (! (*(lookup++))) goto STRCPYTORANGECOMPLETE; // complete with terminating 0
						}
						
						Stack[sp-6] = !(*lookup); // true/success if only terminating 0 was not copied
					}
					break;
				}
				sp -= 5;
			}
			break;

		case PCD_CONSOLECOMMAND:
			Printf (TEXTCOLOR_RED GAMENAME " doesn't support execution of console commands from scripts\n");
			sp -= 3;
			break;
 		}
 	}

	if (runaway != 0 && InModuleScriptNumber >= 0)
	{
		activeBehavior->GetScriptPtr(InModuleScriptNumber)->ProfileData.AddRun(runaway);
	}

	if (state == SCRIPT_DivideBy0)
	{
		Printf ("Divide by zero in %s\n", ScriptPresentation(script).GetChars());
		state = SCRIPT_PleaseRemove;
	}
	else if (state == SCRIPT_ModulusBy0)
	{
		Printf ("Modulus by zero in %s\n", ScriptPresentation(script).GetChars());
		state = SCRIPT_PleaseRemove;
	}
	if (state == SCRIPT_PleaseRemove)
	{
		Unlink ();
		DLevelScript **running;
		if ((running = controller->RunningScripts.CheckKey(script)) != NULL &&
			*running == this)
		{
			controller->RunningScripts.Remove(script);
		}
	}
	else
	{
		this->pc = pc;
		assert (sp == 0);
	}
	return resultValue;
}

#undef PushtoStack

static DLevelScript *P_GetScriptGoing (AActor *who, line_t *where, int num, const ScriptPtr *code, FBehavior *module,
	const int *args, int argcount, int flags)
{
	DACSThinker *controller = DACSThinker::ActiveThinker;
	DLevelScript **running;

	if (controller && !(flags & ACS_ALWAYS) && (running = controller->RunningScripts.CheckKey(num)) != NULL)
	{
		if ((*running)->GetState() == DLevelScript::SCRIPT_Suspended)
		{
			(*running)->SetState(DLevelScript::SCRIPT_Running);
			return *running;
		}
		return NULL;
	}

	return new DLevelScript (who, where, num, code, module, args, argcount, flags);
}

DLevelScript::DLevelScript (AActor *who, line_t *where, int num, const ScriptPtr *code, FBehavior *module,
	const int *args, int argcount, int flags)
	: activeBehavior (module)
{
	if (DACSThinker::ActiveThinker == NULL)
		new DACSThinker;

	script = num;
	assert(code->VarCount >= code->ArgCount);
	numlocalvars = code->VarCount;
	localvars = new SDWORD[code->VarCount];
	memset(localvars, 0, code->VarCount * sizeof(SDWORD));
	for (int i = 0; i < MIN<int>(argcount, code->ArgCount); ++i)
	{
		localvars[i] = args[i];
	}
	pc = module->GetScriptAddress(code);
	InModuleScriptNumber = module->GetScriptIndex(code);
	activator = who;
	activationline = where;
	backSide = flags & ACS_BACKSIDE;
	activefont = SmallFont;
	hudwidth = hudheight = 0;
	ClipRectLeft = ClipRectTop = ClipRectWidth = ClipRectHeight = WrapWidth = 0;
	HandleAspect = true;
	state = SCRIPT_Running;

	// Hexen waited one second before executing any open scripts. I didn't realize
	// this when I wrote my ACS implementation. Now that I know, it's still best to
	// run them right away because there are several map properties that can't be
	// set in an editor. If an open script sets them, it looks dumb if a second
	// goes by while they're in their default state.

	if (!(flags & ACS_ALWAYS))
		DACSThinker::ActiveThinker->RunningScripts[num] = this;

	Link();

	if (level.flags2 & LEVEL2_HEXENHACK)
	{
		PutLast();
	}

	DPrintf("%s started.\n", ScriptPresentation(num).GetChars());
}

static void SetScriptState (int script, DLevelScript::EScriptState state)
{
	DACSThinker *controller = DACSThinker::ActiveThinker;
	DLevelScript **running;

	if (controller != NULL && (running = controller->RunningScripts.CheckKey(script)) != NULL)
	{
		(*running)->SetState (state);
	}
}

void P_DoDeferedScripts ()
{
	acsdefered_t *def;
	const ScriptPtr *scriptdata;
	FBehavior *module;

	// Handle defered scripts in this step, too
	def = level.info->defered;
	while (def)
	{
		acsdefered_t *next = def->next;
		switch (def->type)
		{
		case acsdefered_t::defexecute:
		case acsdefered_t::defexealways:
			scriptdata = FBehavior::StaticFindScript (def->script, module);
			if (scriptdata)
			{
				P_GetScriptGoing ((unsigned)def->playernum < MAXPLAYERS &&
					playeringame[def->playernum] ? players[def->playernum].mo : NULL,
					NULL, def->script,
					scriptdata, module,
					def->args, 3,
					def->type == acsdefered_t::defexealways ? ACS_ALWAYS : 0);
			}
			else
			{
				Printf ("P_DoDeferredScripts: Unknown %s\n", ScriptPresentation(def->script).GetChars());
			}
			break;

		case acsdefered_t::defsuspend:
			SetScriptState (def->script, DLevelScript::SCRIPT_Suspended);
			DPrintf ("Deferred suspend of %s\n", ScriptPresentation(def->script).GetChars());
			break;

		case acsdefered_t::defterminate:
			SetScriptState (def->script, DLevelScript::SCRIPT_PleaseRemove);
			DPrintf ("Deferred terminate of %s\n", ScriptPresentation(def->script).GetChars());
			break;
		}
		delete def;
		def = next;
	}
	level.info->defered = NULL;
}

static void addDefered (level_info_t *i, acsdefered_t::EType type, int script, const int *args, int argcount, AActor *who)
{
	if (i)
	{
		acsdefered_t *def = new acsdefered_t;
		int j;

		def->next = i->defered;
		def->type = type;
		def->script = script;
		for (j = 0; (size_t)j < countof(def->args) && j < argcount; ++j)
		{
			def->args[j] = args[j];
		}
		while ((size_t)j < countof(def->args))
		{
			def->args[j++] = 0;
		}
		if (who != NULL && who->player != NULL)
		{
			def->playernum = int(who->player - players);
		}
		else
		{
			def->playernum = -1;
		}
		i->defered = def;
		DPrintf ("%s on map %s deferred\n", ScriptPresentation(script).GetChars(), i->MapName.GetChars());
	}
}

EXTERN_CVAR (Bool, sv_cheats)

int P_StartScript (AActor *who, line_t *where, int script, const char *map, const int *args, int argcount, int flags)
{
	if (map == NULL || 0 == strnicmp (level.MapName, map, 8))
	{
		FBehavior *module = NULL;
		const ScriptPtr *scriptdata;

		if ((scriptdata = FBehavior::StaticFindScript (script, module)) != NULL)
		{
			if ((flags & ACS_NET) && netgame && !sv_cheats)
			{
				// If playing multiplayer and cheats are disallowed, check to
				// make sure only net scripts are run.
				if (!(scriptdata->Flags & SCRIPTF_Net))
				{
					Printf(PRINT_BOLD, "%s tried to puke %s (\n",
						who->player->userinfo.GetName(), ScriptPresentation(script).GetChars());
					for (int i = 0; i < argcount; ++i)
					{
						Printf(PRINT_BOLD, "%d%s", args[i], i == argcount-1 ? "" : ", ");
					}
					Printf(PRINT_BOLD, ")\n");
					return false;
				}
			}
			DLevelScript *runningScript = P_GetScriptGoing (who, where, script,
				scriptdata, module, args, argcount, flags);
			if (runningScript != NULL)
			{
				if (flags & ACS_WANTRESULT)
				{
					return runningScript->RunScript();
				}
				return true;
			}
			return false;
		}
		else
		{
			if (!(flags & ACS_NET) || (who && who->player == &players[consoleplayer]))
			{
				Printf("P_StartScript: Unknown %s\n", ScriptPresentation(script).GetChars());
			}
		}
	}
	else
	{
		addDefered (FindLevelInfo (map),
					(flags & ACS_ALWAYS) ? acsdefered_t::defexealways : acsdefered_t::defexecute,
					script, args, argcount, who);
		return true;
	}
	return false;
}

void P_SuspendScript (int script, const char *map)
{
	if (strnicmp (level.MapName, map, 8))
		addDefered (FindLevelInfo (map), acsdefered_t::defsuspend, script, NULL, 0, NULL);
	else
		SetScriptState (script, DLevelScript::SCRIPT_Suspended);
}

void P_TerminateScript (int script, const char *map)
{
	if (strnicmp (level.MapName, map, 8))
		addDefered (FindLevelInfo (map), acsdefered_t::defterminate, script, NULL, 0, NULL);
	else
		SetScriptState (script, DLevelScript::SCRIPT_PleaseRemove);
}

FArchive &operator<< (FArchive &arc, acsdefered_t *&defertop)
{
	BYTE more;

	if (arc.IsStoring ())
	{
		acsdefered_t *defer = defertop;
		more = 1;
		while (defer)
		{
			BYTE type;
			arc << more;
			type = (BYTE)defer->type;
			arc << type;
			P_SerializeACSScriptNumber(arc, defer->script, false);
			arc << defer->playernum << defer->args[0] << defer->args[1] << defer->args[2];
			defer = defer->next;
		}
		more = 0;
		arc << more;
	}
	else
	{
		acsdefered_t **defer = &defertop;

		arc << more;
		while (more)
		{
			*defer = new acsdefered_t;
			arc << more;
			(*defer)->type = (acsdefered_t::EType)more;
			P_SerializeACSScriptNumber(arc, (*defer)->script, false);
			arc << (*defer)->playernum << (*defer)->args[0] << (*defer)->args[1] << (*defer)->args[2];
			defer = &((*defer)->next);
			arc << more;
		}
		*defer = NULL;
	}
	return arc;
}

CCMD (scriptstat)
{
	if (DACSThinker::ActiveThinker == NULL)
	{
		Printf ("No scripts are running.\n");
	}
	else
	{
		DACSThinker::ActiveThinker->DumpScriptStatus ();
	}
}

void DACSThinker::DumpScriptStatus ()
{
	static const char *stateNames[] =
	{
		"Running",
		"Suspended",
		"Delayed",
		"TagWait",
		"PolyWait",
		"ScriptWaitPre",
		"ScriptWait",
		"PleaseRemove"
	};
	DLevelScript *script = Scripts;

	while (script != NULL)
	{
		Printf("%s: %s\n", ScriptPresentation(script->script).GetChars(), stateNames[script->state]);
		script = script->next;
	}
}

// Profiling support --------------------------------------------------------

ACSProfileInfo::ACSProfileInfo()
{
	Reset();
}

void ACSProfileInfo::Reset()
{
	TotalInstr = 0;
	NumRuns = 0;
	MinInstrPerRun = UINT_MAX;
	MaxInstrPerRun = 0;
}

void ACSProfileInfo::AddRun(unsigned int num_instr)
{
	TotalInstr += num_instr;
	NumRuns++;
	if (num_instr < MinInstrPerRun)
	{
		MinInstrPerRun = num_instr;
	}
	if (num_instr > MaxInstrPerRun)
	{
		MaxInstrPerRun = num_instr;
	}
}

void ArrangeScriptProfiles(TArray<ProfileCollector> &profiles)
{
	for (unsigned int mod_num = 0; mod_num < FBehavior::StaticModules.Size(); ++mod_num)
	{
		FBehavior *module = FBehavior::StaticModules[mod_num];
		ProfileCollector prof;
		prof.Module = module;
		for (int i = 0; i < module->NumScripts; ++i)
		{
			prof.Index = i;
			prof.ProfileData = &module->Scripts[i].ProfileData;
			profiles.Push(prof);
		}
	}
}

void ArrangeFunctionProfiles(TArray<ProfileCollector> &profiles)
{
	for (unsigned int mod_num = 0; mod_num < FBehavior::StaticModules.Size(); ++mod_num)
	{
		FBehavior *module = FBehavior::StaticModules[mod_num];
		ProfileCollector prof;
		prof.Module = module;
		for (int i = 0; i < module->NumFunctions; ++i)
		{
			ScriptFunction *func = (ScriptFunction *)module->Functions + i;
			if (func->ImportNum == 0)
			{
				prof.Index = i;
				prof.ProfileData = module->FunctionProfileData + i;
				profiles.Push(prof);
			}
		}
	}
}

void ClearProfiles(TArray<ProfileCollector> &profiles)
{
	for (unsigned int i = 0; i < profiles.Size(); ++i)
	{
		profiles[i].ProfileData->Reset();
	}
}

static int STACK_ARGS sort_by_total_instr(const void *a_, const void *b_)
{
	const ProfileCollector *a = (const ProfileCollector *)a_;
	const ProfileCollector *b = (const ProfileCollector *)b_;

	assert(a != NULL && a->ProfileData != NULL);
	assert(b != NULL && b->ProfileData != NULL);
	return (int)(b->ProfileData->TotalInstr - a->ProfileData->TotalInstr);
}

static int STACK_ARGS sort_by_min(const void *a_, const void *b_)
{
	const ProfileCollector *a = (const ProfileCollector *)a_;
	const ProfileCollector *b = (const ProfileCollector *)b_;

	return b->ProfileData->MinInstrPerRun - a->ProfileData->MinInstrPerRun;
}

static int STACK_ARGS sort_by_max(const void *a_, const void *b_)
{
	const ProfileCollector *a = (const ProfileCollector *)a_;
	const ProfileCollector *b = (const ProfileCollector *)b_;

	return b->ProfileData->MaxInstrPerRun - a->ProfileData->MaxInstrPerRun;
}

static int STACK_ARGS sort_by_avg(const void *a_, const void *b_)
{
	const ProfileCollector *a = (const ProfileCollector *)a_;
	const ProfileCollector *b = (const ProfileCollector *)b_;

	int a_avg = a->ProfileData->NumRuns == 0 ? 0 : int(a->ProfileData->TotalInstr / a->ProfileData->NumRuns);
	int b_avg = b->ProfileData->NumRuns == 0 ? 0 : int(b->ProfileData->TotalInstr / b->ProfileData->NumRuns);
	return b_avg - a_avg;
}

static int STACK_ARGS sort_by_runs(const void *a_, const void *b_)
{
	const ProfileCollector *a = (const ProfileCollector *)a_;
	const ProfileCollector *b = (const ProfileCollector *)b_;

	return b->ProfileData->NumRuns - a->ProfileData->NumRuns;
}

static void ShowProfileData(TArray<ProfileCollector> &profiles, long ilimit,
	int (STACK_ARGS *sorter)(const void *, const void *), bool functions)
{
	static const char *const typelabels[2] = { "script", "function" };

	if (profiles.Size() == 0)
	{
		return;
	}

	unsigned int limit;
	char modname[13];
	char scriptname[21];

	qsort(&profiles[0], profiles.Size(), sizeof(ProfileCollector), sorter);

	if (ilimit > 0)
	{
		Printf(TEXTCOLOR_ORANGE "Top %ld %ss:\n", ilimit, typelabels[functions]);
		limit = (unsigned int)ilimit;
	}
	else
	{
		Printf(TEXTCOLOR_ORANGE "All %ss:\n", typelabels[functions]);
		limit = UINT_MAX;
	}

	Printf(TEXTCOLOR_YELLOW "Module       %-20s      Total    Runs     Avg     Min     Max\n", typelabels[functions]);
	Printf(TEXTCOLOR_YELLOW "------------ -------------------- ---------- ------- ------- ------- -------\n");
	for (unsigned int i = 0; i < limit && i < profiles.Size(); ++i)
	{
		ProfileCollector *prof = &profiles[i];
		if (prof->ProfileData->NumRuns == 0)
		{ // Don't list ones that haven't run.
			continue;
		}

		// Module name
		mysnprintf(modname, sizeof(modname), "%s", prof->Module->GetModuleName());

		// Script/function name
		if (functions)
		{
			DWORD *fnames = (DWORD *)prof->Module->FindChunk(MAKE_ID('F','N','A','M'));
			if (prof->Index >= 0 && prof->Index < (int)LittleLong(fnames[2]))
			{
				mysnprintf(scriptname, sizeof(scriptname), "%s",
					(char *)(fnames + 2) + LittleLong(fnames[3+prof->Index]));
			}
			else
			{
				mysnprintf(scriptname, sizeof(scriptname), "Function %d", prof->Index);
			}
		}
		else
		{
			mysnprintf(scriptname, sizeof(scriptname), "%s",
				ScriptPresentation(prof->Module->GetScriptPtr(prof->Index)->Number).GetChars() + 7);
		}
		Printf("%-12s %-20s%11llu%8u%8u%8u%8u\n",
			modname, scriptname,
			prof->ProfileData->TotalInstr,
			prof->ProfileData->NumRuns,
			unsigned(prof->ProfileData->TotalInstr / prof->ProfileData->NumRuns),
			prof->ProfileData->MinInstrPerRun,
			prof->ProfileData->MaxInstrPerRun
			);
	}
}

CCMD(acsprofile)
{
	static int (STACK_ARGS *sort_funcs[])(const void*, const void *) =
	{
		sort_by_total_instr,
		sort_by_min,
		sort_by_max,
		sort_by_avg,
		sort_by_runs
	};
	static const char *sort_names[] = { "total", "min", "max", "avg", "runs" };
	static const BYTE sort_match_len[] = {   1,     2,     2,     1,      1 };

	TArray<ProfileCollector> ScriptProfiles, FuncProfiles;
	long limit = 10;
	int (STACK_ARGS *sorter)(const void *, const void *) = sort_by_total_instr;

	assert(countof(sort_names) == countof(sort_match_len));

	ArrangeScriptProfiles(ScriptProfiles);
	ArrangeFunctionProfiles(FuncProfiles);

	if (argv.argc() > 1)
	{
		// `acsprofile clear` will zero all profiling information collected so far.
		if (stricmp(argv[1], "clear") == 0)
		{
			ClearProfiles(ScriptProfiles);
			ClearProfiles(FuncProfiles);
			return;
		}
		for (int i = 1; i < argv.argc(); ++i)
		{
			// If it's a number, set the display limit.
			char *endptr;
			long num = strtol(argv[i], &endptr, 0);
			if (endptr != argv[i])
			{
				limit = num;
				continue;
			}
			// If it's a name, set the sort method. We accept partial matches for
			// options that are shorter than the sort name.
			size_t optlen = strlen(argv[i]);
			unsigned int j;
			for (j = 0; j < countof(sort_names); ++j)
			{
				if (optlen < sort_match_len[j] || optlen > strlen(sort_names[j]))
				{ // Too short or long to match.
					continue;
				}
				if (strnicmp(argv[i], sort_names[j], optlen) == 0)
				{
					sorter = sort_funcs[j];
					break;
				}
			}
			if (j == countof(sort_names))
			{
				Printf("Unknown option '%s'\n", argv[i]);
				Printf("acsprofile clear : Reset profiling information\n");
				Printf("acsprofile [total|min|max|avg|runs] [<limit>]\n");
				return;
			}
		}
	}

	ShowProfileData(ScriptProfiles, limit, sorter, false);
	ShowProfileData(FuncProfiles, limit, sorter, true);
}<|MERGE_RESOLUTION|>--- conflicted
+++ resolved
@@ -5787,17 +5787,11 @@
 		{
 			return P_StartQuakeXYZ(activator, args[0], args[1], args[2], args[3], args[4], args[5], args[6], FBehavior::StaticLookupString(args[7]), 
 				argCount > 8 ? args[8] : 0,
-<<<<<<< HEAD
 				argCount > 9 ? ACSToDouble(args[9]) : 1.0,
 				argCount > 10 ? ACSToDouble(args[10]) : 1.0,
 				argCount > 11 ? ACSToDouble(args[11]) : 1.0 );
-=======
-				argCount > 9 ? FIXED2DBL(args[9]) : 1.0, 
-				argCount > 10 ? FIXED2DBL(args[10]) : 1.0, 
-				argCount > 11 ? FIXED2DBL(args[11]) : 1.0, 
 				argCount > 12 ? args[12] : 0,
 				argCount > 13 ? args[13] : 0);
->>>>>>> b16e6961
 		}
 
 		case ACSF_SetLineActivation:
