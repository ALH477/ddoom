--- conflicted
+++ resolved
@@ -1,9733 +1,9730 @@
-/*
-** p_acs.cpp
-** General BEHAVIOR management and ACS execution environment
-**
-**---------------------------------------------------------------------------
-** Copyright 1998-2012 Randy Heit
-** All rights reserved.
-**
-** Redistribution and use in source and binary forms, with or without
-** modification, are permitted provided that the following conditions
-** are met:
-**
-** 1. Redistributions of source code must retain the above copyright
-**    notice, this list of conditions and the following disclaimer.
-** 2. Redistributions in binary form must reproduce the above copyright
-**    notice, this list of conditions and the following disclaimer in the
-**    documentation and/or other materials provided with the distribution.
-** 3. The name of the author may not be used to endorse or promote products
-**    derived from this software without specific prior written permission.
-**
-** THIS SOFTWARE IS PROVIDED BY THE AUTHOR ``AS IS'' AND ANY EXPRESS OR
-** IMPLIED WARRANTIES, INCLUDING, BUT NOT LIMITED TO, THE IMPLIED WARRANTIES
-** OF MERCHANTABILITY AND FITNESS FOR A PARTICULAR PURPOSE ARE DISCLAIMED.
-** IN NO EVENT SHALL THE AUTHOR BE LIABLE FOR ANY DIRECT, INDIRECT,
-** INCIDENTAL, SPECIAL, EXEMPLARY, OR CONSEQUENTIAL DAMAGES (INCLUDING, BUT
-** NOT LIMITED TO, PROCUREMENT OF SUBSTITUTE GOODS OR SERVICES; LOSS OF USE,
-** DATA, OR PROFITS; OR BUSINESS INTERRUPTION) HOWEVER CAUSED AND ON ANY
-** THEORY OF LIABILITY, WHETHER IN CONTRACT, STRICT LIABILITY, OR TORT
-** (INCLUDING NEGLIGENCE OR OTHERWISE) ARISING IN ANY WAY OUT OF THE USE OF
-** THIS SOFTWARE, EVEN IF ADVISED OF THE POSSIBILITY OF SUCH DAMAGE.
-**---------------------------------------------------------------------------
-**
-** This code at one time made lots of little-endian assumptions.
-** I think it should be fine on big-endian machines now, but I have no
-** real way to test it.
-*/
-
-#include <assert.h>
-
-#include "templates.h"
-#include "doomdef.h"
-#include "p_local.h"
-#include "p_spec.h"
-#include "g_level.h"
-#include "s_sound.h"
-#include "p_acs.h"
-#include "p_saveg.h"
-#include "p_lnspec.h"
-#include "p_enemy.h"
-#include "m_random.h"
-#include "doomstat.h"
-#include "c_console.h"
-#include "c_dispatch.h"
-#include "s_sndseq.h"
-#include "i_system.h"
-#include "i_movie.h"
-#include "sbar.h"
-#include "m_swap.h"
-#include "a_sharedglobal.h"
-#include "a_doomglobal.h"
-#include "a_strifeglobal.h"
-#include "v_video.h"
-#include "w_wad.h"
-#include "r_sky.h"
-#include "gstrings.h"
-#include "gi.h"
-#include "sc_man.h"
-#include "c_bind.h"
-#include "info.h"
-#include "r_data/r_translate.h"
-#include "cmdlib.h"
-#include "m_png.h"
-#include "p_setup.h"
-#include "po_man.h"
-#include "actorptrselect.h"
-#include "farchive.h"
-#include "decallib.h"
-
-#include "g_shared/a_pickups.h"
-
-extern FILE *Logfile;
-
-FRandom pr_acs ("ACS");
-
-// I imagine this much stack space is probably overkill, but it could
-// potentially get used with recursive functions.
-#define STACK_SIZE 4096
-
-#define CLAMPCOLOR(c)		(EColorRange)((unsigned)(c) >= NUM_TEXT_COLORS ? CR_UNTRANSLATED : (c))
-#define LANGREGIONMASK		MAKE_ID(0,0,0xff,0xff)
-
-// HUD message flags
-#define HUDMSG_LOG					(0x80000000)
-#define HUDMSG_COLORSTRING			(0x40000000)
-#define HUDMSG_ADDBLEND				(0x20000000)
-#define HUDMSG_ALPHA				(0x10000000)
-#define HUDMSG_NOWRAP				(0x08000000)
-
-// HUD message layers; these are not flags
-#define HUDMSG_LAYER_SHIFT			12
-#define HUDMSG_LAYER_MASK			(0x0000F000)
-// See HUDMSGLayer enumerations in sbar.h
-
-// HUD message visibility flags
-#define HUDMSG_VISIBILITY_SHIFT		16
-#define HUDMSG_VISIBILITY_MASK		(0x00070000)
-// See HUDMSG visibility enumerations in sbar.h
-
-// Flags for ReplaceTextures
-#define NOT_BOTTOM			1
-#define NOT_MIDDLE			2
-#define NOT_TOP				4
-#define NOT_FLOOR			8
-#define NOT_CEILING			16
-
-// LineAtack flags
-#define FHF_NORANDOMPUFFZ	1
-
-// SpawnDecal flags
-#define SDF_ABSANGLE		1
-#define SDF_PERMANENT		2
-
-// GetArmorInfo
-enum
-{
-	ARMORINFO_CLASSNAME,
-	ARMORINFO_SAVEAMOUNT,
-	ARMORINFO_SAVEPERCENT,
-	ARMORINFO_MAXABSORB,
-	ARMORINFO_MAXFULLABSORB,
-	ARMORINFO_ACTUALSAVEAMOUNT,
-};
-
-struct CallReturn
-{
-	CallReturn(int pc, ScriptFunction *func, FBehavior *module, SDWORD *locals, ACSLocalArrays *arrays, bool discard, unsigned int runaway)
-		: ReturnFunction(func),
-		  ReturnModule(module),
-		  ReturnLocals(locals),
-		  ReturnArrays(arrays),
-		  ReturnAddress(pc),
-		  bDiscardResult(discard),
-		  EntryInstrCount(runaway)
-	{}
-
-	ScriptFunction *ReturnFunction;
-	FBehavior *ReturnModule;
-	SDWORD *ReturnLocals;
-	ACSLocalArrays *ReturnArrays;
-	int ReturnAddress;
-	int bDiscardResult;
-	unsigned int EntryInstrCount;
-};
-
-static DLevelScript *P_GetScriptGoing (AActor *who, line_t *where, int num, const ScriptPtr *code, FBehavior *module,
-	const int *args, int argcount, int flags);
-
-
-struct FBehavior::ArrayInfo
-{
-	DWORD ArraySize;
-	SDWORD *Elements;
-};
-
-TArray<FBehavior *> FBehavior::StaticModules;
-TArray<FString> ACS_StringBuilderStack;
-
-#define STRINGBUILDER_START(Builder) if (Builder.IsNotEmpty() || ACS_StringBuilderStack.Size()) { ACS_StringBuilderStack.Push(Builder); Builder = ""; }
-#define STRINGBUILDER_FINISH(Builder) if (!ACS_StringBuilderStack.Pop(Builder)) { Builder = ""; }
-
-//============================================================================
-//
-// uallong
-//
-// Read a possibly unaligned four-byte little endian integer from memory.
-//
-//============================================================================
-
-#if defined(_M_IX86) || defined(_M_X64) || defined(__i386__)
-inline int uallong(const int &foo)
-{
-	return foo;
-}
-#else
-inline int uallong(const int &foo)
-{
-	const unsigned char *bar = (const unsigned char *)&foo;
-	return bar[0] | (bar[1] << 8) | (bar[2] << 16) | (bar[3] << 24);
-}
-#endif
-
-//============================================================================
-//
-// Global and world variables
-//
-//============================================================================
-
-// ACS variables with world scope
-SDWORD ACS_WorldVars[NUM_WORLDVARS];
-FWorldGlobalArray ACS_WorldArrays[NUM_WORLDVARS];
-
-// ACS variables with global scope
-SDWORD ACS_GlobalVars[NUM_GLOBALVARS];
-FWorldGlobalArray ACS_GlobalArrays[NUM_GLOBALVARS];
-
-
-//----------------------------------------------------------------------------
-//
-// Global ACS strings (Formerly known as On the fly strings)
-//
-// This special string table is part of the global state. Programmatically
-// generated strings (e.g. those returned by strparam) are stored here.
-// PCD_TAGSTRING also now stores strings in this table instead of simply
-// tagging strings with their library ID.
-//
-// Identical strings map to identical string identifiers.
-//
-// When the string table needs to grow to hold more strings, a garbage
-// collection is first attempted to see if more room can be made to store
-// strings without growing. A string is concidered in use if any value
-// in any of these variable blocks contains a valid ID in the global string
-// table:
-//   * The active area of the ACS stack
-//   * All running scripts' local variables
-//   * All map variables
-//   * All world variables
-//   * All global variables
-// It's not important whether or not they are really used as strings, only
-// that they might be. A string is also concidered in use if its lock count
-// is non-zero, even if none of the above variable blocks referenced it.
-//
-// To keep track of local and map variables for nonresident maps in a hub,
-// when a map's state is archived, all strings found in its local and map
-// variables are locked. When a map is revisited in a hub, all strings found
-// in its local and map variables are unlocked. Locking and unlocking are
-// cumulative operations.
-//
-// What this all means is that:
-//   * Strings returned by strparam last indefinitely. No longer do they
-//     disappear at the end of the tic they were generated.
-//   * You can pass library strings around freely without having to worry
-//     about always having the same libraries loaded in the same order on
-//     every map that needs to use those strings.
-//
-//----------------------------------------------------------------------------
-
-ACSStringPool GlobalACSStrings;
-
-ACSStringPool::ACSStringPool()
-{
-	memset(PoolBuckets, 0xFF, sizeof(PoolBuckets));
-	FirstFreeEntry = 0;
-}
-
-//============================================================================
-//
-// ACSStringPool :: Clear
-//
-// Remove all strings from the pool.
-//
-//============================================================================
-
-void ACSStringPool::Clear()
-{
-	Pool.Clear();
-	memset(PoolBuckets, 0xFF, sizeof(PoolBuckets));
-	FirstFreeEntry = 0;
-}
-
-//============================================================================
-//
-// ACSStringPool :: AddString
-//
-// Returns a valid string identifier (including library ID) or -1 if we ran
-// out of room. Identical strings will return identical values.
-//
-//============================================================================
-
-int ACSStringPool::AddString(const char *str, const SDWORD *stack, int stackdepth)
-{
-	size_t len = strlen(str);
-	unsigned int h = SuperFastHash(str, len);
-	unsigned int bucketnum = h % NUM_BUCKETS;
-	int i = FindString(str, len, h, bucketnum);
-	if (i >= 0)
-	{
-		return i | STRPOOL_LIBRARYID_OR;
-	}
-	FString fstr(str);
-	return InsertString(fstr, h, bucketnum, stack, stackdepth);
-}
-
-int ACSStringPool::AddString(FString &str, const SDWORD *stack, int stackdepth)
-{
-	unsigned int h = SuperFastHash(str.GetChars(), str.Len());
-	unsigned int bucketnum = h % NUM_BUCKETS;
-	int i = FindString(str, str.Len(), h, bucketnum);
-	if (i >= 0)
-	{
-		return i | STRPOOL_LIBRARYID_OR;
-	}
-	return InsertString(str, h, bucketnum, stack, stackdepth);
-}
-
-//============================================================================
-//
-// ACSStringPool :: GetString
-//
-//============================================================================
-
-const char *ACSStringPool::GetString(int strnum)
-{
-	assert((strnum & LIBRARYID_MASK) == STRPOOL_LIBRARYID_OR);
-	strnum &= ~LIBRARYID_MASK;
-	if ((unsigned)strnum < Pool.Size() && Pool[strnum].Next != FREE_ENTRY)
-	{
-		return Pool[strnum].Str;
-	}
-	return NULL;
-}
-
-//============================================================================
-//
-// ACSStringPool :: LockString
-//
-// Prevents this string from being purged.
-//
-//============================================================================
-
-void ACSStringPool::LockString(int strnum)
-{
-	assert((strnum & LIBRARYID_MASK) == STRPOOL_LIBRARYID_OR);
-	strnum &= ~LIBRARYID_MASK;
-	assert((unsigned)strnum < Pool.Size());
-	Pool[strnum].LockCount++;
-}
-
-//============================================================================
-//
-// ACSStringPool :: UnlockString
-//
-// When equally mated with LockString, allows this string to be purged.
-//
-//============================================================================
-
-void ACSStringPool::UnlockString(int strnum)
-{
-	assert((strnum & LIBRARYID_MASK) == STRPOOL_LIBRARYID_OR);
-	strnum &= ~LIBRARYID_MASK;
-	assert((unsigned)strnum < Pool.Size());
-	assert(Pool[strnum].LockCount > 0);
-	Pool[strnum].LockCount--;
-}
-
-//============================================================================
-//
-// ACSStringPool :: MarkString
-//
-// Prevent this string from being purged during the next call to PurgeStrings.
-// This does not carry over to subsequent calls of PurgeStrings.
-//
-//============================================================================
-
-void ACSStringPool::MarkString(int strnum)
-{
-	assert((strnum & LIBRARYID_MASK) == STRPOOL_LIBRARYID_OR);
-	strnum &= ~LIBRARYID_MASK;
-	assert((unsigned)strnum < Pool.Size());
-	Pool[strnum].LockCount |= 0x80000000;
-}
-
-//============================================================================
-//
-// ACSStringPool :: LockStringArray
-//
-// Prevents several strings from being purged. Entries not in this pool will
-// be silently ignored. The idea here is to pass this function a block of
-// ACS variables. Everything that looks like it might be a string in the pool
-// is locked, even if it's not actually used as such. It's better to keep
-// more strings than we need than to throw away ones we do need.
-//
-//============================================================================
-
-void ACSStringPool::LockStringArray(const int *strnum, unsigned int count)
-{
-	for (unsigned int i = 0; i < count; ++i)
-	{
-		int num = strnum[i];
-		if ((num & LIBRARYID_MASK) == STRPOOL_LIBRARYID_OR)
-		{
-			num &= ~LIBRARYID_MASK;
-			if ((unsigned)num < Pool.Size())
-			{
-				Pool[num].LockCount++;
-			}
-		}
-	}
-}
-
-//============================================================================
-//
-// ACSStringPool :: UnlockStringArray
-//
-// Reverse of LockStringArray.
-//
-//============================================================================
-
-void ACSStringPool::UnlockStringArray(const int *strnum, unsigned int count)
-{
-	for (unsigned int i = 0; i < count; ++i)
-	{
-		int num = strnum[i];
-		if ((num & LIBRARYID_MASK) == STRPOOL_LIBRARYID_OR)
-		{
-			num &= ~LIBRARYID_MASK;
-			if ((unsigned)num < Pool.Size())
-			{
-				assert(Pool[num].LockCount > 0);
-				Pool[num].LockCount--;
-			}
-		}
-	}
-}
-
-//============================================================================
-//
-// ACSStringPool :: MarkStringArray
-//
-// Array version of MarkString.
-//
-//============================================================================
-
-void ACSStringPool::MarkStringArray(const int *strnum, unsigned int count)
-{
-	for (unsigned int i = 0; i < count; ++i)
-	{
-		int num = strnum[i];
-		if ((num & LIBRARYID_MASK) == STRPOOL_LIBRARYID_OR)
-		{
-			num &= ~LIBRARYID_MASK;
-			if ((unsigned)num < Pool.Size())
-			{
-				Pool[num].LockCount |= 0x80000000;
-			}
-		}
-	}
-}
-
-//============================================================================
-//
-// ACSStringPool :: MarkStringMap
-//
-// World/global variables version of MarkString.
-//
-//============================================================================
-
-void ACSStringPool::MarkStringMap(const FWorldGlobalArray &aray)
-{
-	FWorldGlobalArray::ConstIterator it(aray);
-	FWorldGlobalArray::ConstPair *pair;
-
-	while (it.NextPair(pair))
-	{
-		int num = pair->Value;
-		if ((num & LIBRARYID_MASK) == STRPOOL_LIBRARYID_OR)
-		{
-			num &= ~LIBRARYID_MASK;
-			if ((unsigned)num < Pool.Size())
-			{
-				Pool[num].LockCount |= 0x80000000;
-			}
-		}
-	}
-}
-
-//============================================================================
-//
-// ACSStringPool :: UnlockAll
-//
-// Resets every entry's lock count to 0. Used when doing a partial reset of
-// ACS state such as travelling to a new hub.
-//
-//============================================================================
-
-void ACSStringPool::UnlockAll()
-{
-	for (unsigned int i = 0; i < Pool.Size(); ++i)
-	{
-		Pool[i].LockCount = 0;
-	}
-}
-
-//============================================================================
-//
-// ACSStringPool :: PurgeStrings
-//
-// Remove all unlocked strings from the pool.
-//
-//============================================================================
-
-void ACSStringPool::PurgeStrings()
-{
-	// Clear the hash buckets. We'll rebuild them as we decide what strings
-	// to keep and which to toss.
-	memset(PoolBuckets, 0xFF, sizeof(PoolBuckets));
-	size_t usedcount = 0, freedcount = 0;
-	for (unsigned int i = 0; i < Pool.Size(); ++i)
-	{
-		PoolEntry *entry = &Pool[i];
-		if (entry->Next != FREE_ENTRY)
-		{
-			if (entry->LockCount == 0)
-			{
-				freedcount++;
-				// Mark this entry as free.
-				entry->Next = FREE_ENTRY;
-				if (i < FirstFreeEntry)
-				{
-					FirstFreeEntry = i;
-				}
-				// And free the string.
-				entry->Str = "";
-			}
-			else
-			{
-				usedcount++;
-				// Rehash this entry.
-				unsigned int h = entry->Hash % NUM_BUCKETS;
-				entry->Next = PoolBuckets[h];
-				PoolBuckets[h] = i;
-				// Remove MarkString's mark.
-				entry->LockCount &= 0x7FFFFFFF;
-			}
-		}
-	}
-}
-
-//============================================================================
-//
-// ACSStringPool :: FindString
-//
-// Finds a string in the pool. Does not include the library ID in the returned
-// value. Returns -1 if the string does not exist in the pool.
-//
-//============================================================================
-
-int ACSStringPool::FindString(const char *str, size_t len, unsigned int h, unsigned int bucketnum)
-{
-	unsigned int i = PoolBuckets[bucketnum];
-	while (i != NO_ENTRY)
-	{
-		PoolEntry *entry = &Pool[i];
-		assert(entry->Next != FREE_ENTRY);
-		if (entry->Hash == h && entry->Str.Len() == len &&
-			memcmp(entry->Str.GetChars(), str, len) == 0)
-		{
-			return i;
-		}
-		i = entry->Next;
-	}
-	return -1;
-}
-
-//============================================================================
-//
-// ACSStringPool :: InsertString
-//
-// Inserts a new string into the pool.
-//
-//============================================================================
-
-int ACSStringPool::InsertString(FString &str, unsigned int h, unsigned int bucketnum, const SDWORD *stack, int stackdepth)
-{
-	unsigned int index = FirstFreeEntry;
-	if (index >= MIN_GC_SIZE && index == Pool.Max())
-	{ // We will need to grow the array. Try a garbage collection first.
-		P_CollectACSGlobalStrings(stack, stackdepth);
-		index = FirstFreeEntry;
-	}
-	if (FirstFreeEntry >= STRPOOL_LIBRARYID_OR)
-	{ // If we go any higher, we'll collide with the library ID marker.
-		return -1;
-	}
-	if (index == Pool.Size())
-	{ // There were no free entries; make a new one.
-		Pool.Reserve(1);
-		FirstFreeEntry++;
-	}
-	else
-	{ // Scan for the next free entry
-		FindFirstFreeEntry(FirstFreeEntry + 1);
-	}
-	PoolEntry *entry = &Pool[index];
-	entry->Str = str;
-	entry->Hash = h;
-	entry->Next = PoolBuckets[bucketnum];
-	entry->LockCount = 0;
-	PoolBuckets[bucketnum] = index;
-	return index | STRPOOL_LIBRARYID_OR;
-}
-
-//============================================================================
-//
-// ACSStringPool :: FindFirstFreeEntry
-//
-// Finds the first free entry, starting at base.
-//
-//============================================================================
-
-void ACSStringPool::FindFirstFreeEntry(unsigned base)
-{
-	while (base < Pool.Size() && Pool[base].Next != FREE_ENTRY)
-	{
-		base++;
-	}
-	FirstFreeEntry = base;
-}
-
-//============================================================================
-//
-// ACSStringPool :: ReadStrings
-//
-// Reads strings from a PNG chunk.
-//
-//============================================================================
-
-void ACSStringPool::ReadStrings(PNGHandle *png, DWORD id)
-{
-	Clear();
-
-	size_t len = M_FindPNGChunk(png, id);
-	if (len != 0)
-	{
-		FPNGChunkArchive arc(png->File->GetFile(), id, len);
-		int32 i, j, poolsize;
-		unsigned int h, bucketnum;
-		char *str = NULL;
-
-		arc << poolsize;
-
-		Pool.Resize(poolsize);
-		i = 0;
-		j = arc.ReadCount();
-		while (j >= 0)
-		{
-			// Mark skipped entries as free
-			for (; i < j; ++i)
-			{
-				Pool[i].Next = FREE_ENTRY;
-				Pool[i].LockCount = 0;
-			}
-			arc << str;
-			h = SuperFastHash(str, strlen(str));
-			bucketnum = h % NUM_BUCKETS;
-			Pool[i].Str = str;
-			Pool[i].Hash = h;
-			Pool[i].LockCount = arc.ReadCount();
-			Pool[i].Next = PoolBuckets[bucketnum];
-			PoolBuckets[bucketnum] = i;
-			i++;
-			j = arc.ReadCount();
-		}
-		if (str != NULL)
-		{
-			delete[] str;
-		}
-		FindFirstFreeEntry(0);
-	}
-}
-
-//============================================================================
-//
-// ACSStringPool :: WriteStrings
-//
-// Writes strings to a PNG chunk.
-//
-//============================================================================
-
-void ACSStringPool::WriteStrings(FILE *file, DWORD id) const
-{
-	int32 i, poolsize = (int32)Pool.Size();
-	
-	if (poolsize == 0)
-	{ // No need to write if we don't have anything.
-		return;
-	}
-	FPNGChunkArchive arc(file, id);
-
-	arc << poolsize;
-	for (i = 0; i < poolsize; ++i)
-	{
-		PoolEntry *entry = &Pool[i];
-		if (entry->Next != FREE_ENTRY)
-		{
-			arc.WriteCount(i);
-			arc.WriteString(entry->Str);
-			arc.WriteCount(entry->LockCount);
-		}
-	}
-	arc.WriteCount(-1);
-}
-
-//============================================================================
-//
-// ACSStringPool :: Dump
-//
-// Lists all strings in the pool.
-//
-//============================================================================
-
-void ACSStringPool::Dump() const
-{
-	for (unsigned int i = 0; i < Pool.Size(); ++i)
-	{
-		if (Pool[i].Next != FREE_ENTRY)
-		{
-			Printf("%4u. (%2d) \"%s\"\n", i, Pool[i].LockCount, Pool[i].Str.GetChars());
-		}
-	}
-	Printf("First free %u\n", FirstFreeEntry);
-}
-
-//============================================================================
-//
-// P_MarkWorldVarStrings
-//
-//============================================================================
-
-void P_MarkWorldVarStrings()
-{
-	GlobalACSStrings.MarkStringArray(ACS_WorldVars, countof(ACS_WorldVars));
-	for (size_t i = 0; i < countof(ACS_WorldArrays); ++i)
-	{
-		GlobalACSStrings.MarkStringMap(ACS_WorldArrays[i]);
-	}
-}
-
-//============================================================================
-//
-// P_MarkGlobalVarStrings
-//
-//============================================================================
-
-void P_MarkGlobalVarStrings()
-{
-	GlobalACSStrings.MarkStringArray(ACS_GlobalVars, countof(ACS_GlobalVars));
-	for (size_t i = 0; i < countof(ACS_GlobalArrays); ++i)
-	{
-		GlobalACSStrings.MarkStringMap(ACS_GlobalArrays[i]);
-	}
-}
-
-//============================================================================
-//
-// P_CollectACSGlobalStrings
-//
-// Garbage collect ACS global strings.
-//
-//============================================================================
-
-void P_CollectACSGlobalStrings(const SDWORD *stack, int stackdepth)
-{
-	if (stack != NULL && stackdepth != 0)
-	{
-		GlobalACSStrings.MarkStringArray(stack, stackdepth);
-	}
-	FBehavior::StaticMarkLevelVarStrings();
-	P_MarkWorldVarStrings();
-	P_MarkGlobalVarStrings();
-	GlobalACSStrings.PurgeStrings();
-}
-
-#ifdef _DEBUG
-CCMD(acsgc)
-{
-	P_CollectACSGlobalStrings(NULL, 0);
-}
-CCMD(globstr)
-{
-	GlobalACSStrings.Dump();
-}
-#endif
-
-//============================================================================
-//
-// ScriptPresentation
-//
-// Returns a presentable version of the script number.
-//
-//============================================================================
-
-static FString ScriptPresentation(int script)
-{
-	FString out = "script ";
-
-	if (script < 0)
-	{
-		FName scrname = FName(ENamedName(-script));
-		if (scrname.IsValidName())
-		{
-			out << '"' << scrname.GetChars() << '"';
-			return out;
-		}
-	}
-	out.AppendFormat("%d", script);
-	return out;
-}
-
-//============================================================================
-//
-// P_ClearACSVars
-//
-//============================================================================
-
-void P_ClearACSVars(bool alsoglobal)
-{
-	int i;
-
-	memset (ACS_WorldVars, 0, sizeof(ACS_WorldVars));
-	for (i = 0; i < NUM_WORLDVARS; ++i)
-	{
-		ACS_WorldArrays[i].Clear ();
-	}
-	if (alsoglobal)
-	{
-		memset (ACS_GlobalVars, 0, sizeof(ACS_GlobalVars));
-		for (i = 0; i < NUM_GLOBALVARS; ++i)
-		{
-			ACS_GlobalArrays[i].Clear ();
-		}
-		// Since we cleared all ACS variables, we know nothing refers to them
-		// anymore.
-		GlobalACSStrings.Clear();
-	}
-	else
-	{
-		// Purge any strings that aren't referenced by global variables, since
-		// they're the only possible references left.
-		P_MarkGlobalVarStrings();
-		GlobalACSStrings.PurgeStrings();
-	}
-}
-
-//============================================================================
-//
-// WriteVars
-//
-//============================================================================
-
-static void WriteVars (FILE *file, SDWORD *vars, size_t count, DWORD id)
-{
-	size_t i, j;
-
-	for (i = 0; i < count; ++i)
-	{
-		if (vars[i] != 0)
-			break;
-	}
-	if (i < count)
-	{
-		// Find last non-zero var. Anything beyond the last stored variable
-		// will be zeroed at load time.
-		for (j = count-1; j > i; --j)
-		{
-			if (vars[j] != 0)
-				break;
-		}
-		FPNGChunkArchive arc (file, id);
-		for (i = 0; i <= j; ++i)
-		{
-			DWORD var = vars[i];
-			arc << var;
-		}
-	}
-}
-
-//============================================================================
-//
-//
-//
-//============================================================================
-
-static void ReadVars (PNGHandle *png, SDWORD *vars, size_t count, DWORD id)
-{
-	size_t len = M_FindPNGChunk (png, id);
-	size_t used = 0;
-
-	if (len != 0)
-	{
-		DWORD var;
-		size_t i;
-		FPNGChunkArchive arc (png->File->GetFile(), id, len);
-		used = len / 4;
-
-		for (i = 0; i < used; ++i)
-		{
-			arc << var;
-			vars[i] = var;
-		}
-		png->File->ResetFilePtr();
-	}
-	if (used < count)
-	{
-		memset (&vars[used], 0, (count-used)*4);
-	}
-}
-
-//============================================================================
-//
-//
-//
-//============================================================================
-
-static void WriteArrayVars (FILE *file, FWorldGlobalArray *vars, unsigned int count, DWORD id)
-{
-	unsigned int i, j;
-
-	// Find the first non-empty array.
-	for (i = 0; i < count; ++i)
-	{
-		if (vars[i].CountUsed() != 0)
-			break;
-	}
-	if (i < count)
-	{
-		// Find last non-empty array. Anything beyond the last stored array
-		// will be emptied at load time.
-		for (j = count-1; j > i; --j)
-		{
-			if (vars[j].CountUsed() != 0)
-				break;
-		}
-		FPNGChunkArchive arc (file, id);
-		arc.WriteCount (i);
-		arc.WriteCount (j);
-		for (; i <= j; ++i)
-		{
-			arc.WriteCount (vars[i].CountUsed());
-
-			FWorldGlobalArray::ConstIterator it(vars[i]);
-			const FWorldGlobalArray::Pair *pair;
-
-			while (it.NextPair (pair))
-			{
-				arc.WriteCount (pair->Key);
-				arc.WriteCount (pair->Value);
-			}
-		}
-	}
-}
-
-//============================================================================
-//
-//
-//
-//============================================================================
-
-static void ReadArrayVars (PNGHandle *png, FWorldGlobalArray *vars, size_t count, DWORD id)
-{
-	size_t len = M_FindPNGChunk (png, id);
-	unsigned int i, k;
-
-	for (i = 0; i < count; ++i)
-	{
-		vars[i].Clear ();
-	}
-
-	if (len != 0)
-	{
-		DWORD max, size;
-		FPNGChunkArchive arc (png->File->GetFile(), id, len);
-
-		i = arc.ReadCount ();
-		max = arc.ReadCount ();
-
-		for (; i <= max; ++i)
-		{
-			size = arc.ReadCount ();
-			for (k = 0; k < size; ++k)
-			{
-				SDWORD key, val;
-				key = arc.ReadCount();
-
-				val = arc.ReadCount();
-				vars[i].Insert (key, val);
-			}
-		}
-		png->File->ResetFilePtr();
-	}
-}
-
-//============================================================================
-//
-//
-//
-//============================================================================
-
-void P_ReadACSVars(PNGHandle *png)
-{
-	ReadVars (png, ACS_WorldVars, NUM_WORLDVARS, MAKE_ID('w','v','A','r'));
-	ReadVars (png, ACS_GlobalVars, NUM_GLOBALVARS, MAKE_ID('g','v','A','r'));
-	ReadArrayVars (png, ACS_WorldArrays, NUM_WORLDVARS, MAKE_ID('w','a','R','r'));
-	ReadArrayVars (png, ACS_GlobalArrays, NUM_GLOBALVARS, MAKE_ID('g','a','R','r'));
-	GlobalACSStrings.ReadStrings(png, MAKE_ID('a','s','T','r'));
-}
-
-//============================================================================
-//
-//
-//
-//============================================================================
-
-void P_WriteACSVars(FILE *stdfile)
-{
-	WriteVars (stdfile, ACS_WorldVars, NUM_WORLDVARS, MAKE_ID('w','v','A','r'));
-	WriteVars (stdfile, ACS_GlobalVars, NUM_GLOBALVARS, MAKE_ID('g','v','A','r'));
-	WriteArrayVars (stdfile, ACS_WorldArrays, NUM_WORLDVARS, MAKE_ID('w','a','R','r'));
-	WriteArrayVars (stdfile, ACS_GlobalArrays, NUM_GLOBALVARS, MAKE_ID('g','a','R','r'));
-	GlobalACSStrings.WriteStrings(stdfile, MAKE_ID('a','s','T','r'));
-}
-
-//---- Inventory functions --------------------------------------//
-//
-
-//============================================================================
-//
-// ClearInventory
-//
-// Clears the inventory for one or more actors.
-//
-//============================================================================
-
-static void ClearInventory (AActor *activator)
-{
-	if (activator == NULL)
-	{
-		for (int i = 0; i < MAXPLAYERS; ++i)
-		{
-			if (playeringame[i])
-				players[i].mo->ClearInventory();
-		}
-	}
-	else
-	{
-		activator->ClearInventory();
-	}
-}
-
-//============================================================================
-//
-// DoGiveInv
-//
-// Gives an item to a single actor.
-//
-//============================================================================
-
-static void DoGiveInv (AActor *actor, const PClass *info, int amount)
-{
-	AWeapon *savedPendingWeap = actor->player != NULL
-		? actor->player->PendingWeapon : NULL;
-	bool hadweap = actor->player != NULL ? actor->player->ReadyWeapon != NULL : true;
-
-	AInventory *item = static_cast<AInventory *>(Spawn (info, 0,0,0, NO_REPLACE));
-
-	// This shouldn't count for the item statistics!
-	item->ClearCounters();
-	if (info->IsDescendantOf (RUNTIME_CLASS(ABasicArmorPickup)))
-	{
-		if (static_cast<ABasicArmorPickup*>(item)->SaveAmount != 0)
-		{
-			static_cast<ABasicArmorPickup*>(item)->SaveAmount *= amount;
-		}
-		else
-		{
-			static_cast<ABasicArmorPickup*>(item)->SaveAmount *= amount;
-		}
-	}
-	else if (info->IsDescendantOf (RUNTIME_CLASS(ABasicArmorBonus)))
-	{
-		static_cast<ABasicArmorBonus*>(item)->SaveAmount *= amount;
-	}
-	else
-	{
-		item->Amount = amount;
-	}
-	if (!item->CallTryPickup (actor))
-	{
-		item->Destroy ();
-	}
-	// If the item was a weapon, don't bring it up automatically
-	// unless the player was not already using a weapon.
-	if (savedPendingWeap != NULL && hadweap && actor->player != NULL)
-	{
-		actor->player->PendingWeapon = savedPendingWeap;
-	}
-}
-
-//============================================================================
-//
-// GiveInventory
-//
-// Gives an item to one or more actors.
-//
-//============================================================================
-
-static void GiveInventory (AActor *activator, const char *type, int amount)
-{
-	const PClass *info;
-
-	if (amount <= 0 || type == NULL)
-	{
-		return;
-	}
-	if (stricmp (type, "Armor") == 0)
-	{
-		type = "BasicArmorPickup";
-	}
-	info = PClass::FindClass (type);
-	if (info == NULL)
-	{
-		Printf ("ACS: I don't know what %s is.\n", type);
-	}
-	else if (!info->IsDescendantOf (RUNTIME_CLASS(AInventory)))
-	{
-		Printf ("ACS: %s is not an inventory item.\n", type);
-	}
-	else if (activator == NULL)
-	{
-		for (int i = 0; i < MAXPLAYERS; ++i)
-		{
-			if (playeringame[i])
-				DoGiveInv (players[i].mo, info, amount);
-		}
-	}
-	else
-	{
-		DoGiveInv (activator, info, amount);
-	}
-}
-
-//============================================================================
-//
-// DoTakeInv
-//
-// Takes an item from a single actor.
-//
-//============================================================================
-
-static void DoTakeInv (AActor *actor, const PClass *info, int amount)
-{
-	AInventory *item = actor->FindInventory (info);
-	if (item != NULL)
-	{
-		item->Amount -= amount;
-		if (item->Amount <= 0)
-		{
-			// If it's not ammo or an internal armor, destroy it.
-			// Ammo needs to stick around, even when it's zero for the benefit
-			// of the weapons that use it and to maintain the maximum ammo
-			// amounts a backpack might have given.
-			// Armor shouldn't be removed because they only work properly when
-			// they are the last items in the inventory.
-			if (item->ItemFlags & IF_KEEPDEPLETED)
-			{
-				item->Amount = 0;
-			}
-			else
-			{
-				item->Destroy ();
-			}
-		}
-	}
-}
-
-//============================================================================
-//
-// TakeInventory
-//
-// Takes an item from one or more actors.
-//
-//============================================================================
-
-static void TakeInventory (AActor *activator, const char *type, int amount)
-{
-	const PClass *info;
-
-	if (type == NULL)
-	{
-		return;
-	}
-	if (strcmp (type, "Armor") == 0)
-	{
-		type = "BasicArmor";
-	}
-	if (amount <= 0)
-	{
-		return;
-	}
-	info = PClass::FindClass (type);
-	if (info == NULL)
-	{
-		return;
-	}
-	if (activator == NULL)
-	{
-		for (int i = 0; i < MAXPLAYERS; ++i)
-		{
-			if (playeringame[i])
-				DoTakeInv (players[i].mo, info, amount);
-		}
-	}
-	else
-	{
-		DoTakeInv (activator, info, amount);
-	}
-}
-
-//============================================================================
-//
-// DoUseInv
-//
-// Makes a single actor use an inventory item
-//
-//============================================================================
-
-static bool DoUseInv (AActor *actor, const PClass *info)
-{
-	AInventory *item = actor->FindInventory (info);
-	if (item != NULL)
-	{
-		if (actor->player == NULL)
-		{
-			return actor->UseInventory(item);
-		}
-		else
-		{
-			int cheats;
-			bool res;
-
-			// Bypass CF_TOTALLYFROZEN
-			cheats = actor->player->cheats;
-			actor->player->cheats &= ~CF_TOTALLYFROZEN;
-			res = actor->UseInventory(item);
-			actor->player->cheats |= (cheats & CF_TOTALLYFROZEN);
-			return res;
-		}
-	}
-	return false;
-}
-
-//============================================================================
-//
-// UseInventory
-//
-// makes one or more actors use an inventory item.
-//
-//============================================================================
-
-static int UseInventory (AActor *activator, const char *type)
-{
-	const PClass *info;
-	int ret = 0;
-
-	if (type == NULL)
-	{
-		return 0;
-	}
-	info = PClass::FindClass (type);
-	if (info == NULL)
-	{
-		return 0;
-	}
-	if (activator == NULL)
-	{
-		for (int i = 0; i < MAXPLAYERS; ++i)
-		{
-			if (playeringame[i])
-				ret += DoUseInv (players[i].mo, info);
-		}
-	}
-	else
-	{
-		ret = DoUseInv (activator, info);
-	}
-	return ret;
-}
-
-//============================================================================
-//
-// CheckInventory
-//
-// Returns how much of a particular item an actor has.
-//
-//============================================================================
-
-static int CheckInventory (AActor *activator, const char *type)
-{
-	if (activator == NULL || type == NULL)
-		return 0;
-
-	if (stricmp (type, "Armor") == 0)
-	{
-		type = "BasicArmor";
-	}
-	else if (stricmp (type, "Health") == 0)
-	{
-		return activator->health;
-	}
-
-	const PClass *info = PClass::FindClass (type);
-	AInventory *item = activator->FindInventory (info);
-	return item ? item->Amount : 0;
-}
-
-//---- Plane watchers ----//
-
-class DPlaneWatcher : public DThinker
-{
-	DECLARE_CLASS (DPlaneWatcher, DThinker)
-	HAS_OBJECT_POINTERS
-public:
-	DPlaneWatcher (AActor *it, line_t *line, int lineSide, bool ceiling,
-		int tag, int height, int special,
-		int arg0, int arg1, int arg2, int arg3, int arg4);
-	void Tick ();
-	void Serialize (FArchive &arc);
-private:
-	sector_t *Sector;
-	fixed_t WatchD, LastD;
-	int Special, Arg0, Arg1, Arg2, Arg3, Arg4;
-	TObjPtr<AActor> Activator;
-	line_t *Line;
-	bool LineSide;
-	bool bCeiling;
-
-	DPlaneWatcher() {}
-};
-
-IMPLEMENT_POINTY_CLASS (DPlaneWatcher)
- DECLARE_POINTER (Activator)
-END_POINTERS
-
-DPlaneWatcher::DPlaneWatcher (AActor *it, line_t *line, int lineSide, bool ceiling,
-	int tag, int height, int special,
-	int arg0, int arg1, int arg2, int arg3, int arg4)
-	: Special (special), Arg0 (arg0), Arg1 (arg1), Arg2 (arg2), Arg3 (arg3), Arg4 (arg4),
-	  Activator (it), Line (line), LineSide (!!lineSide), bCeiling (ceiling)
-{
-	int secnum;
-
-	secnum = P_FindSectorFromTag (tag, -1);
-	if (secnum >= 0)
-	{
-		secplane_t plane;
-
-		Sector = &sectors[secnum];
-		if (bCeiling)
-		{
-			plane = Sector->ceilingplane;
-		}
-		else
-		{
-			plane = Sector->floorplane;
-		}
-		LastD = plane.d;
-		plane.ChangeHeight (height << FRACBITS);
-		WatchD = plane.d;
-	}
-	else
-	{
-		Sector = NULL;
-		WatchD = LastD = 0;
-	}
-}
-
-void DPlaneWatcher::Serialize (FArchive &arc)
-{
-	Super::Serialize (arc);
-
-	arc << Special << Arg0 << Arg1 << Arg2 << Arg3 << Arg4
-		<< Sector << bCeiling << WatchD << LastD << Activator
-		<< Line << LineSide << bCeiling;
-}
-
-void DPlaneWatcher::Tick ()
-{
-	if (Sector == NULL)
-	{
-		Destroy ();
-		return;
-	}
-
-	fixed_t newd;
-
-	if (bCeiling)
-	{
-		newd = Sector->ceilingplane.d;
-	}
-	else
-	{
-		newd = Sector->floorplane.d;
-	}
-
-	if ((LastD < WatchD && newd >= WatchD) ||
-		(LastD > WatchD && newd <= WatchD))
-	{
-		P_ExecuteSpecial(Special, Line, Activator, LineSide, Arg0, Arg1, Arg2, Arg3, Arg4);
-		Destroy ();
-	}
-
-}
-
-//---- ACS lump manager ----//
-
-// Load user-specified default modules. This must be called after the level's
-// own behavior is loaded (if it has one).
-void FBehavior::StaticLoadDefaultModules ()
-{
-	// When playing Strife, STRFHELP is always loaded.
-	if (gameinfo.gametype == GAME_Strife)
-	{
-		StaticLoadModule (Wads.CheckNumForName ("STRFHELP", ns_acslibrary));
-	}
-
-	// Scan each LOADACS lump and load the specified modules in order
-	int lump, lastlump = 0;
-
-	while ((lump = Wads.FindLump ("LOADACS", &lastlump)) != -1)
-	{
-		FScanner sc(lump);
-		while (sc.GetString())
-		{
-			int acslump = Wads.CheckNumForName (sc.String, ns_acslibrary);
-			if (acslump >= 0)
-			{
-				StaticLoadModule (acslump);
-			}
-			else
-			{
-				Printf ("Could not find autoloaded ACS library %s\n", sc.String);
-			}
-		}
-	}
-}
-
-FBehavior *FBehavior::StaticLoadModule (int lumpnum, FileReader *fr, int len)
-{
-	if (lumpnum == -1 && fr == NULL) return NULL;
-
-	for (unsigned int i = 0; i < StaticModules.Size(); ++i)
-	{
-		if (StaticModules[i]->LumpNum == lumpnum)
-		{
-			return StaticModules[i];
-		}
-	}
-
-	return new FBehavior (lumpnum, fr, len);
-}
-
-bool FBehavior::StaticCheckAllGood ()
-{
-	for (unsigned int i = 0; i < StaticModules.Size(); ++i)
-	{
-		if (!StaticModules[i]->IsGood())
-		{
-			return false;
-		}
-	}
-	return true;
-}
-
-void FBehavior::StaticUnloadModules ()
-{
-	for (unsigned int i = StaticModules.Size(); i-- > 0; )
-	{
-		delete StaticModules[i];
-	}
-	StaticModules.Clear ();
-}
-
-FBehavior *FBehavior::StaticGetModule (int lib)
-{
-	if ((size_t)lib >= StaticModules.Size())
-	{
-		return NULL;
-	}
-	return StaticModules[lib];
-}
-
-void FBehavior::StaticMarkLevelVarStrings()
-{
-	// Mark map variables.
-	for (DWORD modnum = 0; modnum < StaticModules.Size(); ++modnum)
-	{
-		StaticModules[modnum]->MarkMapVarStrings();
-	}
-	// Mark running scripts' local variables.
-	if (DACSThinker::ActiveThinker != NULL)
-	{
-		for (DLevelScript *script = DACSThinker::ActiveThinker->Scripts; script != NULL; script = script->GetNext())
-		{
-			script->MarkLocalVarStrings();
-		}
-	}
-}
-
-void FBehavior::StaticLockLevelVarStrings()
-{
-	// Lock map variables.
-	for (DWORD modnum = 0; modnum < StaticModules.Size(); ++modnum)
-	{
-		StaticModules[modnum]->LockMapVarStrings();
-	}
-	// Lock running scripts' local variables.
-	if (DACSThinker::ActiveThinker != NULL)
-	{
-		for (DLevelScript *script = DACSThinker::ActiveThinker->Scripts; script != NULL; script = script->GetNext())
-		{
-			script->LockLocalVarStrings();
-		}
-	}
-}
-
-void FBehavior::StaticUnlockLevelVarStrings()
-{
-	// Unlock map variables.
-	for (DWORD modnum = 0; modnum < StaticModules.Size(); ++modnum)
-	{
-		StaticModules[modnum]->UnlockMapVarStrings();
-	}
-	// Unlock running scripts' local variables.
-	if (DACSThinker::ActiveThinker != NULL)
-	{
-		for (DLevelScript *script = DACSThinker::ActiveThinker->Scripts; script != NULL; script = script->GetNext())
-		{
-			script->UnlockLocalVarStrings();
-		}
-	}
-}
-
-void FBehavior::MarkMapVarStrings() const
-{
-	GlobalACSStrings.MarkStringArray(MapVarStore, NUM_MAPVARS);
-	for (int i = 0; i < NumArrays; ++i)
-	{
-		GlobalACSStrings.MarkStringArray(ArrayStore[i].Elements, ArrayStore[i].ArraySize);
-	}
-}
-
-void FBehavior::LockMapVarStrings() const
-{
-	GlobalACSStrings.LockStringArray(MapVarStore, NUM_MAPVARS);
-	for (int i = 0; i < NumArrays; ++i)
-	{
-		GlobalACSStrings.LockStringArray(ArrayStore[i].Elements, ArrayStore[i].ArraySize);
-	}
-}
-
-void FBehavior::UnlockMapVarStrings() const
-{
-	GlobalACSStrings.UnlockStringArray(MapVarStore, NUM_MAPVARS);
-	for (int i = 0; i < NumArrays; ++i)
-	{
-		GlobalACSStrings.UnlockStringArray(ArrayStore[i].Elements, ArrayStore[i].ArraySize);
-	}
-}
-
-void FBehavior::StaticSerializeModuleStates (FArchive &arc)
-{
-	DWORD modnum;
-
-	modnum = StaticModules.Size();
-	arc << modnum;
-
-	if (modnum != StaticModules.Size())
-	{
-		I_Error ("Level was saved with a different number of ACS modules.");
-	}
-
-	for (modnum = 0; modnum < StaticModules.Size(); ++modnum)
-	{
-		FBehavior *module = StaticModules[modnum];
-
-		if (arc.IsStoring())
-		{
-			arc.WriteString (module->ModuleName);
-		}
-		else
-		{
-			char *modname = NULL;
-			arc << modname;
-			if (stricmp (modname, module->ModuleName) != 0)
-			{
-				delete[] modname;
-				I_Error ("Level was saved with a different set of ACS modules.");
-			}
-			delete[] modname;
-		}
-		module->SerializeVars (arc);
-	}
-}
-
-void FBehavior::SerializeVars (FArchive &arc)
-{
-	SerializeVarSet (arc, MapVarStore, NUM_MAPVARS);
-	for (int i = 0; i < NumArrays; ++i)
-	{
-		SerializeVarSet (arc, ArrayStore[i].Elements, ArrayStore[i].ArraySize);
-	}
-}
-
-void FBehavior::SerializeVarSet (FArchive &arc, SDWORD *vars, int max)
-{
-	SDWORD arcval;
-	SDWORD first, last;
-
-	if (arc.IsStoring ())
-	{
-		// Find first non-zero variable
-		for (first = 0; first < max; ++first)
-		{
-			if (vars[first] != 0)
-			{
-				break;
-			}
-		}
-
-		// Find last non-zero variable
-		for (last = max - 1; last >= first; --last)
-		{
-			if (vars[last] != 0)
-			{
-				break;
-			}
-		}
-
-		if (last < first)
-		{ // no non-zero variables
-			arcval = 0;
-			arc << arcval;
-			return;
-		}
-
-		arcval = last - first + 1;
-		arc << arcval;
-		arcval = first;
-		arc << arcval;
-
-		while (first <= last)
-		{
-			arc << vars[first];
-			++first;
-		}
-	}
-	else
-	{
-		SDWORD truelast;
-
-		memset (vars, 0, max*sizeof(*vars));
-
-		arc << last;
-		if (last == 0)
-		{
-			return;
-		}
-		arc << first;
-		last += first;
-		truelast = last;
-
-		if (last > max)
-		{
-			last = max;
-		}
-
-		while (first < last)
-		{
-			arc << vars[first];
-			++first;
-		}
-		while (first < truelast)
-		{
-			arc << arcval;
-			++first;
-		}
-	}
-}
-
-static int ParseLocalArrayChunk(void *chunk, ACSLocalArrays *arrays, int offset)
-{
-	unsigned count = (LittleShort(static_cast<unsigned short>(((unsigned *)chunk)[1]) - 2)) / 4;
-	int *sizes = (int *)((BYTE *)chunk + 10);
-	arrays->Count = count;
-	if (count > 0)
-	{
-		ACSLocalArrayInfo *info = new ACSLocalArrayInfo[count];
-		arrays->Info = info;
-		for (unsigned i = 0; i < count; ++i)
-		{
-			info[i].Size = LittleLong(sizes[i]);
-			info[i].Offset = offset;
-			offset += info[i].Size;
-		}
-	}
-	// Return the new local variable size, with space for the arrays
-	return offset;
-}
-
-FBehavior::FBehavior (int lumpnum, FileReader * fr, int len)
-{
-	BYTE *object;
-	int i;
-
-	NumScripts = 0;
-	NumFunctions = 0;
-	NumArrays = 0;
-	NumTotalArrays = 0;
-	Scripts = NULL;
-	Functions = NULL;
-	Arrays = NULL;
-	ArrayStore = NULL;
-	Chunks = NULL;
-	Data = NULL;
-	Format = ACS_Unknown;
-	LumpNum = lumpnum;
-	memset (MapVarStore, 0, sizeof(MapVarStore));
-	ModuleName[0] = 0;
-	FunctionProfileData = NULL;
-
-	// Now that everything is set up, record this module as being among the loaded modules.
-	// We need to do this before resolving any imports, because an import might (indirectly)
-	// need to resolve exports in this module. The only things that can be exported are
-	// functions and map variables, which must already be present if they're exported, so
-	// this is okay.
-
-	// This must be done first for 2 reasons:
-	// 1. If not, corrupt modules cause memory leaks
-	// 2. Corrupt modules won't be reported when a level is being loaded if this function quits before
-	//    adding it to the list.
-    LibraryID = StaticModules.Push (this) << LIBRARYID_SHIFT;
-
-	if (fr == NULL) len = Wads.LumpLength (lumpnum);
-
-
-
-	// Any behaviors smaller than 32 bytes cannot possibly contain anything useful.
-	// (16 bytes for a completely empty behavior + 12 bytes for one script header
-	//  + 4 bytes for PCD_TERMINATE for an old-style object. A new-style object
-	// has 24 bytes if it is completely empty. An empty SPTR chunk adds 8 bytes.)
-	if (len < 32)
-	{
-		return;
-	}
-
-	object = new BYTE[len];
-	if (fr == NULL)
-	{
-		Wads.ReadLump (lumpnum, object);
-	}
-	else
-	{
-		fr->Read (object, len);
-	}
-
-	if (object[0] != 'A' || object[1] != 'C' || object[2] != 'S')
-	{
-		delete[] object;
-		return;
-	}
-
-	switch (object[3])
-	{
-	case 0:
-		Format = ACS_Old;
-		break;
-	case 'E':
-		Format = ACS_Enhanced;
-		break;
-	case 'e':
-		Format = ACS_LittleEnhanced;
-		break;
-	default:
-		delete[] object;
-		return;
-	}
-
-	if (fr == NULL)
-	{
-		Wads.GetLumpName (ModuleName, lumpnum);
-		ModuleName[8] = 0;
-	}
-	else
-	{
-		strcpy(ModuleName, "BEHAVIOR");
-	}
-
-	Data = object;
-	DataSize = len;
-
-	if (Format == ACS_Old)
-	{
-		DWORD dirofs = LittleLong(((DWORD *)object)[1]);
-		DWORD pretag = ((DWORD *)(object + dirofs))[-1];
-
-		Chunks = object + len;
-		// Check for redesigned ACSE/ACSe
-		if (dirofs >= 6*4 &&
-			(pretag == MAKE_ID('A','C','S','e') ||
-			 pretag == MAKE_ID('A','C','S','E')))
-		{
-			Format = (pretag == MAKE_ID('A','C','S','e')) ? ACS_LittleEnhanced : ACS_Enhanced;
-			Chunks = object + LittleLong(((DWORD *)(object + dirofs))[-2]);
-			// Forget about the compatibility cruft at the end of the lump
-			DataSize = LittleLong(((DWORD *)object)[1]) - 8;
-		}
-	}
-	else
-	{
-		Chunks = object + LittleLong(((DWORD *)object)[1]);
-	}
-
-	LoadScriptsDirectory ();
-
-	if (Format == ACS_Old)
-	{
-		StringTable = LittleLong(((DWORD *)Data)[1]);
-		StringTable += LittleLong(((DWORD *)(Data + StringTable))[0]) * 12 + 4;
-		UnescapeStringTable(Data + StringTable, Data, false);
-	}
-	else
-	{
-		UnencryptStrings ();
-		BYTE *strings = FindChunk (MAKE_ID('S','T','R','L'));
-		if (strings != NULL)
-		{
-			StringTable = DWORD(strings - Data + 8);
-			UnescapeStringTable(strings + 8, NULL, true);
-		}
-		else
-		{
-			StringTable = 0;
-		}
-	}
-
-	if (Format == ACS_Old)
-	{
-		// Do initialization for old-style behavior lumps
-		for (i = 0; i < NUM_MAPVARS; ++i)
-		{
-			MapVars[i] = &MapVarStore[i];
-		}
-		//LibraryID = StaticModules.Push (this) << LIBRARYID_SHIFT;
-	}
-	else
-	{
-		DWORD *chunk;
-
-		// Load functions
-		BYTE *funcs;
-		Functions = NULL;
-		funcs = FindChunk (MAKE_ID('F','U','N','C'));
-		if (funcs != NULL)
-		{
-			NumFunctions = LittleLong(((DWORD *)funcs)[1]) / 8;
-			funcs += 8;
-			FunctionProfileData = new ACSProfileInfo[NumFunctions];
-			Functions = new ScriptFunction[NumFunctions];
-			for (i = 0; i < NumFunctions; ++i)
-			{
-				ScriptFunctionInFile *funcf = &((ScriptFunctionInFile *)funcs)[i];
-				ScriptFunction *funcm = &Functions[i];
-				funcm->ArgCount = funcf->ArgCount;
-				funcm->HasReturnValue = funcf->HasReturnValue;
-				funcm->ImportNum = funcf->ImportNum;
-				funcm->LocalCount = funcf->LocalCount;
-				funcm->Address = funcf->Address;
-			}
-		}
-
-		// Load local arrays for functions
-		if (NumFunctions > 0)
-		{
-			for (chunk = (DWORD *)FindChunk(MAKE_ID('F','A','R','Y')); chunk != NULL; chunk = (DWORD *)NextChunk((BYTE *)chunk))
-			{
-				int size = LittleLong(chunk[1]);
-				if (size >= 6)
-				{
-					unsigned int func_num = LittleShort(((WORD *)chunk)[4]);
-					if (func_num < (unsigned int)NumFunctions)
-					{
-						ScriptFunction *func = &Functions[func_num];
-						// Unlike scripts, functions do not include their arg count in their local count.
-						func->LocalCount = ParseLocalArrayChunk(chunk, &func->LocalArrays, func->LocalCount + func->ArgCount) - func->ArgCount;
-					}
-				}
-			}
-		}
-
-		// Load JUMP points
-		chunk = (DWORD *)FindChunk (MAKE_ID('J','U','M','P'));
-		if (chunk != NULL)
-		{
-			for (i = 0;i < (int)LittleLong(chunk[1]);i += 4)
-				JumpPoints.Push(LittleLong(chunk[2 + i/4]));
-		}
-
-		// Initialize this object's map variables
-		memset (MapVarStore, 0, sizeof(MapVarStore));
-		chunk = (DWORD *)FindChunk (MAKE_ID('M','I','N','I'));
-		while (chunk != NULL)
-		{
-			int numvars = LittleLong(chunk[1])/4 - 1;
-			int firstvar = LittleLong(chunk[2]);
-			for (i = 0; i < numvars; ++i)
-			{
-				MapVarStore[i+firstvar] = LittleLong(chunk[3+i]);
-			}
-			chunk = (DWORD *)NextChunk ((BYTE *)chunk);
-		}
-
-		// Initialize this object's map variable pointers to defaults. They can be changed
-		// later once the imported modules are loaded.
-		for (i = 0; i < NUM_MAPVARS; ++i)
-		{
-			MapVars[i] = &MapVarStore[i];
-		}
-
-		// Create arrays for this module
-		chunk = (DWORD *)FindChunk (MAKE_ID('A','R','A','Y'));
-		if (chunk != NULL)
-		{
-			NumArrays = LittleLong(chunk[1])/8;
-			ArrayStore = new ArrayInfo[NumArrays];
-			memset (ArrayStore, 0, sizeof(*Arrays)*NumArrays);
-			for (i = 0; i < NumArrays; ++i)
-			{
-				MapVarStore[LittleLong(chunk[2+i*2])] = i;
-				ArrayStore[i].ArraySize = LittleLong(chunk[3+i*2]);
-				ArrayStore[i].Elements = new SDWORD[ArrayStore[i].ArraySize];
-				memset(ArrayStore[i].Elements, 0, ArrayStore[i].ArraySize*sizeof(DWORD));
-			}
-		}
-
-		// Initialize arrays for this module
-		chunk = (DWORD *)FindChunk (MAKE_ID('A','I','N','I'));
-		while (chunk != NULL)
-		{
-			int arraynum = MapVarStore[LittleLong(chunk[2])];
-			if ((unsigned)arraynum < (unsigned)NumArrays)
-			{
-				int initsize = MIN<int> (ArrayStore[arraynum].ArraySize, (LittleLong(chunk[1])-4)/4);
-				SDWORD *elems = ArrayStore[arraynum].Elements;
-				for (i = 0; i < initsize; ++i)
-				{
-					elems[i] = LittleLong(chunk[3+i]);
-				}
-			}
-			chunk = (DWORD *)NextChunk((BYTE *)chunk);
-		}
-
-		// Start setting up array pointers
-		NumTotalArrays = NumArrays;
-		chunk = (DWORD *)FindChunk (MAKE_ID('A','I','M','P'));
-		if (chunk != NULL)
-		{
-			NumTotalArrays += LittleLong(chunk[2]);
-		}
-		if (NumTotalArrays != 0)
-		{
-			Arrays = new ArrayInfo *[NumTotalArrays];
-			for (i = 0; i < NumArrays; ++i)
-			{
-				Arrays[i] = &ArrayStore[i];
-			}
-		}
-
-		// Tag the library ID to any map variables that are initialized with strings
-		if (LibraryID != 0)
-		{
-			chunk = (DWORD *)FindChunk (MAKE_ID('M','S','T','R'));
-			if (chunk != NULL)
-			{
-				for (DWORD i = 0; i < chunk[1]/4; ++i)
-				{
-//					MapVarStore[chunk[i+2]] |= LibraryID;
-					const char *str = LookupString(MapVarStore[chunk[i+2]]);
-					if (str != NULL)
-					{
-						MapVarStore[chunk[i+2]] = GlobalACSStrings.AddString(str, NULL, 0);
-					}
-				}
-			}
-
-			chunk = (DWORD *)FindChunk (MAKE_ID('A','S','T','R'));
-			if (chunk != NULL)
-			{
-				for (DWORD i = 0; i < chunk[1]/4; ++i)
-				{
-					int arraynum = MapVarStore[LittleLong(chunk[i+2])];
-					if ((unsigned)arraynum < (unsigned)NumArrays)
-					{
-						SDWORD *elems = ArrayStore[arraynum].Elements;
-						for (int j = ArrayStore[arraynum].ArraySize; j > 0; --j, ++elems)
-						{
-//							*elems |= LibraryID;
-							const char *str = LookupString(*elems);
-							if (str != NULL)
-							{
-								*elems = GlobalACSStrings.AddString(str, NULL, 0);
-							}
-						}
-					}
-				}
-			}
-
-			// [BL] Newer version of ASTR for structure aware compilers although we only have one array per chunk
-			chunk = (DWORD *)FindChunk (MAKE_ID('A','T','A','G'));
-			while (chunk != NULL)
-			{
-				const BYTE* chunkData = (const BYTE*)(chunk + 2);
-				// First byte is version, it should be 0
-				if(*chunkData++ == 0)
-				{
-					int arraynum = MapVarStore[uallong(*(const int*)(chunkData))];
-					chunkData += 4;
-					if ((unsigned)arraynum < (unsigned)NumArrays)
-					{
-						SDWORD *elems = ArrayStore[arraynum].Elements;
-						// Ending zeros may be left out.
-						for (int j = MIN(chunk[1]-5, ArrayStore[arraynum].ArraySize); j > 0; --j, ++elems, ++chunkData)
-						{
-							// For ATAG, a value of 0 = Integer, 1 = String, 2 = FunctionPtr
-							// Our implementation uses the same tags for both String and FunctionPtr
-							if (*chunkData == 2)
-							{
-								*elems |= LibraryID;
-							}
-							else if (*chunkData == 1)
-							{
-								const char *str = LookupString(*elems);
-								if (str != NULL)
-								{
-									*elems = GlobalACSStrings.AddString(str, NULL, 0);
-								}
-							}
-						}
-						i += 4+ArrayStore[arraynum].ArraySize;
-					}
-				}
-
-				chunk = (DWORD *)NextChunk ((BYTE *)chunk);
-			}
-		}
-
-		// Load required libraries.
-		if (NULL != (chunk = (DWORD *)FindChunk (MAKE_ID('L','O','A','D'))))
-		{
-			const char *const parse = (char *)&chunk[2];
-			DWORD i;
-
-			for (i = 0; i < chunk[1]; )
-			{
-				if (parse[i])
-				{
-					FBehavior *module = NULL;
-					int lump = Wads.CheckNumForName (&parse[i], ns_acslibrary);
-					if (lump < 0)
-					{
-						Printf ("Could not find ACS library %s.\n", &parse[i]);
-					}
-					else
-					{
-						module = StaticLoadModule (lump);
-					}
-					if (module != NULL) Imports.Push (module);
-					do {;} while (parse[++i]);
-				}
-				++i;
-			}
-
-			// Go through each imported module in order and resolve all imported functions
-			// and map variables.
-			for (i = 0; i < Imports.Size(); ++i)
-			{
-				FBehavior *lib = Imports[i];
-				int j;
-
-				if (lib == NULL)
-					continue;
-
-				// Resolve functions
-				chunk = (DWORD *)FindChunk(MAKE_ID('F','N','A','M'));
-				for (j = 0; j < NumFunctions; ++j)
-				{
-					ScriptFunction *func = &((ScriptFunction *)Functions)[j];
-					if (func->Address == 0 && func->ImportNum == 0)
-					{
-						int libfunc = lib->FindFunctionName ((char *)(chunk + 2) + chunk[3+j]);
-						if (libfunc >= 0)
-						{
-							ScriptFunction *realfunc = &((ScriptFunction *)lib->Functions)[libfunc];
-							// Make sure that the library really defines this function. It might simply
-							// be importing it itself.
-							if (realfunc->Address != 0 && realfunc->ImportNum == 0)
-							{
-								func->Address = libfunc;
-								func->ImportNum = i+1;
-								if (realfunc->ArgCount != func->ArgCount)
-								{
-									Printf ("Function %s in %s has %d arguments. %s expects it to have %d.\n",
-										(char *)(chunk + 2) + chunk[3+j], lib->ModuleName, realfunc->ArgCount,
-										ModuleName, func->ArgCount);
-									Format = ACS_Unknown;
-								}
-								// The next two properties do not affect code compatibility, so it is
-								// okay for them to be different in the imported module than they are
-								// in this one, as long as we make sure to use the real values.
-								func->LocalCount = realfunc->LocalCount;
-								func->HasReturnValue = realfunc->HasReturnValue;
-							}
-						}
-					}
-				}
-
-				// Resolve map variables
-				chunk = (DWORD *)FindChunk(MAKE_ID('M','I','M','P'));
-				if (chunk != NULL)
-				{
-					char *parse = (char *)&chunk[2];
-					for (DWORD j = 0; j < chunk[1]; )
-					{
-						DWORD varNum = LittleLong(*(DWORD *)&parse[j]);
-						j += 4;
-						int impNum = lib->FindMapVarName (&parse[j]);
-						if (impNum >= 0)
-						{
-							MapVars[varNum] = &lib->MapVarStore[impNum];
-						}
-						do {;} while (parse[++j]);
-						++j;
-					}
-				}
-
-				// Resolve arrays
-				if (NumTotalArrays > NumArrays)
-				{
-					chunk = (DWORD *)FindChunk(MAKE_ID('A','I','M','P'));
-					char *parse = (char *)&chunk[3];
-					for (DWORD j = 0; j < LittleLong(chunk[2]); ++j)
-					{
-						DWORD varNum = LittleLong(*(DWORD *)parse);
-						parse += 4;
-						DWORD expectedSize = LittleLong(*(DWORD *)parse);
-						parse += 4;
-						int impNum = lib->FindMapArray (parse);
-						if (impNum >= 0)
-						{
-							Arrays[NumArrays + j] = &lib->ArrayStore[impNum];
-							MapVarStore[varNum] = NumArrays + j;
-							if (lib->ArrayStore[impNum].ArraySize != expectedSize)
-							{
-								Format = ACS_Unknown;
-								Printf ("The array %s in %s has %u elements, but %s expects it to only have %u.\n",
-									parse, lib->ModuleName, lib->ArrayStore[impNum].ArraySize,
-									ModuleName, expectedSize);
-							}
-						}
-						do {;} while (*++parse);
-						++parse;
-					}
-				}
-			}
-		}
-	}
-
-	DPrintf ("Loaded %d scripts, %d functions\n", NumScripts, NumFunctions);
-}
-
-FBehavior::~FBehavior ()
-{
-	if (Scripts != NULL)
-	{
-		delete[] Scripts;
-		Scripts = NULL;
-	}
-	if (Arrays != NULL)
-	{
-		delete[] Arrays;
-		Arrays = NULL;
-	}
-	if (ArrayStore != NULL)
-	{
-		for (int i = 0; i < NumArrays; ++i)
-		{
-			if (ArrayStore[i].Elements != NULL)
-			{
-				delete[] ArrayStore[i].Elements;
-				ArrayStore[i].Elements = NULL;
-			}
-		}
-		delete[] ArrayStore;
-		ArrayStore = NULL;
-	}
-	if (Functions != NULL)
-	{
-		delete[] Functions;
-		Functions = NULL;
-	}
-	if (FunctionProfileData != NULL)
-	{
-		delete[] FunctionProfileData;
-		FunctionProfileData = NULL;
-	}
-	if (Data != NULL)
-	{
-		delete[] Data;
-		Data = NULL;
-	}
-}
-
-void FBehavior::LoadScriptsDirectory ()
-{
-	union
-	{
-		BYTE *b;
-		DWORD *dw;
-		WORD *w;
-		SWORD *sw;
-		ScriptPtr2 *po;		// Old
-		ScriptPtr1 *pi;		// Intermediate
-		ScriptPtr3 *pe;		// LittleEnhanced
-	} scripts;
-	int i, max;
-
-	NumScripts = 0;
-	Scripts = NULL;
-
-	// Load the main script directory
-	switch (Format)
-	{
-	case ACS_Old:
-		scripts.dw = (DWORD *)(Data + LittleLong(((DWORD *)Data)[1]));
-		NumScripts = LittleLong(scripts.dw[0]);
-		if (NumScripts != 0)
-		{
-			scripts.dw++;
-
-			Scripts = new ScriptPtr[NumScripts];
-
-			for (i = 0; i < NumScripts; ++i)
-			{
-				ScriptPtr2 *ptr1 = &scripts.po[i];
-				ScriptPtr  *ptr2 = &Scripts[i];
-
-				ptr2->Number = LittleLong(ptr1->Number) % 1000;
-				ptr2->Type = LittleLong(ptr1->Number) / 1000;
-				ptr2->ArgCount = LittleLong(ptr1->ArgCount);
-				ptr2->Address = LittleLong(ptr1->Address);
-			}
-		}
-		break;
-
-	case ACS_Enhanced:
-	case ACS_LittleEnhanced:
-		scripts.b = FindChunk (MAKE_ID('S','P','T','R'));
-		if (scripts.b == NULL)
-		{
-			// There are no scripts!
-		}
-		else if (*(DWORD *)Data != MAKE_ID('A','C','S',0))
-		{
-			NumScripts = LittleLong(scripts.dw[1]) / 12;
-			Scripts = new ScriptPtr[NumScripts];
-			scripts.dw += 2;
-
-			for (i = 0; i < NumScripts; ++i)
-			{
-				ScriptPtr1 *ptr1 = &scripts.pi[i];
-				ScriptPtr  *ptr2 = &Scripts[i];
-
-				ptr2->Number = LittleShort(ptr1->Number);
-				ptr2->Type = BYTE(LittleShort(ptr1->Type));
-				ptr2->ArgCount = LittleLong(ptr1->ArgCount);
-				ptr2->Address = LittleLong(ptr1->Address);
-			}
-		}
-		else
-		{
-			NumScripts = LittleLong(scripts.dw[1]) / 8;
-			Scripts = new ScriptPtr[NumScripts];
-			scripts.dw += 2;
-
-			for (i = 0; i < NumScripts; ++i)
-			{
-				ScriptPtr3 *ptr1 = &scripts.pe[i];
-				ScriptPtr  *ptr2 = &Scripts[i];
-
-				ptr2->Number = LittleShort(ptr1->Number);
-				ptr2->Type = ptr1->Type;
-				ptr2->ArgCount = ptr1->ArgCount;
-				ptr2->Address = LittleLong(ptr1->Address);
-			}
-		}
-		break;
-
-	default:
-		break;
-	}
-
-// [EP] Clang 3.5.0 optimizer miscompiles this function and causes random
-// crashes in the program. I hope that Clang 3.5.x will fix this.
-#if defined(__clang__) && __clang_major__ == 3 && __clang_minor__ >= 5
-	asm("" : "+g" (NumScripts));
-#endif
-	for (i = 0; i < NumScripts; ++i)
-	{
-		Scripts[i].Flags = 0;
-		Scripts[i].VarCount = LOCAL_SIZE;
-	}
-
-	// Sort scripts, so we can use a binary search to find them
-	if (NumScripts > 1)
-	{
-		qsort (Scripts, NumScripts, sizeof(ScriptPtr), SortScripts);
-		// Check for duplicates because ACC originally did not enforce
-		// script number uniqueness across different script types. We
-		// only need to do this for old format lumps, because the ACCs
-		// that produce new format lumps won't let you do this.
-		if (Format == ACS_Old)
-		{
-			for (i = 0; i < NumScripts - 1; ++i)
-			{
-				if (Scripts[i].Number == Scripts[i+1].Number)
-				{
-					Printf("%s appears more than once.\n",
-						ScriptPresentation(Scripts[i].Number).GetChars());
-					// Make the closed version the first one.
-					if (Scripts[i+1].Type == SCRIPT_Closed)
-					{
-						swapvalues(Scripts[i], Scripts[i+1]);
-					}
-				}
-			}
-		}
-	}
-
-	if (Format == ACS_Old)
-		return;
-
-	// Load script flags
-	scripts.b = FindChunk (MAKE_ID('S','F','L','G'));
-	if (scripts.dw != NULL)
-	{
-		max = scripts.dw[1] / 4;
-		scripts.dw += 2;
-		for (i = max; i > 0; --i, scripts.w += 2)
-		{
-			ScriptPtr *ptr = const_cast<ScriptPtr *>(FindScript (LittleShort(scripts.sw[0])));
-			if (ptr != NULL)
-			{
-				ptr->Flags = LittleShort(scripts.w[1]);
-			}
-		}
-	}
-
-	// Load script var counts. (Only recorded for scripts that use more than LOCAL_SIZE variables.)
-	scripts.b = FindChunk (MAKE_ID('S','V','C','T'));
-	if (scripts.dw != NULL)
-	{
-		max = scripts.dw[1] / 4;
-		scripts.dw += 2;
-		for (i = max; i > 0; --i, scripts.w += 2)
-		{
-			ScriptPtr *ptr = const_cast<ScriptPtr *>(FindScript (LittleShort(scripts.sw[0])));
-			if (ptr != NULL)
-			{
-				ptr->VarCount = LittleShort(scripts.w[1]);
-			}
-		}
-	}
-
-	// Load script array sizes. (One chunk per script that uses arrays.)
-	for (scripts.b = FindChunk(MAKE_ID('S','A','R','Y')); scripts.dw != NULL; scripts.b = NextChunk(scripts.b))
-	{
-		int size = LittleLong(scripts.dw[1]);
-		if (size >= 6)
-		{
-			int script_num = LittleShort(scripts.w[4]);
-			ScriptPtr *ptr = const_cast<ScriptPtr *>(FindScript(script_num));
-			if (ptr != NULL)
-			{
-				ptr->VarCount = ParseLocalArrayChunk(scripts.b, &ptr->LocalArrays, ptr->VarCount);
-			}
-		}
-	}
-
-	// Load script names (if any)
-	scripts.b = FindChunk(MAKE_ID('S','N','A','M'));
-	if (scripts.dw != NULL)
-	{
-		UnescapeStringTable(scripts.b + 8, NULL, false);
-		for (i = 0; i < NumScripts; ++i)
-		{
-			// ACC stores script names as an index into the SNAM chunk, with the first index as
-			// -1 and counting down from there. We convert this from an index into SNAM into
-			// a negative index into the global name table.
-			if (Scripts[i].Number < 0)
-			{
-				const char *str = (const char *)(scripts.b + 8 + scripts.dw[3 + (-Scripts[i].Number - 1)]);
-				FName name(str);
-				Scripts[i].Number = -name;
-			}
-		}
-		// We need to resort scripts, because the new numbers for named scripts likely
-		// do not match the order they were originally in.
-		qsort (Scripts, NumScripts, sizeof(ScriptPtr), SortScripts);
-	}
-}
-
-int STACK_ARGS FBehavior::SortScripts (const void *a, const void *b)
-{
-	ScriptPtr *ptr1 = (ScriptPtr *)a;
-	ScriptPtr *ptr2 = (ScriptPtr *)b;
-	return ptr1->Number - ptr2->Number;
-}
-
-//============================================================================
-//
-// FBehavior :: UnencryptStrings
-//
-// Descrambles strings in a STRE chunk to transform it into a STRL chunk.
-//
-//============================================================================
-
-void FBehavior::UnencryptStrings ()
-{
-	DWORD *prevchunk = NULL;
-	DWORD *chunk = (DWORD *)FindChunk(MAKE_ID('S','T','R','E'));
-	while (chunk != NULL)
-	{
-		for (DWORD strnum = 0; strnum < LittleLong(chunk[3]); ++strnum)
-		{
-			int ofs = LittleLong(chunk[5+strnum]);
-			BYTE *data = (BYTE *)chunk + ofs + 8, last;
-			int p = (BYTE)(ofs*157135);
-			int i = 0;
-			do
-			{
-				last = (data[i] ^= (BYTE)(p+(i>>1)));
-				++i;
-			} while (last != 0);
-		}
-		prevchunk = chunk;
-		chunk = (DWORD *)NextChunk ((BYTE *)chunk);
-		*prevchunk = MAKE_ID('S','T','R','L');
-	}
-	if (prevchunk != NULL)
-	{
-		*prevchunk = MAKE_ID('S','T','R','L');
-	}
-}
-
-//============================================================================
-//
-// FBehavior :: UnescapeStringTable
-//
-// Processes escape sequences for every string in a string table.
-// Chunkstart points to the string table. Datastart points to the base address
-// for offsets in the string table; if NULL, it will use chunkstart. If
-// has_padding is true, then this is a STRL chunk with four bytes of padding
-// on either side of the string count.
-//
-//============================================================================
-
-void FBehavior::UnescapeStringTable(BYTE *chunkstart, BYTE *datastart, bool has_padding)
-{
-	assert(chunkstart != NULL);
-
-	DWORD *chunk = (DWORD *)chunkstart;
-
-	if (datastart == NULL)
-	{
-		datastart = chunkstart;
-	}
-	if (!has_padding)
-	{
-		chunk[0] = LittleLong(chunk[0]);
-		for (DWORD strnum = 0; strnum < chunk[0]; ++strnum)
-		{
-			int ofs = LittleLong(chunk[1 + strnum]);	// Byte swap offset, if needed.
-			chunk[1 + strnum] = ofs;
-			strbin((char *)datastart + ofs);
-		}
-	}
-	else
-	{
-		chunk[1] = LittleLong(chunk[1]);
-		for (DWORD strnum = 0; strnum < chunk[1]; ++strnum)
-		{
-			int ofs = LittleLong(chunk[3 + strnum]);	// Byte swap offset, if needed.
-			chunk[3 + strnum] = ofs;
-			strbin((char *)datastart + ofs);
-		}
-	}
-}
-
-//============================================================================
-//
-// FBehavior :: IsGood
-//
-//============================================================================
-
-bool FBehavior::IsGood ()
-{
-	bool bad;
-	int i;
-
-	// Check that the data format was understood
-	if (Format == ACS_Unknown)
-	{
-		return false;
-	}
-
-	// Check that all functions are resolved
-	bad = false;
-	for (i = 0; i < NumFunctions; ++i)
-	{
-		ScriptFunction *funcdef = (ScriptFunction *)Functions + i;
-		if (funcdef->Address == 0 && funcdef->ImportNum == 0)
-		{
-			DWORD *chunk = (DWORD *)FindChunk (MAKE_ID('F','N','A','M'));
-			Printf ("Could not find ACS function %s for use in %s.\n",
-				(char *)(chunk + 2) + chunk[3+i], ModuleName);
-			bad = true;
-		}
-	}
-
-	// Check that all imported modules were loaded
-	for (i = Imports.Size() - 1; i >= 0; --i)
-	{
-		if (Imports[i] == NULL)
-		{
-			Printf ("Not all the libraries used by %s could be found.\n", ModuleName);
-			return false;
-		}
-	}
-
-	return !bad;
-}
-
-const ScriptPtr *FBehavior::FindScript (int script) const
-{
-	const ScriptPtr *ptr = BinarySearch<ScriptPtr, int>
-		((ScriptPtr *)Scripts, NumScripts, &ScriptPtr::Number, script);
-
-	// If the preceding script has the same number, return it instead.
-	// See the note by the script sorting above for why.
-	if (ptr > Scripts)
-	{
-		if (ptr[-1].Number == script)
-		{
-			ptr--;
-		}
-	}
-	return ptr;
-}
-
-const ScriptPtr *FBehavior::StaticFindScript (int script, FBehavior *&module)
-{
-	for (DWORD i = 0; i < StaticModules.Size(); ++i)
-	{
-		const ScriptPtr *code = StaticModules[i]->FindScript (script);
-		if (code != NULL)
-		{
-			module = StaticModules[i];
-			return code;
-		}
-	}
-	return NULL;
-}
-
-ScriptFunction *FBehavior::GetFunction (int funcnum, FBehavior *&module) const
-{
-	if ((unsigned)funcnum >= (unsigned)NumFunctions)
-	{
-		return NULL;
-	}
-	ScriptFunction *funcdef = (ScriptFunction *)Functions + funcnum;
-	if (funcdef->ImportNum)
-	{
-		return Imports[funcdef->ImportNum - 1]->GetFunction (funcdef->Address, module);
-	}
-	// Should I just un-const this function instead of using a const_cast?
-	module = const_cast<FBehavior *>(this);
-	return funcdef;
-}
-
-int FBehavior::FindFunctionName (const char *funcname) const
-{
-	return FindStringInChunk ((DWORD *)FindChunk (MAKE_ID('F','N','A','M')), funcname);
-}
-
-int FBehavior::FindMapVarName (const char *varname) const
-{
-	return FindStringInChunk ((DWORD *)FindChunk (MAKE_ID('M','E','X','P')), varname);
-}
-
-int FBehavior::FindMapArray (const char *arrayname) const
-{
-	int var = FindMapVarName (arrayname);
-	if (var >= 0)
-	{
-		return MapVarStore[var];
-	}
-	return -1;
-}
-
-int FBehavior::FindStringInChunk (DWORD *names, const char *varname) const
-{
-	if (names != NULL)
-	{
-		DWORD i;
-
-		for (i = 0; i < LittleLong(names[2]); ++i)
-		{
-			if (stricmp (varname, (char *)(names + 2) + LittleLong(names[3+i])) == 0)
-			{
-				return (int)i;
-			}
-		}
-	}
-	return -1;
-}
-
-int FBehavior::GetArrayVal (int arraynum, int index) const
-{
-	if ((unsigned)arraynum >= (unsigned)NumTotalArrays)
-		return 0;
-	const ArrayInfo *array = Arrays[arraynum];
-	if ((unsigned)index >= (unsigned)array->ArraySize)
-		return 0;
-	return array->Elements[index];
-}
-
-void FBehavior::SetArrayVal (int arraynum, int index, int value)
-{
-	if ((unsigned)arraynum >= (unsigned)NumTotalArrays)
-		return;
-	const ArrayInfo *array = Arrays[arraynum];
-	if ((unsigned)index >= (unsigned)array->ArraySize)
-		return;
-	array->Elements[index] = value;
-}
-
-inline bool FBehavior::CopyStringToArray(int arraynum, int index, int maxLength, const char *string)
-{
-	 // false if the operation was incomplete or unsuccessful
-
-	if ((unsigned)arraynum >= (unsigned)NumTotalArrays || index < 0)
-		return false;
-	const ArrayInfo *array = Arrays[arraynum];
-	
-	if ((signed)array->ArraySize - index < maxLength) maxLength = (signed)array->ArraySize - index;
-
-	while (maxLength-- > 0)
-	{
-		array->Elements[index++] = *string;
-		if (!(*string)) return true; // written terminating 0
-		string++;
-	}
-	return !(*string); // return true if only terminating 0 was not written
-}
-
-BYTE *FBehavior::FindChunk (DWORD id) const
-{
-	BYTE *chunk = Chunks;
-
-	while (chunk != NULL && chunk < Data + DataSize)
-	{
-		if (((DWORD *)chunk)[0] == id)
-		{
-			return chunk;
-		}
-		chunk += ((DWORD *)chunk)[1] + 8;
-	}
-	return NULL;
-}
-
-BYTE *FBehavior::NextChunk (BYTE *chunk) const
-{
-	DWORD id = *(DWORD *)chunk;
-	chunk += ((DWORD *)chunk)[1] + 8;
-	while (chunk != NULL && chunk < Data + DataSize)
-	{
-		if (((DWORD *)chunk)[0] == id)
-		{
-			return chunk;
-		}
-		chunk += ((DWORD *)chunk)[1] + 8;
-	}
-	return NULL;
-}
-
-const char *FBehavior::StaticLookupString (DWORD index)
-{
-	DWORD lib = index >> LIBRARYID_SHIFT;
-
-	if (lib == STRPOOL_LIBRARYID)
-	{
-		return GlobalACSStrings.GetString(index);
-	}
-	if (lib >= (DWORD)StaticModules.Size())
-	{
-		return NULL;
-	}
-	return StaticModules[lib]->LookupString (index & 0xffff);
-}
-
-const char *FBehavior::LookupString (DWORD index) const
-{
-	if (StringTable == 0)
-	{
-		return NULL;
-	}
-	if (Format == ACS_Old)
-	{
-		DWORD *list = (DWORD *)(Data + StringTable);
-
-		if (index >= list[0])
-			return NULL;	// Out of range for this list;
-		return (const char *)(Data + list[1+index]);
-	}
-	else
-	{
-		DWORD *list = (DWORD *)(Data + StringTable);
-
-		if (index >= list[1])
-			return NULL;	// Out of range for this list
-		return (const char *)(Data + StringTable + list[3+index]);
-	}
-}
-
-void FBehavior::StaticStartTypedScripts (WORD type, AActor *activator, bool always, int arg1, bool runNow)
-{
-	static const char *const TypeNames[] =
-	{
-		"Closed",
-		"Open",
-		"Respawn",
-		"Death",
-		"Enter",
-		"Pickup",
-		"BlueReturn",
-		"RedReturn",
-		"WhiteReturn",
-		"Unknown", "Unknown", "Unknown",
-		"Lightning",
-		"Unloading",
-		"Disconnect",
-		"Return"
-	};
-	DPrintf("Starting all scripts of type %d (%s)\n", type,
-		type < countof(TypeNames) ? TypeNames[type] : TypeNames[SCRIPT_Lightning - 1]);
-	for (unsigned int i = 0; i < StaticModules.Size(); ++i)
-	{
-		StaticModules[i]->StartTypedScripts (type, activator, always, arg1, runNow);
-	}
-}
-
-void FBehavior::StartTypedScripts (WORD type, AActor *activator, bool always, int arg1, bool runNow)
-{
-	const ScriptPtr *ptr;
-	int i;
-
-	for (i = 0; i < NumScripts; ++i)
-	{
-		ptr = &Scripts[i];
-		if (ptr->Type == type)
-		{
-			DLevelScript *runningScript = P_GetScriptGoing (activator, NULL, ptr->Number,
-				ptr, this, &arg1, 1, always ? ACS_ALWAYS : 0);
-			if (runNow)
-			{
-				runningScript->RunScript ();
-			}
-		}
-	}
-}
-
-// FBehavior :: StaticStopMyScripts
-//
-// Stops any scripts started by the specified actor. Used by the net code
-// when a player disconnects. Should this be used in general whenever an
-// actor is destroyed?
-
-void FBehavior::StaticStopMyScripts (AActor *actor)
-{
-	DACSThinker *controller = DACSThinker::ActiveThinker;
-
-	if (controller != NULL)
-	{
-		controller->StopScriptsFor (actor);
-	}
-}
-
-//==========================================================================
-//
-// P_SerializeACSScriptNumber
-//
-// Serializes a script number. If it's negative, it's really a name, so
-// that will get serialized after it.
-//
-//==========================================================================
-
-void P_SerializeACSScriptNumber(FArchive &arc, int &scriptnum, bool was2byte)
-{
-	if (SaveVersion < 3359)
-	{
-		if (was2byte)
-		{
-			WORD oldver;
-			arc << oldver;
-			scriptnum = oldver;
-		}
-		else
-		{
-			arc << scriptnum;
-		}
-	}
-	else
-	{
-		arc << scriptnum;
-		// If the script number is negative, then it's really a name.
-		// So read/store the name after it.
-		if (scriptnum < 0)
-		{
-			if (arc.IsStoring())
-			{
-				arc.WriteName(FName(ENamedName(-scriptnum)).GetChars());
-			}
-			else
-			{
-				const char *nam = arc.ReadName();
-				scriptnum = -FName(nam);
-			}
-		}
-	}
-}
-
-//---- The ACS Interpreter ----//
-
-IMPLEMENT_POINTY_CLASS (DACSThinker)
- DECLARE_POINTER(LastScript)
- DECLARE_POINTER(Scripts)
-END_POINTERS
-
-TObjPtr<DACSThinker> DACSThinker::ActiveThinker;
-
-DACSThinker::DACSThinker ()
-: DThinker(STAT_SCRIPTS)
-{
-	if (ActiveThinker)
-	{
-		I_Error ("Only one ACSThinker is allowed to exist at a time.\nCheck your code.");
-	}
-	else
-	{
-		ActiveThinker = this;
-		Scripts = NULL;
-		LastScript = NULL;
-		RunningScripts.Clear();
-	}
-}
-
-DACSThinker::~DACSThinker ()
-{
-	Scripts = NULL;
-	ActiveThinker = NULL;
-}
-
-void DACSThinker::Serialize (FArchive &arc)
-{
-	int scriptnum;
-
-	Super::Serialize (arc);
-	arc << Scripts << LastScript;
-	if (arc.IsStoring ())
-	{
-		ScriptMap::Iterator it(RunningScripts);
-		ScriptMap::Pair *pair;
-
-		while (it.NextPair(pair))
-		{
-			assert(pair->Value != NULL);
-			arc << pair->Value;
-			scriptnum = pair->Key;
-			P_SerializeACSScriptNumber(arc, scriptnum, true);
-		}
-		DLevelScript *nilptr = NULL;
-		arc << nilptr;
-	}
-	else // Loading
-	{
-		DLevelScript *script = NULL;
-		RunningScripts.Clear();
-
-		arc << script;
-		while (script)
-		{
-			P_SerializeACSScriptNumber(arc, scriptnum, true);
-			RunningScripts[scriptnum] = script;
-			arc << script;
-		}
-	}
-}
-
-void DACSThinker::Tick ()
-{
-	DLevelScript *script = Scripts;
-
-	while (script)
-	{
-		DLevelScript *next = script->next;
-		script->RunScript ();
-		script = next;
-	}
-
-//	GlobalACSStrings.Clear();
-
-	if (ACS_StringBuilderStack.Size())
-	{
-		int size = ACS_StringBuilderStack.Size();
-		ACS_StringBuilderStack.Clear();
-		I_Error("Error: %d garbage entries on ACS string builder stack.", size);
-	}
-}
-
-void DACSThinker::StopScriptsFor (AActor *actor)
-{
-	DLevelScript *script = Scripts;
-
-	while (script != NULL)
-	{
-		DLevelScript *next = script->next;
-		if (script->activator == actor)
-		{
-			script->SetState (DLevelScript::SCRIPT_PleaseRemove);
-		}
-		script = next;
-	}
-}
-
-IMPLEMENT_POINTY_CLASS (DLevelScript)
- DECLARE_POINTER(next)
- DECLARE_POINTER(prev)
- DECLARE_POINTER(activator)
-END_POINTERS
-
-inline FArchive &operator<< (FArchive &arc, DLevelScript::EScriptState &state)
-{
-	BYTE val = (BYTE)state;
-	arc << val;
-	state = (DLevelScript::EScriptState)val;
-	return arc;
-}
-
-void DLevelScript::Serialize (FArchive &arc)
-{
-	DWORD i;
-
-	Super::Serialize (arc);
-	arc << next << prev;
-
-	P_SerializeACSScriptNumber(arc, script, false);
-
-	arc	<< state
-		<< statedata
-		<< activator
-		<< activationline
-		<< backSide
-		<< numlocalvars;
-
-	if (arc.IsLoading())
-	{
-		localvars = new SDWORD[numlocalvars];
-	}
-	for (i = 0; i < (DWORD)numlocalvars; i++)
-	{
-		arc << localvars[i];
-	}
-
-	if (arc.IsStoring ())
-	{
-		WORD lib = activeBehavior->GetLibraryID() >> LIBRARYID_SHIFT;
-		arc << lib;
-		i = activeBehavior->PC2Ofs (pc);
-		arc << i;
-	}
-	else
-	{
-		WORD lib;
-		arc << lib << i;
-		activeBehavior = FBehavior::StaticGetModule (lib);
-		pc = activeBehavior->Ofs2PC (i);
-	}
-
-	arc << activefont
-		<< hudwidth << hudheight;
-	if (SaveVersion >= 3960)
-	{
-		arc << ClipRectLeft << ClipRectTop << ClipRectWidth << ClipRectHeight
-			<< WrapWidth;
-	}
-	else
-	{
-		ClipRectLeft = ClipRectTop = ClipRectWidth = ClipRectHeight = WrapWidth = 0;
-	}
-	if (SaveVersion >= 4058)
-	{
-		arc << InModuleScriptNumber;
-	}
-	else
-	{ // Don't worry about locating profiling info for old saves.
-		InModuleScriptNumber = -1;
-	}
-}
-
-DLevelScript::DLevelScript ()
-{
-	next = prev = NULL;
-	if (DACSThinker::ActiveThinker == NULL)
-		new DACSThinker;
-	activefont = SmallFont;
-	localvars = NULL;
-}
-
-DLevelScript::~DLevelScript ()
-{
-	if (localvars != NULL)
-		delete[] localvars;
-	localvars = NULL;
-}
-
-void DLevelScript::Unlink ()
-{
-	DACSThinker *controller = DACSThinker::ActiveThinker;
-
-	if (controller->LastScript == this)
-	{
-		controller->LastScript = prev;
-		GC::WriteBarrier(controller, prev);
-	}
-	if (controller->Scripts == this)
-	{
-		controller->Scripts = next;
-		GC::WriteBarrier(controller, next);
-	}
-	if (prev)
-	{
-		prev->next = next;
-		GC::WriteBarrier(prev, next);
-	}
-	if (next)
-	{
-		next->prev = prev;
-		GC::WriteBarrier(next, prev);
-	}
-}
-
-void DLevelScript::Link ()
-{
-	DACSThinker *controller = DACSThinker::ActiveThinker;
-
-	next = controller->Scripts;
-	GC::WriteBarrier(this, next);
-	if (controller->Scripts)
-	{
-		controller->Scripts->prev = this;
-		GC::WriteBarrier(controller->Scripts, this);
-	}
-	prev = NULL;
-	controller->Scripts = this;
-	GC::WriteBarrier(controller, this);
-	if (controller->LastScript == NULL)
-	{
-		controller->LastScript = this;
-	}
-}
-
-void DLevelScript::PutLast ()
-{
-	DACSThinker *controller = DACSThinker::ActiveThinker;
-
-	if (controller->LastScript == this)
-		return;
-
-	Unlink ();
-	if (controller->Scripts == NULL)
-	{
-		Link ();
-	}
-	else
-	{
-		if (controller->LastScript)
-			controller->LastScript->next = this;
-		prev = controller->LastScript;
-		next = NULL;
-		controller->LastScript = this;
-	}
-}
-
-void DLevelScript::PutFirst ()
-{
-	DACSThinker *controller = DACSThinker::ActiveThinker;
-
-	if (controller->Scripts == this)
-		return;
-
-	Unlink ();
-	Link ();
-}
-
-int DLevelScript::Random (int min, int max)
-{
-	if (max < min)
-	{
-		swapvalues (max, min);
-	}
-
-	return min + pr_acs(max - min + 1);
-}
-
-int DLevelScript::ThingCount (int type, int stringid, int tid, int tag)
-{
-	AActor *actor;
-	const PClass *kind;
-	int count = 0;
-	bool replacemented = false;
-
-	if (type > 0)
-	{
-		kind = P_GetSpawnableType(type);
-		if (kind == NULL)
-			return 0;
-	}
-	else if (stringid >= 0)
-	{
-		const char *type_name = FBehavior::StaticLookupString (stringid);
-		if (type_name == NULL)
-			return 0;
-
-		kind = PClass::FindClass (type_name);
-		if (kind == NULL || kind->ActorInfo == NULL)
-			return 0;
-
-	}
-	else
-	{
-		kind = NULL;
-	}
-
-do_count:
-	if (tid)
-	{
-		FActorIterator iterator (tid);
-		while ( (actor = iterator.Next ()) )
-		{
-			if (actor->health > 0 &&
-				(kind == NULL || actor->IsA (kind)))
-			{
-				if (actor->Sector->tag == tag || tag == -1)
-				{
-					// Don't count items in somebody's inventory
-					if (!actor->IsKindOf (RUNTIME_CLASS(AInventory)) ||
-						static_cast<AInventory *>(actor)->Owner == NULL)
-					{
-						count++;
-					}
-				}
-			}
-		}
-	}
-	else
-	{
-		TThinkerIterator<AActor> iterator;
-		while ( (actor = iterator.Next ()) )
-		{
-			if (actor->health > 0 &&
-				(kind == NULL || actor->IsA (kind)))
-			{
-				if (actor->Sector->tag == tag || tag == -1)
-				{
-					// Don't count items in somebody's inventory
-					if (!actor->IsKindOf (RUNTIME_CLASS(AInventory)) ||
-						static_cast<AInventory *>(actor)->Owner == NULL)
-					{
-						count++;
-					}
-				}
-			}
-		}
-	}
-	if (!replacemented && kind != NULL)
-	{
-		// Again, with decorate replacements
-		replacemented = true;
-		PClass *newkind = kind->GetReplacement();
-		if (newkind != kind)
-		{
-			kind = newkind;
-			goto do_count;
-		}
-	}
-	return count;
-}
-
-void DLevelScript::ChangeFlat (int tag, int name, bool floorOrCeiling)
-{
-	FTextureID flat;
-	int secnum = -1;
-	const char *flatname = FBehavior::StaticLookupString (name);
-
-	if (flatname == NULL)
-		return;
-
-	flat = TexMan.GetTexture (flatname, FTexture::TEX_Flat, FTextureManager::TEXMAN_Overridable);
-
-	while ((secnum = P_FindSectorFromTag (tag, secnum)) >= 0)
-	{
-		int pos = floorOrCeiling? sector_t::ceiling : sector_t::floor;
-		sectors[secnum].SetTexture(pos, flat);
-	}
-}
-
-int DLevelScript::CountPlayers ()
-{
-	int count = 0, i;
-
-	for (i = 0; i < MAXPLAYERS; i++)
-		if (playeringame[i])
-			count++;
-
-	return count;
-}
-
-void DLevelScript::SetLineTexture (int lineid, int side, int position, int name)
-{
-	FTextureID texture;
-	int linenum = -1;
-	const char *texname = FBehavior::StaticLookupString (name);
-
-	if (texname == NULL)
-		return;
-
-	side = !!side;
-
-	texture = TexMan.GetTexture (texname, FTexture::TEX_Wall, FTextureManager::TEXMAN_Overridable);
-
-	while ((linenum = P_FindLineFromID (lineid, linenum)) >= 0)
-	{
-		side_t *sidedef;
-
-		sidedef = lines[linenum].sidedef[side];
-		if (sidedef == NULL)
-			continue;
-
-		switch (position)
-		{
-		case TEXTURE_TOP:
-			sidedef->SetTexture(side_t::top, texture);
-			break;
-		case TEXTURE_MIDDLE:
-			sidedef->SetTexture(side_t::mid, texture);
-			break;
-		case TEXTURE_BOTTOM:
-			sidedef->SetTexture(side_t::bottom, texture);
-			break;
-		default:
-			break;
-		}
-
-	}
-}
-
-void DLevelScript::ReplaceTextures (int fromnamei, int tonamei, int flags)
-{
-	const char *fromname = FBehavior::StaticLookupString (fromnamei);
-	const char *toname = FBehavior::StaticLookupString (tonamei);
-	FTextureID picnum1, picnum2;
-
-	if (fromname == NULL)
-		return;
-
-	if ((flags ^ (NOT_BOTTOM | NOT_MIDDLE | NOT_TOP)) != 0)
-	{
-		picnum1 = TexMan.GetTexture (fromname, FTexture::TEX_Wall, FTextureManager::TEXMAN_Overridable);
-		picnum2 = TexMan.GetTexture (toname, FTexture::TEX_Wall, FTextureManager::TEXMAN_Overridable);
-
-		for (int i = 0; i < numsides; ++i)
-		{
-			side_t *wal = &sides[i];
-
-			for(int j=0;j<3;j++)
-			{
-				static BYTE bits[]={NOT_TOP, NOT_MIDDLE, NOT_BOTTOM};
-				if (!(flags & bits[j]) && wal->GetTexture(j) == picnum1)
-				{
-					wal->SetTexture(j, picnum2);
-				}
-			}
-		}
-	}
-	if ((flags ^ (NOT_FLOOR | NOT_CEILING)) != 0)
-	{
-		picnum1 = TexMan.GetTexture (fromname, FTexture::TEX_Flat, FTextureManager::TEXMAN_Overridable);
-		picnum2 = TexMan.GetTexture (toname, FTexture::TEX_Flat, FTextureManager::TEXMAN_Overridable);
-
-		for (int i = 0; i < numsectors; ++i)
-		{
-			sector_t *sec = &sectors[i];
-
-			if (!(flags & NOT_FLOOR) && sec->GetTexture(sector_t::floor) == picnum1) 
-				sec->SetTexture(sector_t::floor, picnum2);
-			if (!(flags & NOT_CEILING) && sec->GetTexture(sector_t::ceiling) == picnum1)	
-				sec->SetTexture(sector_t::ceiling, picnum2);
-		}
-	}
-}
-
-int DLevelScript::DoSpawn (int type, fixed_t x, fixed_t y, fixed_t z, int tid, int angle, bool force)
-{
-	const PClass *info = PClass::FindClass (FBehavior::StaticLookupString (type));
-	AActor *actor = NULL;
-	int spawncount = 0;
-
-	if (info != NULL)
-	{
-		actor = Spawn (info, x, y, z, ALLOW_REPLACE);
-		if (actor != NULL)
-		{
-			DWORD oldFlags2 = actor->flags2;
-			actor->flags2 |= MF2_PASSMOBJ;
-			if (force || P_TestMobjLocation (actor))
-			{
-				actor->angle = angle << 24;
-				actor->tid = tid;
-				actor->AddToHash ();
-				if (actor->flags & MF_SPECIAL)
-					actor->flags |= MF_DROPPED;  // Don't respawn
-				actor->flags2 = oldFlags2;
-				spawncount++;
-			}
-			else
-			{
-				// If this is a monster, subtract it from the total monster
-				// count, because it already added to it during spawning.
-				actor->ClearCounters();
-				actor->Destroy ();
-				actor = NULL;
-			}
-		}
-	}
-	return spawncount;
-}
-
-int DLevelScript::DoSpawnSpot (int type, int spot, int tid, int angle, bool force)
-{
-	int spawned = 0;
-
-	if (spot != 0)
-	{
-		FActorIterator iterator (spot);
-		AActor *aspot;
-
-		while ( (aspot = iterator.Next ()) )
-		{
-			spawned += DoSpawn (type, aspot->x, aspot->y, aspot->z, tid, angle, force);
-		}
-	}
-	else if (activator != NULL)
-	{
-			spawned += DoSpawn (type, activator->x, activator->y, activator->z, tid, angle, force);
-	}
-	return spawned;
-}
-
-int DLevelScript::DoSpawnSpotFacing (int type, int spot, int tid, bool force)
-{
-	int spawned = 0;
-
-	if (spot != 0)
-	{
-		FActorIterator iterator (spot);
-		AActor *aspot;
-
-		while ( (aspot = iterator.Next ()) )
-		{
-			spawned += DoSpawn (type, aspot->x, aspot->y, aspot->z, tid, aspot->angle >> 24, force);
-		}
-	}
-	else if (activator != NULL)
-	{
-			spawned += DoSpawn (type, activator->x, activator->y, activator->z, tid, activator->angle >> 24, force);
-	}
-	return spawned;
-}
-
-void DLevelScript::DoFadeTo (int r, int g, int b, int a, fixed_t time)
-{
-	DoFadeRange (0, 0, 0, -1, clamp(r, 0, 255), clamp(g, 0, 255), clamp(b, 0, 255), clamp(a, 0, FRACUNIT), time);
-}
-
-void DLevelScript::DoFadeRange (int r1, int g1, int b1, int a1,
-								int r2, int g2, int b2, int a2, fixed_t time)
-{
-	player_t *viewer;
-	float ftime = (float)time / 65536.f;
-	bool fadingFrom = a1 >= 0;
-	float fr1 = 0, fg1 = 0, fb1 = 0, fa1 = 0;
-	float fr2, fg2, fb2, fa2;
-	int i;
-
-	fr2 = (float)r2 / 255.f;
-	fg2 = (float)g2 / 255.f;
-	fb2 = (float)b2 / 255.f;
-	fa2 = (float)a2 / 65536.f;
-
-	if (fadingFrom)
-	{
-		fr1 = (float)r1 / 255.f;
-		fg1 = (float)g1 / 255.f;
-		fb1 = (float)b1 / 255.f;
-		fa1 = (float)a1 / 65536.f;
-	}
-
-	if (activator != NULL)
-	{
-		viewer = activator->player;
-		if (viewer == NULL)
-			return;
-		i = MAXPLAYERS;
-		goto showme;
-	}
-	else
-	{
-		for (i = 0; i < MAXPLAYERS; ++i)
-		{
-			if (playeringame[i])
-			{
-				viewer = &players[i];
-showme:
-				if (ftime <= 0.f)
-				{
-					viewer->BlendR = fr2;
-					viewer->BlendG = fg2;
-					viewer->BlendB = fb2;
-					viewer->BlendA = fa2;
-				}
-				else
-				{
-					if (!fadingFrom)
-					{
-						if (viewer->BlendA <= 0.f)
-						{
-							fr1 = fr2;
-							fg1 = fg2;
-							fb1 = fb2;
-							fa1 = 0.f;
-						}
-						else
-						{
-							fr1 = viewer->BlendR;
-							fg1 = viewer->BlendG;
-							fb1 = viewer->BlendB;
-							fa1 = viewer->BlendA;
-						}
-					}
-					new DFlashFader (fr1, fg1, fb1, fa1, fr2, fg2, fb2, fa2, ftime, viewer->mo);
-				}
-			}
-		}
-	}
-}
-
-void DLevelScript::DoSetFont (int fontnum)
-{
-	const char *fontname = FBehavior::StaticLookupString (fontnum);
-	activefont = V_GetFont (fontname);
-	if (activefont == NULL)
-	{
-		activefont = SmallFont;
-	}
-}
-
-int DoSetMaster (AActor *self, AActor *master)
-{
-    AActor *defs;
-    if (self->flags3&MF3_ISMONSTER)
-    {
-        if (master)
-        {
-            if (master->flags3&MF3_ISMONSTER)
-            {
-                self->FriendPlayer = 0;
-                self->master = master;
-                level.total_monsters -= self->CountsAsKill();
-                self->flags = (self->flags & ~MF_FRIENDLY) | (master->flags & MF_FRIENDLY);
-                level.total_monsters += self->CountsAsKill();
-                // Don't attack your new master
-                if (self->target == self->master) self->target = NULL;
-                if (self->lastenemy == self->master) self->lastenemy = NULL;
-                if (self->LastHeard == self->master) self->LastHeard = NULL;
-                return 1;
-            }
-            else if (master->player)
-            {
-                // [KS] Be friendly to this player
-                self->master = NULL;
-                level.total_monsters -= self->CountsAsKill();
-                self->flags|=MF_FRIENDLY;
-                self->SetFriendPlayer(master->player);
-
-                AActor * attacker=master->player->attacker;
-                if (attacker)
-                {
-                    if (!(attacker->flags&MF_FRIENDLY) || 
-                        (deathmatch && attacker->FriendPlayer!=0 && attacker->FriendPlayer!=self->FriendPlayer))
-                    {
-                        self->LastHeard = self->target = attacker;
-                    }
-                }
-                // And stop attacking him if necessary.
-                if (self->target == master) self->target = NULL;
-                if (self->lastenemy == master) self->lastenemy = NULL;
-                if (self->LastHeard == master) self->LastHeard = NULL;
-                return 1;
-            }
-        }
-        else
-        {
-            self->master = NULL;
-            self->FriendPlayer = 0;
-            // Go back to whatever friendliness we usually have...
-            defs = self->GetDefault();
-            level.total_monsters -= self->CountsAsKill();
-            self->flags = (self->flags & ~MF_FRIENDLY) | (defs->flags & MF_FRIENDLY);
-            level.total_monsters += self->CountsAsKill();
-            // ...And re-side with our friends.
-            if (self->target && !self->IsHostile (self->target)) self->target = NULL;
-            if (self->lastenemy && !self->IsHostile (self->lastenemy)) self->lastenemy = NULL;
-            if (self->LastHeard && !self->IsHostile (self->LastHeard)) self->LastHeard = NULL;
-            return 1;
-        }
-    }
-    return 0;
-}
-
-int DoGetMasterTID (AActor *self)
-{
-	if (self->master) return self->master->tid;
-	else if (self->FriendPlayer)
-	{
-		player_t *player = &players[(self->FriendPlayer)-1];
-		return player->mo->tid;
-	}
-	else return 0;
-}
-
-static AActor *SingleActorFromTID (int tid, AActor *defactor)
-{
-	if (tid == 0)
-	{
-		return defactor;
-	}
-	else
-	{
-		FActorIterator iterator (tid);
-		return iterator.Next();
-	}
-}
-
-enum
-{
-	APROP_Health		= 0,
-	APROP_Speed			= 1,
-	APROP_Damage		= 2,
-	APROP_Alpha			= 3,
-	APROP_RenderStyle	= 4,
-	APROP_SeeSound		= 5,	// Sounds can only be set, not gotten
-	APROP_AttackSound	= 6,
-	APROP_PainSound		= 7,
-	APROP_DeathSound	= 8,
-	APROP_ActiveSound	= 9,
-	APROP_Ambush		= 10,
-	APROP_Invulnerable	= 11,
-	APROP_JumpZ			= 12,	// [GRB]
-	APROP_ChaseGoal		= 13,
-	APROP_Frightened	= 14,
-	APROP_Gravity		= 15,
-	APROP_Friendly		= 16,
-	APROP_SpawnHealth   = 17,
-	APROP_Dropped		= 18,
-	APROP_Notarget		= 19,
-	APROP_Species		= 20,
-	APROP_NameTag		= 21,
-	APROP_Score			= 22,
-	APROP_Notrigger		= 23,
-	APROP_DamageFactor	= 24,
-	APROP_MasterTID     = 25,
-	APROP_TargetTID		= 26,
-	APROP_TracerTID		= 27,
-	APROP_WaterLevel	= 28,
-	APROP_ScaleX        = 29,
-	APROP_ScaleY        = 30,
-	APROP_Dormant		= 31,
-	APROP_Mass			= 32,
-	APROP_Accuracy      = 33,
-	APROP_Stamina       = 34,
-	APROP_Height		= 35,
-	APROP_Radius		= 36,
-	APROP_ReactionTime  = 37,
-	APROP_MeleeRange	= 38,
-	APROP_ViewHeight	= 39,
-	APROP_AttackZOffset	= 40,
-	APROP_StencilColor	= 41,
-	APROP_Friction		= 42,
-};
-
-// These are needed for ACS's APROP_RenderStyle
-static const int LegacyRenderStyleIndices[] =
-{
-	0,	// STYLE_None,
-	1,  // STYLE_Normal,
-	2,  // STYLE_Fuzzy,
-	3,	// STYLE_SoulTrans,
-	4,	// STYLE_OptFuzzy,
-	5,	// STYLE_Stencil,
-	64,	// STYLE_Translucent
-	65,	// STYLE_Add,
-	66,	// STYLE_Shaded,
-	67,	// STYLE_TranslucentStencil,
-	68,	// STYLE_Shadow,
-	69,	// STYLE_Subtract,
-	6,	// STYLE_AddStencil
-	7,	// STYLE_AddShaded
-	-1
-};
-
-void DLevelScript::SetActorProperty (int tid, int property, int value)
-{
-	if (tid == 0)
-	{
-		DoSetActorProperty (activator, property, value);
-	}
-	else
-	{
-		AActor *actor;
-		FActorIterator iterator (tid);
-
-		while ((actor = iterator.Next()) != NULL)
-		{
-			DoSetActorProperty (actor, property, value);
-		}
-	}
-}
-
-void DLevelScript::DoSetActorProperty (AActor *actor, int property, int value)
-{
-	if (actor == NULL)
-	{
-		return;
-	}
-	switch (property)
-	{
-	case APROP_Health:
-		// Don't alter the health of dead things.
-		if (actor->health <= 0 || (actor->player != NULL && actor->player->playerstate == PST_DEAD))
-		{
-			break;
-		}
-		actor->health = value;
-		if (actor->player != NULL)
-		{
-			actor->player->health = value;
-		}
-		// If the health is set to a non-positive value, properly kill the actor.
-		if (value <= 0)
-		{
-			actor->Die(activator, activator);
-		}
-		break;
-
-	case APROP_Speed:
-		actor->Speed = value;
-		break;
-
-	case APROP_Damage:
-		actor->Damage = value;
-		break;
-
-	case APROP_Alpha:
-		actor->alpha = value;
-		break;
-
-	case APROP_RenderStyle:
-		for(int i=0; LegacyRenderStyleIndices[i] >= 0; i++)
-		{
-			if (LegacyRenderStyleIndices[i] == value)
-			{
-				actor->RenderStyle = ERenderStyle(i);
-				break;
-			}
-		}
-		break;
-
-	case APROP_Ambush:
-		if (value) actor->flags |= MF_AMBUSH; else actor->flags &= ~MF_AMBUSH;
-		break;
-
-	case APROP_Dropped:
-		if (value) actor->flags |= MF_DROPPED; else actor->flags &= ~MF_DROPPED;
-		break;
-
-	case APROP_Invulnerable:
-		if (value) actor->flags2 |= MF2_INVULNERABLE; else actor->flags2 &= ~MF2_INVULNERABLE;
-		break;
-
-	case APROP_Notarget:
-		if (value) actor->flags3 |= MF3_NOTARGET; else actor->flags3 &= ~MF3_NOTARGET;
-		break;
-
-	case APROP_Notrigger:
-		if (value) actor->flags6 |= MF6_NOTRIGGER; else actor->flags6 &= ~MF6_NOTRIGGER;
-		break;
-
-	case APROP_JumpZ:
-		if (actor->IsKindOf (RUNTIME_CLASS (APlayerPawn)))
-			static_cast<APlayerPawn *>(actor)->JumpZ = value;
-		break; 	// [GRB]
-
-	case APROP_ChaseGoal:
-		if (value)
-			actor->flags5 |= MF5_CHASEGOAL;
-		else
-			actor->flags5 &= ~MF5_CHASEGOAL;
-		break;
-
-	case APROP_Frightened:
-		if (value)
-			actor->flags4 |= MF4_FRIGHTENED;
-		else
-			actor->flags4 &= ~MF4_FRIGHTENED;
-		break;
-
-	case APROP_Friendly:
-		if (actor->CountsAsKill()) level.total_monsters--;
-		if (value)
-		{
-			actor->flags |= MF_FRIENDLY;
-		}
-		else
-		{
-			actor->flags &= ~MF_FRIENDLY;
-		}
-		if (actor->CountsAsKill()) level.total_monsters++;
-		break;
-
-
-	case APROP_SpawnHealth:
-		if (actor->IsKindOf (RUNTIME_CLASS (APlayerPawn)))
-		{
-			static_cast<APlayerPawn *>(actor)->MaxHealth = value;
-		}
-		break;
-
-	case APROP_Gravity:
-		actor->gravity = value;
-		break;
-
-	case APROP_SeeSound:
-		actor->SeeSound = FBehavior::StaticLookupString(value);
-		break;
-
-	case APROP_AttackSound:
-		actor->AttackSound = FBehavior::StaticLookupString(value);
-		break;
-
-	case APROP_PainSound:
-		actor->PainSound = FBehavior::StaticLookupString(value);
-		break;
-
-	case APROP_DeathSound:
-		actor->DeathSound = FBehavior::StaticLookupString(value);
-		break;
-
-	case APROP_ActiveSound:
-		actor->ActiveSound = FBehavior::StaticLookupString(value);
-		break;
-
-	case APROP_Species:
-		actor->Species = FBehavior::StaticLookupString(value);
-		break;
-
-	case APROP_Score:
-		actor->Score = value;
-		break;
-
-	case APROP_NameTag:
-		actor->SetTag(FBehavior::StaticLookupString(value));
-		break;
-
-	case APROP_DamageFactor:
-		actor->DamageFactor = value;
-		break;
-
-	case APROP_MasterTID:
-		AActor *other;
-		other = SingleActorFromTID (value, NULL);
-		DoSetMaster (actor, other);
-		break;
-
-	case APROP_ScaleX:
-		actor->scaleX = value;
-		break;
-
-	case APROP_ScaleY:
-		actor->scaleY = value;
-		break;
-
-	case APROP_Mass:
-		actor->Mass = value;
-		break;
-
-	case APROP_Accuracy:
-		actor->accuracy = value;
-		break;
-
-	case APROP_Stamina:
-		actor->stamina = value;
-		break;
-
-	case APROP_ReactionTime:
-		actor->reactiontime = value;
-		break;
-
-	case APROP_MeleeRange:
-		actor->meleerange = value;
-		break;
-
-	case APROP_ViewHeight:
-		if (actor->IsKindOf (RUNTIME_CLASS (APlayerPawn)))
-			static_cast<APlayerPawn *>(actor)->ViewHeight = value;
-		break;
-
-	case APROP_AttackZOffset:
-		if (actor->IsKindOf (RUNTIME_CLASS (APlayerPawn)))
-			static_cast<APlayerPawn *>(actor)->AttackZOffset = value;
-		break;
-
-	case APROP_StencilColor:
-		actor->SetShade(value);
-		break;
-
-	case APROP_Friction:
-		actor->Friction = value;
-
-	default:
-		// do nothing.
-		break;
-	}
-}
-
-int DLevelScript::GetActorProperty (int tid, int property, const SDWORD *stack, int stackdepth)
-{
-	AActor *actor = SingleActorFromTID (tid, activator);
-
-	if (actor == NULL)
-	{
-		return 0;
-	}
-	switch (property)
-	{
-	case APROP_Health:		return actor->health;
-	case APROP_Speed:		return actor->Speed;
-	case APROP_Damage:		return actor->Damage;	// Should this call GetMissileDamage() instead?
-	case APROP_DamageFactor:return actor->DamageFactor;
-	case APROP_Alpha:		return actor->alpha;
-	case APROP_RenderStyle:	for (int style = STYLE_None; style < STYLE_Count; ++style)
-							{ // Check for a legacy render style that matches.
-								if (LegacyRenderStyles[style] == actor->RenderStyle)
-								{
-									return LegacyRenderStyleIndices[style];
-								}
-							}
-							// The current render style isn't expressable as a legacy style,
-							// so pretends it's normal.
-							return STYLE_Normal;
-	case APROP_Gravity:		return actor->gravity;
-	case APROP_Invulnerable:return !!(actor->flags2 & MF2_INVULNERABLE);
-	case APROP_Ambush:		return !!(actor->flags & MF_AMBUSH);
-	case APROP_Dropped:		return !!(actor->flags & MF_DROPPED);
-	case APROP_ChaseGoal:	return !!(actor->flags5 & MF5_CHASEGOAL);
-	case APROP_Frightened:	return !!(actor->flags4 & MF4_FRIGHTENED);
-	case APROP_Friendly:	return !!(actor->flags & MF_FRIENDLY);
-	case APROP_Notarget:	return !!(actor->flags3 & MF3_NOTARGET);
-	case APROP_Notrigger:	return !!(actor->flags6 & MF6_NOTRIGGER);
-	case APROP_Dormant:		return !!(actor->flags2 & MF2_DORMANT);
-	case APROP_SpawnHealth: if (actor->IsKindOf (RUNTIME_CLASS (APlayerPawn)))
-							{
-								return static_cast<APlayerPawn *>(actor)->MaxHealth;
-							}
-							else
-							{
-								return actor->SpawnHealth();
-							}
-
-	case APROP_JumpZ:		if (actor->IsKindOf (RUNTIME_CLASS (APlayerPawn)))
-							{
-								return static_cast<APlayerPawn *>(actor)->JumpZ;	// [GRB]
-							}
-							else
-							{
-								return 0;
-							}
-	case APROP_Score:		return actor->Score;
-	case APROP_MasterTID:	return DoGetMasterTID (actor);
-	case APROP_TargetTID:	return (actor->target != NULL)? actor->target->tid : 0;
-	case APROP_TracerTID:	return (actor->tracer != NULL)? actor->tracer->tid : 0;
-	case APROP_WaterLevel:	return actor->waterlevel;
-	case APROP_ScaleX: 		return actor->scaleX;
-	case APROP_ScaleY: 		return actor->scaleY;
-	case APROP_Mass: 		return actor->Mass;
-	case APROP_Accuracy:    return actor->accuracy;
-	case APROP_Stamina:     return actor->stamina;
-	case APROP_Height:		return actor->height;
-	case APROP_Radius:		return actor->radius;
-	case APROP_ReactionTime:return actor->reactiontime;
-	case APROP_MeleeRange:	return actor->meleerange;
-	case APROP_ViewHeight:	if (actor->IsKindOf (RUNTIME_CLASS (APlayerPawn)))
-							{
-								return static_cast<APlayerPawn *>(actor)->ViewHeight;
-							}
-							else
-							{
-								return 0;
-							}
-	case APROP_AttackZOffset:
-							if (actor->IsKindOf (RUNTIME_CLASS (APlayerPawn)))
-							{
-								return static_cast<APlayerPawn *>(actor)->AttackZOffset;
-							}
-							else
-							{
-								return 0;
-							}
-
-	case APROP_SeeSound:	return GlobalACSStrings.AddString(actor->SeeSound, stack, stackdepth);
-	case APROP_AttackSound:	return GlobalACSStrings.AddString(actor->AttackSound, stack, stackdepth);
-	case APROP_PainSound:	return GlobalACSStrings.AddString(actor->PainSound, stack, stackdepth);
-	case APROP_DeathSound:	return GlobalACSStrings.AddString(actor->DeathSound, stack, stackdepth);
-	case APROP_ActiveSound:	return GlobalACSStrings.AddString(actor->ActiveSound, stack, stackdepth);
-	case APROP_Species:		return GlobalACSStrings.AddString(actor->GetSpecies(), stack, stackdepth);
-	case APROP_NameTag:		return GlobalACSStrings.AddString(actor->GetTag(), stack, stackdepth);
-	case APROP_StencilColor:return actor->fillcolor;
-	case APROP_Friction:	return actor->Friction;
-
-	default:				return 0;
-	}
-}
-
-
-
-int DLevelScript::CheckActorProperty (int tid, int property, int value)
-{
-	AActor *actor = SingleActorFromTID (tid, activator);
-	const char *string = NULL;
-	if (actor == NULL)
-	{
-		return 0;
-	}
-	switch (property)
-	{
-		// Default
-		default:				return 0;
-
-		// Straightforward integer values:
-		case APROP_Health:
-		case APROP_Speed:
-		case APROP_Damage:
-		case APROP_DamageFactor:
-		case APROP_Alpha:
-		case APROP_RenderStyle:
-		case APROP_Gravity:
-		case APROP_SpawnHealth:
-		case APROP_JumpZ:
-		case APROP_Score:
-		case APROP_MasterTID:
-		case APROP_TargetTID:
-		case APROP_TracerTID:
-		case APROP_WaterLevel:
-		case APROP_ScaleX:
-		case APROP_ScaleY:
-		case APROP_Mass:
-		case APROP_Accuracy:
-		case APROP_Stamina:
-		case APROP_Height:
-		case APROP_Radius:
-		case APROP_ReactionTime:
-		case APROP_MeleeRange:
-		case APROP_ViewHeight:
-		case APROP_AttackZOffset:
-		case APROP_StencilColor:
-			return (GetActorProperty(tid, property, NULL, 0) == value);
-
-		// Boolean values need to compare to a binary version of value
-		case APROP_Ambush:
-		case APROP_Invulnerable:
-		case APROP_Dropped:
-		case APROP_ChaseGoal:
-		case APROP_Frightened:
-		case APROP_Friendly:
-		case APROP_Notarget:
-		case APROP_Notrigger:
-		case APROP_Dormant:
-			return (GetActorProperty(tid, property, NULL, 0) == (!!value));
-
-		// Strings are covered by GetActorProperty, but they're fairly
-		// heavy-duty, so make the check here.
-		case APROP_SeeSound:	string = actor->SeeSound; break;
-		case APROP_AttackSound:	string = actor->AttackSound; break;
-		case APROP_PainSound:	string = actor->PainSound; break;
-		case APROP_DeathSound:	string = actor->DeathSound; break;
-		case APROP_ActiveSound:	string = actor->ActiveSound; break; 
-		case APROP_Species:		string = actor->GetSpecies(); break;
-		case APROP_NameTag:		string = actor->GetTag(); break;
-	}
-	if (string == NULL) string = "";
-	return (!stricmp(string, FBehavior::StaticLookupString(value)));
-}
-
-bool DLevelScript::DoCheckActorTexture(int tid, AActor *activator, int string, bool floor)
-{
-	AActor *actor = SingleActorFromTID(tid, activator);
-	if (actor == NULL)
-	{
-		return 0;
-	}
-	FTexture *tex = TexMan.FindTexture(FBehavior::StaticLookupString(string), FTexture::TEX_Flat,
-			FTextureManager::TEXMAN_Overridable|FTextureManager::TEXMAN_TryAny|FTextureManager::TEXMAN_DontCreate);
-
-	if (tex == NULL)
-	{ // If the texture we want to check against doesn't exist, then
-	  // they're obviously not the same.
-		return 0;
-	}
-	int i, numff;
-	FTextureID secpic;
-	sector_t *sec = actor->Sector;
-	numff = sec->e->XFloor.ffloors.Size();
-
-	if (floor)
-	{
-		// Looking through planes from top to bottom
-		for (i = 0; i < numff; ++i)
-		{
-			F3DFloor *ff = sec->e->XFloor.ffloors[i];
-
-			if ((ff->flags & (FF_EXISTS | FF_SOLID)) == (FF_EXISTS | FF_SOLID) &&
-				actor->z >= ff->top.plane->ZatPoint(actor->x, actor->y))
-			{ // This floor is beneath our feet.
-				secpic = *ff->top.texture;
-				break;
-			}
-		}
-		if (i == numff)
-		{ // Use sector's floor
-			secpic = sec->GetTexture(sector_t::floor);
-		}
-	}
-	else
-	{
-		fixed_t z = actor->z + actor->height;
-		// Looking through planes from bottom to top
-		for (i = numff-1; i >= 0; --i)
-		{
-			F3DFloor *ff = sec->e->XFloor.ffloors[i];
-
-			if ((ff->flags & (FF_EXISTS | FF_SOLID)) == (FF_EXISTS | FF_SOLID) &&
-				z <= ff->bottom.plane->ZatPoint(actor->x, actor->y))
-			{ // This floor is above our eyes.
-				secpic = *ff->bottom.texture;
-				break;
-			}
-		}
-		if (i < 0)
-		{ // Use sector's ceiling
-			secpic = sec->GetTexture(sector_t::ceiling);
-		}
-	}
-	return tex == TexMan[secpic];
-}
-
-enum
-{
-	// These are the original inputs sent by the player.
-	INPUT_OLDBUTTONS,
-	INPUT_BUTTONS,
-	INPUT_PITCH,
-	INPUT_YAW,
-	INPUT_ROLL,
-	INPUT_FORWARDMOVE,
-	INPUT_SIDEMOVE,
-	INPUT_UPMOVE,
-
-	// These are the inputs, as modified by P_PlayerThink().
-	// Most of the time, these will match the original inputs, but
-	// they can be different if a player is frozen or using a
-	// chainsaw.
-	MODINPUT_OLDBUTTONS,
-	MODINPUT_BUTTONS,
-	MODINPUT_PITCH,
-	MODINPUT_YAW,
-	MODINPUT_ROLL,
-	MODINPUT_FORWARDMOVE,
-	MODINPUT_SIDEMOVE,
-	MODINPUT_UPMOVE
-};
-
-int DLevelScript::GetPlayerInput(int playernum, int inputnum)
-{
-	player_t *p;
-
-	if (playernum < 0)
-	{
-		if (activator == NULL)
-		{
-			return 0;
-		}
-		p = activator->player;
-	}
-	else if (playernum >= MAXPLAYERS || !playeringame[playernum])
-	{
-		return 0;
-	}
-	else
-	{
-		p = &players[playernum];
-	}
-	if (p == NULL)
-	{
-		return 0;
-	}
-
-	switch (inputnum)
-	{
-	case INPUT_OLDBUTTONS:		return p->original_oldbuttons;		break;
-	case INPUT_BUTTONS:			return p->original_cmd.buttons;		break;
-	case INPUT_PITCH:			return p->original_cmd.pitch;		break;
-	case INPUT_YAW:				return p->original_cmd.yaw;			break;
-	case INPUT_ROLL:			return p->original_cmd.roll;		break;
-	case INPUT_FORWARDMOVE:		return p->original_cmd.forwardmove;	break;
-	case INPUT_SIDEMOVE:		return p->original_cmd.sidemove;	break;
-	case INPUT_UPMOVE:			return p->original_cmd.upmove;		break;
-
-	case MODINPUT_OLDBUTTONS:	return p->oldbuttons;				break;
-	case MODINPUT_BUTTONS:		return p->cmd.ucmd.buttons;			break;
-	case MODINPUT_PITCH:		return p->cmd.ucmd.pitch;			break;
-	case MODINPUT_YAW:			return p->cmd.ucmd.yaw;				break;
-	case MODINPUT_ROLL:			return p->cmd.ucmd.roll;			break;
-	case MODINPUT_FORWARDMOVE:	return p->cmd.ucmd.forwardmove;		break;
-	case MODINPUT_SIDEMOVE:		return p->cmd.ucmd.sidemove;		break;
-	case MODINPUT_UPMOVE:		return p->cmd.ucmd.upmove;			break;
-
-	default:					return 0;							break;
-	}
-}
-
-enum
-{
-	ACTOR_NONE				= 0x00000000,
-	ACTOR_WORLD				= 0x00000001,
-	ACTOR_PLAYER			= 0x00000002,
-	ACTOR_BOT				= 0x00000004,
-	ACTOR_VOODOODOLL		= 0x00000008,
-	ACTOR_MONSTER			= 0x00000010,
-	ACTOR_ALIVE				= 0x00000020,
-	ACTOR_DEAD				= 0x00000040,
-	ACTOR_MISSILE			= 0x00000080,
-	ACTOR_GENERIC			= 0x00000100
-};
-
-int DLevelScript::DoClassifyActor(int tid)
-{
-	AActor *actor;
-	int classify;
-
-	if (tid == 0)
-	{
-		actor = activator;
-		if (actor == NULL)
-		{
-			return ACTOR_WORLD;
-		}
-	}
-	else
-	{
-		FActorIterator it(tid);
-		actor = it.Next();
-	}
-	if (actor == NULL)
-	{
-		return ACTOR_NONE;
-	}
-
-	classify = 0;
-	if (actor->player != NULL)
-	{
-		classify |= ACTOR_PLAYER;
-		if (actor->player->playerstate == PST_DEAD)
-		{
-			classify |= ACTOR_DEAD;
-		}
-		else
-		{
-			classify |= ACTOR_ALIVE;
-		}
-		if (actor->player->mo != actor)
-		{
-			classify |= ACTOR_VOODOODOLL;
-		}
-		if (actor->player->isbot)
-		{
-			classify |= ACTOR_BOT;
-		}
-	}
-	else if (actor->flags3 & MF3_ISMONSTER)
-	{
-		classify |= ACTOR_MONSTER;
-		if (actor->health <= 0)
-		{
-			classify |= ACTOR_DEAD;
-		}
-		else
-		{
-			classify |= ACTOR_ALIVE;
-		}
-	}
-	else if (actor->flags & MF_MISSILE)
-	{
-		classify |= ACTOR_MISSILE;
-	}
-	else
-	{
-		classify |= ACTOR_GENERIC;
-	}
-	return classify;
-}
-
-enum
-{
-	SOUND_See,
-	SOUND_Attack,
-	SOUND_Pain,
-	SOUND_Death,
-	SOUND_Active,
-	SOUND_Use,
-	SOUND_Bounce,
-	SOUND_WallBounce,
-	SOUND_CrushPain,
-	SOUND_Howl,
-};
-
-static FSoundID GetActorSound(const AActor *actor, int soundtype)
-{
-	switch (soundtype)
-	{
-	case SOUND_See:			return actor->SeeSound;
-	case SOUND_Attack:		return actor->AttackSound;
-	case SOUND_Pain:		return actor->PainSound;
-	case SOUND_Death:		return actor->DeathSound;
-	case SOUND_Active:		return actor->ActiveSound;
-	case SOUND_Use:			return actor->UseSound;
-	case SOUND_Bounce:		return actor->BounceSound;
-	case SOUND_WallBounce:	return actor->WallBounceSound;
-	case SOUND_CrushPain:	return actor->CrushPainSound;
-	case SOUND_Howl:		return actor->GetClass()->Meta.GetMetaInt(AMETA_HowlSound);
-	default:				return 0;
-	}
-}
-
-enum EACSFunctions
-{
-	ACSF_GetLineUDMFInt=1,
-	ACSF_GetLineUDMFFixed,
-	ACSF_GetThingUDMFInt,
-	ACSF_GetThingUDMFFixed,
-	ACSF_GetSectorUDMFInt,
-	ACSF_GetSectorUDMFFixed,
-	ACSF_GetSideUDMFInt,
-	ACSF_GetSideUDMFFixed,
-	ACSF_GetActorVelX,
-	ACSF_GetActorVelY,
-	ACSF_GetActorVelZ,
-	ACSF_SetActivator,
-	ACSF_SetActivatorToTarget,
-	ACSF_GetActorViewHeight,
-	ACSF_GetChar,
-	ACSF_GetAirSupply,
-	ACSF_SetAirSupply,
-	ACSF_SetSkyScrollSpeed,
-	ACSF_GetArmorType,
-	ACSF_SpawnSpotForced,
-	ACSF_SpawnSpotFacingForced,
-	ACSF_CheckActorProperty,
-    ACSF_SetActorVelocity,
-	ACSF_SetUserVariable,
-	ACSF_GetUserVariable,
-	ACSF_Radius_Quake2,
-	ACSF_CheckActorClass,
-	ACSF_SetUserArray,
-	ACSF_GetUserArray,
-	ACSF_SoundSequenceOnActor,
-	ACSF_SoundSequenceOnSector,
-	ACSF_SoundSequenceOnPolyobj,
-	ACSF_GetPolyobjX,
-	ACSF_GetPolyobjY,
-    ACSF_CheckSight,
-	ACSF_SpawnForced,
-	ACSF_AnnouncerSound,	// Skulltag
-	ACSF_SetPointer,
-	ACSF_ACS_NamedExecute,
-	ACSF_ACS_NamedSuspend,
-	ACSF_ACS_NamedTerminate,
-	ACSF_ACS_NamedLockedExecute,
-	ACSF_ACS_NamedLockedExecuteDoor,
-	ACSF_ACS_NamedExecuteWithResult,
-	ACSF_ACS_NamedExecuteAlways,
-	ACSF_UniqueTID,
-	ACSF_IsTIDUsed,
-	ACSF_Sqrt,
-	ACSF_FixedSqrt,
-	ACSF_VectorLength,
-	ACSF_SetHUDClipRect,
-	ACSF_SetHUDWrapWidth,
-	ACSF_SetCVar,
-	ACSF_GetUserCVar,
-	ACSF_SetUserCVar,
-	ACSF_GetCVarString,
-	ACSF_SetCVarString,
-	ACSF_GetUserCVarString,
-	ACSF_SetUserCVarString,
-	ACSF_LineAttack,
-	ACSF_PlaySound,
-	ACSF_StopSound,
-	ACSF_strcmp,
-	ACSF_stricmp,
-	ACSF_StrLeft,
-	ACSF_StrRight,
-	ACSF_StrMid,
-	ACSF_GetActorClass,
-	ACSF_GetWeapon,
-	ACSF_SoundVolume,
-	ACSF_PlayActorSound,
-	ACSF_SpawnDecal,
-	ACSF_CheckFont,
-	ACSF_DropItem,
-	ACSF_CheckFlag,
-	ACSF_SetLineActivation,
-	ACSF_GetLineActivation,
-	ACSF_GetActorPowerupTics,
-	ACSF_ChangeActorAngle,
-	ACSF_ChangeActorPitch,		// 80
-	ACSF_GetArmorInfo,
-	ACSF_DropInventory,
-	ACSF_PickActor,
-<<<<<<< HEAD
-	ACSF_IsPointerEqual,
-=======
-	ACSF_CanRaiseActor,
->>>>>>> bb3d2fa5
-
-	/* Zandronum's - these must be skipped when we reach 99!
-	-100:ResetMap(0),
-	-101 : PlayerIsSpectator(1),
-	-102 : ConsolePlayerNumber(0),
-	-103 : GetTeamProperty(2),
-	-104 : GetPlayerLivesLeft(1),
-	-105 : SetPlayerLivesLeft(2),
-	-106 : KickFromGame(2),
-	*/
-
-	// ZDaemon
-	ACSF_GetTeamScore = 19620,	// (int team)
-	ACSF_SetTeamScore,			// (int team, int value)
-};
-
-int DLevelScript::SideFromID(int id, int side)
-{
-	if (side != 0 && side != 1) return -1;
-	
-	if (id == 0)
-	{
-		if (activationline == NULL) return -1;
-		if (activationline->sidedef[side] == NULL) return -1;
-		return activationline->sidedef[side]->Index;
-	}
-	else
-	{
-		int line = P_FindLineFromID(id, -1);
-		if (line == -1) return -1;
-		if (lines[line].sidedef[side] == NULL) return -1;
-		return lines[line].sidedef[side]->Index;
-	}
-}
-
-int DLevelScript::LineFromID(int id)
-{
-	if (id == 0)
-	{
-		if (activationline == NULL) return -1;
-		return int(activationline - lines);
-	}
-	else
-	{
-		return P_FindLineFromID(id, -1);
-	}
-}
-
-static void SetUserVariable(AActor *self, FName varname, int index, int value)
-{
-	PSymbol *sym = self->GetClass()->Symbols.FindSymbol(varname, true);
-	int max;
-	PSymbolVariable *var;
-
-	if (sym == NULL || sym->SymbolType != SYM_Variable ||
-		!(var = static_cast<PSymbolVariable *>(sym))->bUserVar)
-	{
-		return;
-	}
-	if (var->ValueType.Type == VAL_Int)
-	{
-		max = 1;
-	}
-	else if (var->ValueType.Type == VAL_Array && var->ValueType.BaseType == VAL_Int)
-	{
-		max = var->ValueType.size;
-	}
-	else
-	{
-		return;
-	}
-	// Set the value of the specified user variable.
-	if (index >= 0 && index < max)
-	{
-		((int *)(reinterpret_cast<BYTE *>(self) + var->offset))[index] = value;
-	}
-}
-
-static int GetUserVariable(AActor *self, FName varname, int index)
-{
-	PSymbol *sym = self->GetClass()->Symbols.FindSymbol(varname, true);
-	int max;
-	PSymbolVariable *var;
-
-	if (sym == NULL || sym->SymbolType != SYM_Variable ||
-		!(var = static_cast<PSymbolVariable *>(sym))->bUserVar)
-	{
-		return 0;
-	}
-	if (var->ValueType.Type == VAL_Int)
-	{
-		max = 1;
-	}
-	else if (var->ValueType.Type == VAL_Array && var->ValueType.BaseType == VAL_Int)
-	{
-		max = var->ValueType.size;
-	}
-	else
-	{
-		return 0;
-	}
-	// Get the value of the specified user variable.
-	if (index >= 0 && index < max)
-	{
-		return ((int *)(reinterpret_cast<BYTE *>(self) + var->offset))[index];
-	}
-	return 0;
-}
-
-// Converts fixed- to floating-point as required.
-static void DoSetCVar(FBaseCVar *cvar, int value, bool is_string, bool force=false)
-{
-	UCVarValue val;
-	ECVarType type;
-
-	// For serverinfo variables, only the arbitrator should set it.
-	// The actual change to this cvar will not show up until it's
-	// been replicated to all peers.
-	if ((cvar->GetFlags() & CVAR_SERVERINFO) && consoleplayer != Net_Arbitrator)
-	{
-		return;
-	}
-	if (is_string)
-	{
-		val.String = FBehavior::StaticLookupString(value);
-		type = CVAR_String;
-	}
-	else if (cvar->GetRealType() == CVAR_Float)
-	{
-		val.Float = FIXED2FLOAT(value);
-		type = CVAR_Float;
-	}
-	else
-	{
-		val.Int = value;
-		type = CVAR_Int;
-	}
-	if (force)
-	{
-		cvar->ForceSet(val, type, true);
-	}
-	else
-	{
-		cvar->SetGenericRep(val, type);
-	}
-}
-
-// Converts floating- to fixed-point as required.
-static int DoGetCVar(FBaseCVar *cvar, bool is_string, const SDWORD *stack, int stackdepth)
-{
-	UCVarValue val;
-
-	if (is_string)
-	{
-		val = cvar->GetGenericRep(CVAR_String);
-		return GlobalACSStrings.AddString(val.String, stack, stackdepth);
-	}
-	else if (cvar->GetRealType() == CVAR_Float)
-	{
-		val = cvar->GetGenericRep(CVAR_Float);
-		return FLOAT2FIXED(val.Float);
-	}
-	else
-	{
-		val = cvar->GetGenericRep(CVAR_Int);
-		return val.Int;
-	}
-}
-
-static int GetUserCVar(int playernum, const char *cvarname, bool is_string, const SDWORD *stack, int stackdepth)
-{
-	if ((unsigned)playernum >= MAXPLAYERS || !playeringame[playernum])
-	{
-		return 0;
-	}
-	FBaseCVar **cvar_p = players[playernum].userinfo.CheckKey(FName(cvarname, true));
-	FBaseCVar *cvar;
-	if (cvar_p == NULL || (cvar = *cvar_p) == NULL || (cvar->GetFlags() & CVAR_IGNORE))
-	{
-		return 0;
-	}
-	return DoGetCVar(cvar, is_string, stack, stackdepth);
-}
-
-static int GetCVar(AActor *activator, const char *cvarname, bool is_string, const SDWORD *stack, int stackdepth)
-{
-	FBaseCVar *cvar = FindCVar(cvarname, NULL);
-	// Either the cvar doesn't exist, or it's for a mod that isn't loaded, so return 0.
-	if (cvar == NULL || (cvar->GetFlags() & CVAR_IGNORE))
-	{
-		return 0;
-	}
-	else
-	{
-		// For userinfo cvars, redirect to GetUserCVar
-		if (cvar->GetFlags() & CVAR_USERINFO)
-		{
-			if (activator == NULL || activator->player == NULL)
-			{
-				return 0;
-			}
-			return GetUserCVar(int(activator->player - players), cvarname, is_string, stack, stackdepth);
-		}
-		return DoGetCVar(cvar, is_string, stack, stackdepth);
-	}
-}
-
-static int SetUserCVar(int playernum, const char *cvarname, int value, bool is_string)
-{
-	if ((unsigned)playernum >= MAXPLAYERS || !playeringame[playernum])
-	{
-		return 0;
-	}
-	FBaseCVar **cvar_p = players[playernum].userinfo.CheckKey(FName(cvarname, true));
-	FBaseCVar *cvar;
-	// Only mod-created cvars may be set.
-	if (cvar_p == NULL || (cvar = *cvar_p) == NULL || (cvar->GetFlags() & CVAR_IGNORE) || !(cvar->GetFlags() & CVAR_MOD))
-	{
-		return 0;
-	}
-	DoSetCVar(cvar, value, is_string);
-
-	// If we are this player, then also reflect this change in the local version of this cvar.
-	if (playernum == consoleplayer)
-	{
-		FBaseCVar *cvar = FindCVar(cvarname, NULL);
-		// If we can find it in the userinfo, then we should also be able to find it in the normal cvar list,
-		// but check just to be safe.
-		if (cvar != NULL)
-		{
-			DoSetCVar(cvar, value, is_string, true);
-		}
-	}
-
-	return 1;
-}
-
-static int SetCVar(AActor *activator, const char *cvarname, int value, bool is_string)
-{
-	FBaseCVar *cvar = FindCVar(cvarname, NULL);
-	// Only mod-created cvars may be set.
-	if (cvar == NULL || (cvar->GetFlags() & (CVAR_IGNORE|CVAR_NOSET)) || !(cvar->GetFlags() & CVAR_MOD))
-	{
-		return 0;
-	}
-	// For userinfo cvars, redirect to SetUserCVar
-	if (cvar->GetFlags() & CVAR_USERINFO)
-	{
-		if (activator == NULL || activator->player == NULL)
-		{
-			return 0;
-		}
-		return SetUserCVar(int(activator->player - players), cvarname, value, is_string);
-	}
-	DoSetCVar(cvar, value, is_string);
-	return 1;
-}
-
-static bool DoSpawnDecal(AActor *actor, const FDecalTemplate *tpl, int flags, angle_t angle, fixed_t zofs, fixed_t distance)
-{
-	if (!(flags & SDF_ABSANGLE))
-	{
-		angle += actor->angle;
-	}
-	return NULL != ShootDecal(tpl, actor, actor->Sector, actor->x, actor->y,
-		actor->z + (actor->height>>1) - actor->floorclip + actor->GetBobOffset() + zofs,
-		angle, distance, !!(flags & SDF_PERMANENT));
-}
-
-static void SetActorAngle(AActor *activator, int tid, int angle, bool interpolate)
-{
-	if (tid == 0)
-	{
-		if (activator != NULL)
-		{
-			activator->SetAngle(angle << 16, interpolate);
-		}
-	}
-	else
-	{
-		FActorIterator iterator(tid);
-		AActor *actor;
-
-		while ((actor = iterator.Next()))
-		{
-			actor->SetAngle(angle << 16, interpolate);
-		}
-	}
-}
-
-static void SetActorPitch(AActor *activator, int tid, int angle, bool interpolate)
-{
-	if (tid == 0)
-	{
-		if (activator != NULL)
-		{
-			activator->SetPitch(angle << 16, interpolate);
-		}
-	}
-	else
-	{
-		FActorIterator iterator(tid);
-		AActor *actor;
-
-		while ((actor = iterator.Next()))
-		{
-			actor->SetPitch(angle << 16, interpolate);
-		}
-	}
-}
-
-
-
-int DLevelScript::CallFunction(int argCount, int funcIndex, SDWORD *args, const SDWORD *stack, int stackdepth)
-{
-	AActor *actor;
-	switch(funcIndex)
-	{
-		case ACSF_GetLineUDMFInt:
-			return GetUDMFInt(UDMF_Line, LineFromID(args[0]), FBehavior::StaticLookupString(args[1]));
-
-		case ACSF_GetLineUDMFFixed:
-			return GetUDMFFixed(UDMF_Line, LineFromID(args[0]), FBehavior::StaticLookupString(args[1]));
-
-		case ACSF_GetThingUDMFInt:
-		case ACSF_GetThingUDMFFixed:
-			return 0;	// Not implemented yet
-
-		case ACSF_GetSectorUDMFInt:
-			return GetUDMFInt(UDMF_Sector, P_FindSectorFromTag(args[0], -1), FBehavior::StaticLookupString(args[1]));
-
-		case ACSF_GetSectorUDMFFixed:
-			return GetUDMFFixed(UDMF_Sector, P_FindSectorFromTag(args[0], -1), FBehavior::StaticLookupString(args[1]));
-
-		case ACSF_GetSideUDMFInt:
-			return GetUDMFInt(UDMF_Side, SideFromID(args[0], args[1]), FBehavior::StaticLookupString(args[2]));
-
-		case ACSF_GetSideUDMFFixed:
-			return GetUDMFFixed(UDMF_Side, SideFromID(args[0], args[1]), FBehavior::StaticLookupString(args[2]));
-
-		case ACSF_GetActorVelX:
-			actor = SingleActorFromTID(args[0], activator);
-			return actor != NULL? actor->velx : 0;
-
-		case ACSF_GetActorVelY:
-			actor = SingleActorFromTID(args[0], activator);
-			return actor != NULL? actor->vely : 0;
-
-		case ACSF_GetActorVelZ:
-			actor = SingleActorFromTID(args[0], activator);
-			return actor != NULL? actor->velz : 0;
-
-		case ACSF_SetPointer:
-			if (activator)
-			{
-				AActor *ptr = SingleActorFromTID(args[1], activator);
-				if (argCount > 2)
-				{
-					ptr = COPY_AAPTR(ptr, args[2]);
-				}
-				if (ptr == activator) ptr = NULL;
-				ASSIGN_AAPTR(activator, args[0], ptr, (argCount > 3) ? args[3] : 0);
-				return ptr != NULL;
-			}
-			return 0;
-
-		case ACSF_SetActivator:
-			if (argCount > 1 && args[1] != AAPTR_DEFAULT) // condition (x != AAPTR_DEFAULT) is essentially condition (x).
-			{
-				activator = COPY_AAPTR(SingleActorFromTID(args[0], activator), args[1]);
-			}
-			else
-			{
-				activator = SingleActorFromTID(args[0], NULL);
-			}
-			return activator != NULL;
-		
-		case ACSF_SetActivatorToTarget:
-			// [KS] I revised this a little bit
-			actor = SingleActorFromTID(args[0], activator);
-			if (actor != NULL)
-			{
-				if (actor->player != NULL && actor->player->playerstate == PST_LIVE)
-				{
-					P_BulletSlope(actor, &actor);
-				}
-				else
-				{
-					actor = actor->target;
-				}
-				if (actor != NULL) // [FDARI] moved this (actor != NULL)-branch inside the other, so that it is only tried when it can be true
-				{
-					activator = actor;
-					return 1;
-				}
-			}
-			return 0;
-
-		case ACSF_GetActorViewHeight:
-			actor = SingleActorFromTID(args[0], activator);
-			if (actor != NULL)
-			{
-				if (actor->player != NULL)
-				{
-					return actor->player->mo->ViewHeight + actor->player->crouchviewdelta;
-				}
-				else
-				{
-					return actor->GetClass()->Meta.GetMetaFixed(AMETA_CameraHeight, actor->height/2);
-				}
-			}
-			else return 0;
-
-		case ACSF_GetChar:
-		{
-			const char *p = FBehavior::StaticLookupString(args[0]);
-			if (p != NULL && args[1] >= 0 && args[1] < int(strlen(p)))
-			{
-				return p[args[1]];
-			}
-			else 
-			{
-				return 0;
-			}
-		}
-
-		case ACSF_GetAirSupply:
-		{
-			if (args[0] < 0 || args[0] >= MAXPLAYERS || !playeringame[args[0]])
-			{
-				return 0;
-			}
-			else
-			{
-				return players[args[0]].air_finished - level.time;
-			}
-		}
-
-		case ACSF_SetAirSupply:
-		{
-			if (args[0] < 0 || args[0] >= MAXPLAYERS || !playeringame[args[0]])
-			{
-				return 0;
-			}
-			else
-			{
-				players[args[0]].air_finished = args[1] + level.time;
-				return 1;
-			}
-		}
-
-		case ACSF_SetSkyScrollSpeed:
-		{
-			if (args[0] == 1) level.skyspeed1 = FIXED2FLOAT(args[1]);
-			else if (args[0] == 2) level.skyspeed2 = FIXED2FLOAT(args[1]);
-			return 1;
-		}
-
-		case ACSF_GetArmorType:
-		{
-			if (args[1] < 0 || args[1] >= MAXPLAYERS || !playeringame[args[1]])
-			{
-				return 0;
-			}
-			else
-			{
-				FName p(FBehavior::StaticLookupString(args[0]));
-				ABasicArmor * armor = (ABasicArmor *) players[args[1]].mo->FindInventory(NAME_BasicArmor);
-				if (armor && armor->ArmorType == p) return armor->Amount;
-			}
-			return 0;
-		}
-
-		case ACSF_GetArmorInfo:
-		{
-			if (activator == NULL || activator->player == NULL) return 0;
-
-			ABasicArmor * equippedarmor = (ABasicArmor *) activator->FindInventory(NAME_BasicArmor);
-
-			if (equippedarmor && equippedarmor->Amount != 0)
-			{
-				switch(args[0])
-				{
-					case ARMORINFO_CLASSNAME:
-						return GlobalACSStrings.AddString(equippedarmor->ArmorType.GetChars(), stack, stackdepth);
-
-					case ARMORINFO_SAVEAMOUNT:
-						return equippedarmor->MaxAmount;
-
-					case ARMORINFO_SAVEPERCENT:
-						return equippedarmor->SavePercent;
-
-					case ARMORINFO_MAXABSORB:
-						return equippedarmor->MaxAbsorb;
-
-					case ARMORINFO_MAXFULLABSORB:
-						return equippedarmor->MaxFullAbsorb;
-
-					case ARMORINFO_ACTUALSAVEAMOUNT:
-						return equippedarmor->ActualSaveAmount;
-
-					default:
-						return 0;
-				}
-			}
-			return args[0] == ARMORINFO_CLASSNAME ? GlobalACSStrings.AddString("None", stack, stackdepth) : 0;
-		}
-
-		case ACSF_SpawnSpotForced:
-			return DoSpawnSpot(args[0], args[1], args[2], args[3], true);
-
-		case ACSF_SpawnSpotFacingForced:
-			return DoSpawnSpotFacing(args[0], args[1], args[2], true);
-
-		case ACSF_CheckActorProperty:
-			return (CheckActorProperty(args[0], args[1], args[2]));
-        
-        case ACSF_SetActorVelocity:
-            if (args[0] == 0)
-            {
-				P_Thing_SetVelocity(activator, args[1], args[2], args[3], !!args[4], !!args[5]);
-            }
-            else
-            {
-                TActorIterator<AActor> iterator (args[0]);
-                
-                while ( (actor = iterator.Next ()) )
-                {
-					P_Thing_SetVelocity(actor, args[1], args[2], args[3], !!args[4], !!args[5]);
-                }
-            }
-			return 0;
-
-		case ACSF_SetUserVariable:
-		{
-			int cnt = 0;
-			FName varname(FBehavior::StaticLookupString(args[1]), true);
-			if (varname != NAME_None)
-			{
-				if (args[0] == 0)
-				{
-					if (activator != NULL)
-					{
-						SetUserVariable(activator, varname, 0, args[2]);
-					}
-					cnt++;
-				}
-				else
-				{
-					TActorIterator<AActor> iterator(args[0]);
-	                
-					while ( (actor = iterator.Next()) )
-					{
-						SetUserVariable(actor, varname, 0, args[2]);
-						cnt++;
-					}
-				}
-			}
-			return cnt;
-		}
-		
-		case ACSF_GetUserVariable:
-		{
-			FName varname(FBehavior::StaticLookupString(args[1]), true);
-			if (varname != NAME_None)
-			{
-				AActor *a = SingleActorFromTID(args[0], activator); 
-				return a != NULL ? GetUserVariable(a, varname, 0) : 0;
-			}
-			return 0;
-		}
-
-		case ACSF_SetUserArray:
-		{
-			int cnt = 0;
-			FName varname(FBehavior::StaticLookupString(args[1]), true);
-			if (varname != NAME_None)
-			{
-				if (args[0] == 0)
-				{
-					if (activator != NULL)
-					{
-						SetUserVariable(activator, varname, args[2], args[3]);
-					}
-					cnt++;
-				}
-				else
-				{
-					TActorIterator<AActor> iterator(args[0]);
-	                
-					while ( (actor = iterator.Next()) )
-					{
-						SetUserVariable(actor, varname, args[2], args[3]);
-						cnt++;
-					}
-				}
-			}
-			return cnt;
-		}
-		
-		case ACSF_GetUserArray:
-		{
-			FName varname(FBehavior::StaticLookupString(args[1]), true);
-			if (varname != NAME_None)
-			{
-				AActor *a = SingleActorFromTID(args[0], activator); 
-				return a != NULL ? GetUserVariable(a, varname, args[2]) : 0;
-			}
-			return 0;
-		}
-
-		case ACSF_Radius_Quake2:
-			P_StartQuake(activator, args[0], args[1], args[2], args[3], args[4], FBehavior::StaticLookupString(args[5]));
-			break;
-
-		case ACSF_CheckActorClass:
-		{
-			AActor *a = SingleActorFromTID(args[0], activator);
-			return a == NULL ? false : a->GetClass()->TypeName == FName(FBehavior::StaticLookupString(args[1]));
-		}
-
-		case ACSF_GetActorClass:
-		{
-			AActor *a = SingleActorFromTID(args[0], activator);
-			return GlobalACSStrings.AddString(a == NULL ? "None" : a->GetClass()->TypeName.GetChars(), stack, stackdepth);
-		}
-
-		case ACSF_SoundSequenceOnActor:
-			{
-				const char *seqname = FBehavior::StaticLookupString(args[1]);
-				if (seqname != NULL)
-				{
-					if (args[0] == 0)
-					{
-						if (activator != NULL)
-						{
-							SN_StartSequence(activator, seqname, 0);
-						}
-					}
-					else
-					{
-						FActorIterator it(args[0]);
-						AActor *actor;
-
-						while ( (actor = it.Next()) )
-						{
-							SN_StartSequence(actor, seqname, 0);
-						}
-					}
-				}
-			}
-			break;
-
-		case ACSF_SoundSequenceOnSector:
-			{
-				const char *seqname = FBehavior::StaticLookupString(args[1]);
-				int space = args[2] < CHAN_FLOOR || args[2] > CHAN_INTERIOR ? CHAN_FULLHEIGHT : args[2];
-				if (seqname != NULL)
-				{
-					int secnum = -1;
-
-					while ((secnum = P_FindSectorFromTag(args[0], secnum)) >= 0)
-					{
-						SN_StartSequence(&sectors[secnum], args[2], seqname, 0);
-					}
-				}
-			}
-			break;
-
-		case ACSF_SoundSequenceOnPolyobj:
-			{
-				const char *seqname = FBehavior::StaticLookupString(args[1]);
-				if (seqname != NULL)
-				{
-					FPolyObj *poly = PO_GetPolyobj(args[0]);
-					if (poly != NULL)
-					{
-						SN_StartSequence(poly, seqname, 0);
-					}
-				}
-			}
-			break;
-
-		case ACSF_GetPolyobjX:
-			{
-				FPolyObj *poly = PO_GetPolyobj(args[0]);
-				if (poly != NULL)
-				{
-					return poly->StartSpot.x;
-				}
-			}
-			return FIXED_MAX;
-
-		case ACSF_GetPolyobjY:
-			{
-				FPolyObj *poly = PO_GetPolyobj(args[0]);
-				if (poly != NULL)
-				{
-					return poly->StartSpot.y;
-				}
-			}
-			return FIXED_MAX;
-        
-        case ACSF_CheckSight:
-        {
-			AActor *source;
-			AActor *dest;
-
-			int flags = SF_IGNOREVISIBILITY;
-
-			if (args[2] & 1) flags |= SF_IGNOREWATERBOUNDARY;
-			if (args[2] & 2) flags |= SF_SEEPASTBLOCKEVERYTHING | SF_SEEPASTSHOOTABLELINES;
-
-			if (args[0] == 0) 
-			{
-				source = (AActor *) activator;
-
-				if (args[1] == 0) return 1; // [KS] I'm sure the activator can see itself.
-
-				TActorIterator<AActor> dstiter (args[1]);
-
-				while ( (dest = dstiter.Next ()) )
-				{
-					if (P_CheckSight(source, dest, flags)) return 1;
-				}
-			}
-			else
-			{
-				TActorIterator<AActor> srciter (args[0]);
-
-				while ( (source = srciter.Next ()) )
-				{
-					if (args[1] != 0)
-					{
-						TActorIterator<AActor> dstiter (args[1]);
-						while ( (dest = dstiter.Next ()) )
-						{
-							if (P_CheckSight(source, dest, flags)) return 1;
-						}
-					}
-					else
-					{
-						if (P_CheckSight(source, activator, flags)) return 1;
-					}
-				}
-			}
-            return 0;
-        }
-
-		case ACSF_SpawnForced:
-			return DoSpawn(args[0], args[1], args[2], args[3], args[4], args[5], true);
-
-		case ACSF_ACS_NamedExecute:
-		case ACSF_ACS_NamedSuspend:
-		case ACSF_ACS_NamedTerminate:
-		case ACSF_ACS_NamedLockedExecute:
-		case ACSF_ACS_NamedLockedExecuteDoor:
-		case ACSF_ACS_NamedExecuteWithResult:
-		case ACSF_ACS_NamedExecuteAlways:
-			{
-				int scriptnum = -FName(FBehavior::StaticLookupString(args[0]));
-				int arg1 = argCount > 1 ? args[1] : 0;
-				int arg2 = argCount > 2 ? args[2] : 0;
-				int arg3 = argCount > 3 ? args[3] : 0;
-				int arg4 = argCount > 4 ? args[4] : 0;
-				return P_ExecuteSpecial(NamedACSToNormalACS[funcIndex - ACSF_ACS_NamedExecute],
-					activationline, activator, backSide,
-					scriptnum, arg1, arg2, arg3, arg4);
-			}
-			break;
-
-		case ACSF_UniqueTID:
-			return P_FindUniqueTID(argCount > 0 ? args[0] : 0, (argCount > 1 && args[1] >= 0) ? args[1] : 0);
-
-		case ACSF_IsTIDUsed:
-			return P_IsTIDUsed(args[0]);
-
-		case ACSF_Sqrt:
-			return xs_FloorToInt(sqrt(double(args[0])));
-
-		case ACSF_FixedSqrt:
-			return FLOAT2FIXED(sqrt(FIXED2DBL(args[0])));
-
-		case ACSF_VectorLength:
-			return FLOAT2FIXED(TVector2<double>(FIXED2DBL(args[0]), FIXED2DBL(args[1])).Length());
-
-		case ACSF_SetHUDClipRect:
-			ClipRectLeft = argCount > 0 ? args[0] : 0;
-			ClipRectTop = argCount > 1 ? args[1] : 0;
-			ClipRectWidth = argCount > 2 ? args[2] : 0;
-			ClipRectHeight = argCount > 3 ? args[3] : 0;
-			WrapWidth = argCount > 4 ? args[4] : 0;
-			break;
-
-		case ACSF_SetHUDWrapWidth:
-			WrapWidth = argCount > 0 ? args[0] : 0;
-			break;
-
-		case ACSF_GetCVarString:
-			if (argCount == 1)
-			{
-				return GetCVar(activator, FBehavior::StaticLookupString(args[0]), true, stack, stackdepth);
-			}
-			break;
-
-		case ACSF_SetCVar:
-			if (argCount == 2)
-			{
-				return SetCVar(activator, FBehavior::StaticLookupString(args[0]), args[1], false);
-			}
-			break;
-
-		case ACSF_SetCVarString:
-			if (argCount == 2)
-			{
-				return SetCVar(activator, FBehavior::StaticLookupString(args[0]), args[1], true);
-			}
-			break;
-
-		case ACSF_GetUserCVar:
-			if (argCount == 2)
-			{
-				return GetUserCVar(args[0], FBehavior::StaticLookupString(args[1]), false, stack, stackdepth);
-			}
-			break;
-
-		case ACSF_GetUserCVarString:
-			if (argCount == 2)
-			{
-				return GetUserCVar(args[0], FBehavior::StaticLookupString(args[1]), true, stack, stackdepth);
-			}
-			break;
-
-		case ACSF_SetUserCVar:
-			if (argCount == 3)
-			{
-				return SetUserCVar(args[0], FBehavior::StaticLookupString(args[1]), args[2], false);
-			}
-			break;
-
-		case ACSF_SetUserCVarString:
-			if (argCount == 3)
-			{
-				return SetUserCVar(args[0], FBehavior::StaticLookupString(args[1]), args[2], true);
-			}
-			break;
-
-		//[RC] A bullet firing function for ACS. Thanks to DavidPH.
-		case ACSF_LineAttack:
-			{
-				fixed_t	angle		= args[1] << FRACBITS;
-				fixed_t	pitch		= args[2] << FRACBITS;
-				int	damage			= args[3];
-				FName pufftype		= argCount > 4 && args[4]? FName(FBehavior::StaticLookupString(args[4])) : NAME_BulletPuff;
-				FName damagetype	= argCount > 5 && args[5]? FName(FBehavior::StaticLookupString(args[5])) : NAME_None;
-				fixed_t	range		= argCount > 6 && args[6]? args[6] : MISSILERANGE;
-				int flags			= argCount > 7 && args[7]? args[7] : 0;
-
-				int fhflags = (flags & FHF_NORANDOMPUFFZ)? LAF_NORANDOMPUFFZ : 0;
-
-				if (args[0] == 0)
-				{
-					P_LineAttack(activator, angle, range, pitch, damage, damagetype, pufftype, fhflags);
-				}
-				else
-				{
-					AActor *source;
-					FActorIterator it(args[0]);
-
-					while ((source = it.Next()) != NULL)
-					{
-						P_LineAttack(source, angle, range, pitch, damage, damagetype, pufftype, fhflags);
-					}
-				}
-			}
-			break;
-
-		case ACSF_PlaySound:
-		case ACSF_PlayActorSound:
-			// PlaySound(tid, "SoundName", channel, volume, looping, attenuation)
-			{
-				FSoundID sid;
-
-				if (funcIndex == ACSF_PlaySound)
-				{
-					const char *lookup = FBehavior::StaticLookupString(args[1]);
-					if (lookup != NULL)
-					{
-						sid = lookup;
-					}
-				}
-				if (sid != 0 || funcIndex == ACSF_PlayActorSound)
-				{
-					FActorIterator it(args[0]);
-					AActor *spot;
-
-					int chan = argCount > 2 ? args[2] : CHAN_BODY;
-					float vol = argCount > 3 ? FIXED2FLOAT(args[3]) : 1.f;
-					INTBOOL looping = argCount > 4 ? args[4] : false;
-					float atten = argCount > 5 ? FIXED2FLOAT(args[5]) : ATTN_NORM;
-
-					if (args[0] == 0)
-					{
-						spot = activator;
-						goto doplaysound;
-					}
-					while ((spot = it.Next()) != NULL)
-					{
-doplaysound:			if (funcIndex == ACSF_PlayActorSound)
-						{
-							sid = GetActorSound(spot, args[1]);
-						}
-						if (sid != 0)
-						{
-							if (!looping)
-							{
-								S_Sound(spot, chan, sid, vol, atten);
-							}
-							else if (!S_IsActorPlayingSomething(spot, chan & 7, sid))
-							{
-								S_Sound(spot, chan | CHAN_LOOP, sid, vol, atten);
-							}
-						}
-					}
-				}
-			}
-			break;
-
-		case ACSF_StopSound:
-			{
-				int chan = argCount > 1 ? args[1] : CHAN_BODY;
-
-				if (args[0] == 0)
-				{
-					S_StopSound(activator, chan);
-				}
-				else
-				{
-					FActorIterator it(args[0]);
-					AActor *spot;
-
-					while ((spot = it.Next()) != NULL)
-					{
-						S_StopSound(spot, chan);
-					}
-				}
-			}
-			break;
-
-		case ACSF_SoundVolume:
-			// SoundVolume(int tid, int channel, fixed volume)
-			{
-				int chan = args[1];
-				float volume = FIXED2FLOAT(args[2]);
-
-				if (args[0] == 0)
-				{
-					S_ChangeSoundVolume(activator, chan, volume);
-				}
-				else
-				{
-					FActorIterator it(args[0]);
-					AActor *spot;
-
-					while ((spot = it.Next()) != NULL)
-					{
-						S_ChangeSoundVolume(spot, chan, volume);
-					}
-				}
-			}
-			break;
-
-		case ACSF_strcmp:
-		case ACSF_stricmp:
-			if (argCount >= 2)
-			{
-				const char *a, *b;
-				a = FBehavior::StaticLookupString(args[0]);
-				b = FBehavior::StaticLookupString(args[1]);
-
-				// Don't crash on invalid strings.
-				if (a == NULL) a = "";
-				if (b == NULL) b = "";
-
-				if (argCount > 2)
-				{
-					int n = args[2];
-					return (funcIndex == ACSF_strcmp) ? strncmp(a, b, n) : strnicmp(a, b, n);
-				}
-				else
-				{
-					return (funcIndex == ACSF_strcmp) ? strcmp(a, b) : stricmp(a, b);
-				}
-			}
-			break;
-
-		case ACSF_StrLeft:
-		case ACSF_StrRight:
-			if (argCount >= 2)
-			{
-				const char *oldstr = FBehavior::StaticLookupString(args[0]);
-				if (oldstr == NULL || *oldstr == '\0')
-				{
-					return GlobalACSStrings.AddString("", stack, stackdepth);
-				}
-				size_t oldlen = strlen(oldstr);
-				size_t newlen = args[1];
-
-				if (oldlen < newlen)
-				{
-					newlen = oldlen;
-				}
-				FString newstr(funcIndex == ACSF_StrLeft ? oldstr : oldstr + oldlen - newlen, newlen);
-				return GlobalACSStrings.AddString(newstr, stack, stackdepth);
-			}
-			break;
-
-		case ACSF_StrMid:
-			if (argCount >= 3)
-			{
-				const char *oldstr = FBehavior::StaticLookupString(args[0]);
-				if (oldstr == NULL || *oldstr == '\0')
-				{
-					return GlobalACSStrings.AddString("", stack, stackdepth);
-				}
-				size_t oldlen = strlen(oldstr);
-				size_t pos = args[1];
-				size_t newlen = args[2];
-
-				if (pos >= oldlen)
-				{
-					return GlobalACSStrings.AddString("", stack, stackdepth);
-				}
-				if (pos + newlen > oldlen || pos + newlen < pos)
-				{
-					newlen = oldlen - pos;
-				}
-				return GlobalACSStrings.AddString(FString(oldstr + pos, newlen), stack, stackdepth);
-			}
-			break;
-
-		case ACSF_GetWeapon:
-            if (activator == NULL || activator->player == NULL || // Non-players do not have weapons
-                activator->player->ReadyWeapon == NULL)
-            {
-                return GlobalACSStrings.AddString("None", stack, stackdepth);
-            }
-            else
-            {
-				return GlobalACSStrings.AddString(activator->player->ReadyWeapon->GetClass()->TypeName.GetChars(), stack, stackdepth);
-            }
-
-		case ACSF_SpawnDecal:
-			// int SpawnDecal(int tid, str decalname, int flags, fixed angle, int zoffset, int distance)
-			// Returns number of decals spawned (not including spreading)
-			{
-				int count = 0;
-				const FDecalTemplate *tpl = DecalLibrary.GetDecalByName(FBehavior::StaticLookupString(args[1]));
-				if (tpl != NULL)
-				{
-					int flags = (argCount > 2) ? args[2] : 0;
-					angle_t angle = (argCount > 3) ? (args[3] << FRACBITS) : 0;
-					fixed_t zoffset = (argCount > 4) ? (args[4] << FRACBITS) : 0;
-					fixed_t distance = (argCount > 5) ? (args[5] << FRACBITS) : 64*FRACUNIT;
-
-					if (args[0] == 0)
-					{
-						if (activator != NULL)
-						{
-							count += DoSpawnDecal(activator, tpl, flags, angle, zoffset, distance);
-						}
-					}
-					else
-					{
-						FActorIterator it(args[0]);
-						AActor *actor;
-
-						while ((actor = it.Next()) != NULL)
-						{
-							count += DoSpawnDecal(actor, tpl, flags, angle, zoffset, distance);
-						}
-					}
-				}
-				return count;
-			}
-			break;
-
-		case ACSF_CheckFont:
-			// bool CheckFont(str fontname)
-			return V_GetFont(FBehavior::StaticLookupString(args[0])) != NULL;
-
-		case ACSF_DropItem:
-		{
-			const char *type = FBehavior::StaticLookupString(args[1]);
-			int amount = argCount >= 3? args[2] : -1;
-			int chance = argCount >= 4? args[3] : 256;
-			const PClass *cls = PClass::FindClass(type);
-			int cnt = 0;
-			if (cls != NULL)
-			{
-				if (args[0] == 0)
-				{
-					if (activator != NULL)
-					{
-						P_DropItem(activator, cls, amount, chance);
-						cnt++;
-					}
-				}
-				else
-				{
-					FActorIterator it(args[0]);
-					AActor *actor;
-
-					while ((actor = it.Next()) != NULL)
-					{
-						P_DropItem(actor, cls, amount, chance);
-						cnt++;
-					}
-				}
-				return cnt;
-			}
-			break;
-		}
-
-		case ACSF_DropInventory:
-		{
-			const char *type = FBehavior::StaticLookupString(args[1]);
-			AInventory *inv;
-			
-			if (type != NULL)
-			{
-				if (args[0] == 0)
-				{
-					if (activator != NULL)
-					{
-						inv = activator->FindInventory(type);
-						if (inv)
-						{
-							activator->DropInventory(inv);
-						}
-					}
-				}
-				else
-				{
-					FActorIterator it(args[0]);
-					AActor *actor;
-					
-					while ((actor = it.Next()) != NULL)
-					{
-						inv = actor->FindInventory(type);
-						if (inv)
-						{
-							actor->DropInventory(inv);
-						}
-					}
-				}
-			}
-		break;
-		}
-
-		case ACSF_CheckFlag:
-		{
-			AActor *actor = SingleActorFromTID(args[0], activator);
-			if (actor != NULL)
-			{
-				return !!CheckActorFlag(actor, FBehavior::StaticLookupString(args[1]));
-			}
-			break;
-		}
-
-		case ACSF_SetLineActivation:
-			if (argCount >= 2)
-			{
-				int line = -1;
-
-				while ((line = P_FindLineFromID(args[0], line)) >= 0)
-				{
-					lines[line].activation = args[1];
-				}
-			}
-			break;
-
-		case ACSF_GetLineActivation:
-			if (argCount > 0)
-			{
-				int line = P_FindLineFromID(args[0], -1);
-				return line >= 0 ? lines[line].activation : 0;
-			}
-			break;
-
-		case ACSF_GetActorPowerupTics:
-			if (argCount >= 2)
-			{
-				const PClass *powerupclass = PClass::FindClass(FBehavior::StaticLookupString(args[1]));
-				if (powerupclass == NULL || !RUNTIME_CLASS(APowerup)->IsAncestorOf(powerupclass))
-				{
-					Printf("'%s' is not a type of Powerup.\n", FBehavior::StaticLookupString(args[1]));
-					return 0;
-				}
-
-				AActor *actor = SingleActorFromTID(args[0], activator);
-				if (actor != NULL)
-				{
-					APowerup* powerup = (APowerup*)actor->FindInventory(powerupclass);
-					if (powerup != NULL)
-						return powerup->EffectTics;
-				}
-				return 0;
-			}
-			break;
-
-		case ACSF_ChangeActorAngle:
-			if (argCount >= 2)
-			{
-				SetActorAngle(activator, args[0], args[1], argCount > 2 ? !!args[2] : false);
-			}
-			break;
-
-		case ACSF_ChangeActorPitch:
-			if (argCount >= 2)
-			{
-				SetActorPitch(activator, args[0], args[1], argCount > 2 ? !!args[2] : false);
-			}
-			break;
-
-		case ACSF_PickActor:
-			if (argCount >= 5)
-			{
-				actor = SingleActorFromTID(args[0], activator);
-				if (actor == NULL)
-				{
-					return 0;
-				}
-
-				DWORD actorMask = MF_SHOOTABLE;
-				if (argCount >= 6) {
-					actorMask = args[5];
-				}
-
-				DWORD wallMask = ML_BLOCKEVERYTHING | ML_BLOCKHITSCAN;
-				if (argCount >= 7) {
-					wallMask = args[6];
-				}
-
-				AActor* pickedActor = P_LinePickActor(actor, args[1] << 16, args[3], args[2] << 16, actorMask, wallMask);
-				if (pickedActor == NULL) {
-					return 0;
-				}
-
-				pickedActor->RemoveFromHash();
-				pickedActor->tid = args[4];
-				pickedActor->AddToHash();
-				
-				return 1;
-			}
-			break;
-
-<<<<<<< HEAD
-		case ACSF_IsPointerEqual:
-			{
-				int tid1 = 0, tid2 = 0;
-				switch (argCount)
-				{
-				case 4: tid2 = args[3];
-				case 3: tid1 = args[2];
-				}
-
-				actor = SingleActorFromTID(tid1, activator);
-				AActor * actor2 = tid2 == tid1 ? actor : SingleActorFromTID(tid2, activator);
-
-				return COPY_AAPTR(actor, args[0]) == COPY_AAPTR(actor2, args[1]);
-=======
-		case ACSF_CanRaiseActor:
-			if (argCount >= 1) {
-				if (args[0] == 0) {
-					actor = SingleActorFromTID(args[0], activator);
-					if (actor != NULL) {
-						return P_Thing_CanRaise(actor);
-					}
-				}
-
-				FActorIterator iterator(args[0]);
-				bool canraiseall = false;
-				while ((actor = iterator.Next()))
-				{
-					canraiseall = !P_Thing_CanRaise(actor) | canraiseall;
-				}
-				
-				return !canraiseall;
->>>>>>> bb3d2fa5
-			}
-			break;
-
-		default:
-			break;
-	}
-
-	return 0;
-}
-
-enum
-{
-	PRINTNAME_LEVELNAME		= -1,
-	PRINTNAME_LEVEL			= -2,
-	PRINTNAME_SKILL			= -3,
-};
-
-
-#define NEXTWORD	(LittleLong(*pc++))
-#define NEXTBYTE	(fmt==ACS_LittleEnhanced?getbyte(pc):NEXTWORD)
-#define NEXTSHORT	(fmt==ACS_LittleEnhanced?getshort(pc):NEXTWORD)
-#define STACK(a)	(Stack[sp - (a)])
-#define PushToStack(a)	(Stack[sp++] = (a))
-// Direct instructions that take strings need to have the tag applied.
-#define TAGSTR(a)	(a|activeBehavior->GetLibraryID())
-
-inline int getbyte (int *&pc)
-{
-	int res = *(BYTE *)pc;
-	pc = (int *)((BYTE *)pc+1);
-	return res;
-}
-
-inline int getshort (int *&pc)
-{
-	int res = LittleShort( *(SWORD *)pc);
-	pc = (int *)((BYTE *)pc+2);
-	return res;
-}
-
-static bool CharArrayParms(int &capacity, int &offset, int &a, int *Stack, int &sp, bool ranged)
-{
-	if (ranged)
-	{
-		capacity = STACK(1);
-		offset = STACK(2);
-		if (capacity < 1 || offset < 0)
-		{
-			sp -= 4;
-			return false;
-		}
-		sp -= 2;
-	}
-	else
-	{
-		capacity = INT_MAX;
-		offset = 0;
-	}
-	a = STACK(1);
-	offset += STACK(2);
-	sp -= 2;
-	return true;
-}
-
-int DLevelScript::RunScript ()
-{
-	DACSThinker *controller = DACSThinker::ActiveThinker;
-	SDWORD *locals = localvars;
-	ACSLocalArrays noarrays;
-	ACSLocalArrays *localarrays = &noarrays;
-	ScriptFunction *activeFunction = NULL;
-	FRemapTable *translation = 0;
-	int resultValue = 1;
-
-	if (InModuleScriptNumber >= 0)
-	{
-		ScriptPtr *ptr = activeBehavior->GetScriptPtr(InModuleScriptNumber);
-		assert(ptr != NULL);
-		if (ptr != NULL)
-		{
-			localarrays = &ptr->LocalArrays;
-		}
-	}
-
-	// Hexen truncates all special arguments to bytes (only when using an old MAPINFO and old ACS format
-	const int specialargmask = ((level.flags2 & LEVEL2_HEXENHACK) && activeBehavior->GetFormat() == ACS_Old) ? 255 : ~0;
-
-	switch (state)
-	{
-	case SCRIPT_Delayed:
-		// Decrement the delay counter and enter state running
-		// if it hits 0
-		if (--statedata == 0)
-			state = SCRIPT_Running;
-		break;
-
-	case SCRIPT_TagWait:
-		// Wait for tagged sector(s) to go inactive, then enter
-		// state running
-	{
-		int secnum = -1;
-
-		while ((secnum = P_FindSectorFromTag (statedata, secnum)) >= 0)
-			if (sectors[secnum].floordata || sectors[secnum].ceilingdata)
-				return resultValue;
-
-		// If we got here, none of the tagged sectors were busy
-		state = SCRIPT_Running;
-	}
-	break;
-
-	case SCRIPT_PolyWait:
-		// Wait for polyobj(s) to stop moving, then enter state running
-		if (!PO_Busy (statedata))
-		{
-			state = SCRIPT_Running;
-		}
-		break;
-
-	case SCRIPT_ScriptWaitPre:
-		// Wait for a script to start running, then enter state scriptwait
-		if (controller->RunningScripts.CheckKey(statedata) != NULL)
-			state = SCRIPT_ScriptWait;
-		break;
-
-	case SCRIPT_ScriptWait:
-		// Wait for a script to stop running, then enter state running
-		if (controller->RunningScripts.CheckKey(statedata) != NULL)
-			return resultValue;
-
-		state = SCRIPT_Running;
-		PutFirst ();
-		break;
-
-	default:
-		break;
-	}
-
-	SDWORD Stack[STACK_SIZE];
-	int sp = 0;
-	int *pc = this->pc;
-	ACSFormat fmt = activeBehavior->GetFormat();
-	unsigned int runaway = 0;	// used to prevent infinite loops
-	int pcd;
-	FString work;
-	const char *lookup;
-	int optstart = -1;
-	int temp;
-
-	while (state == SCRIPT_Running)
-	{
-		if (++runaway > 2000000)
-		{
-			Printf ("Runaway %s terminated\n", ScriptPresentation(script).GetChars());
-			state = SCRIPT_PleaseRemove;
-			break;
-		}
-
-		if (fmt == ACS_LittleEnhanced)
-		{
-			pcd = getbyte(pc);
-			if (pcd >= 256-16)
-			{
-				pcd = (256-16) + ((pcd - (256-16)) << 8) + getbyte(pc);
-			}
-		}
-		else
-		{
-			pcd = NEXTWORD;
-		}
-
-		switch (pcd)
-		{
-		default:
-			Printf ("Unknown P-Code %d in %s\n", pcd, ScriptPresentation(script).GetChars());
-			// fall through
-		case PCD_TERMINATE:
-			DPrintf ("%s finished\n", ScriptPresentation(script).GetChars());
-			state = SCRIPT_PleaseRemove;
-			break;
-
-		case PCD_NOP:
-			break;
-
-		case PCD_SUSPEND:
-			state = SCRIPT_Suspended;
-			break;
-
-		case PCD_TAGSTRING:
-			//Stack[sp-1] |= activeBehavior->GetLibraryID();
-			Stack[sp-1] = GlobalACSStrings.AddString(activeBehavior->LookupString(Stack[sp-1]), Stack, sp);
-			break;
-
-		case PCD_PUSHNUMBER:
-			PushToStack (uallong(pc[0]));
-			pc++;
-			break;
-
-		case PCD_PUSHBYTE:
-			PushToStack (*(BYTE *)pc);
-			pc = (int *)((BYTE *)pc + 1);
-			break;
-
-		case PCD_PUSH2BYTES:
-			Stack[sp] = ((BYTE *)pc)[0];
-			Stack[sp+1] = ((BYTE *)pc)[1];
-			sp += 2;
-			pc = (int *)((BYTE *)pc + 2);
-			break;
-
-		case PCD_PUSH3BYTES:
-			Stack[sp] = ((BYTE *)pc)[0];
-			Stack[sp+1] = ((BYTE *)pc)[1];
-			Stack[sp+2] = ((BYTE *)pc)[2];
-			sp += 3;
-			pc = (int *)((BYTE *)pc + 3);
-			break;
-
-		case PCD_PUSH4BYTES:
-			Stack[sp] = ((BYTE *)pc)[0];
-			Stack[sp+1] = ((BYTE *)pc)[1];
-			Stack[sp+2] = ((BYTE *)pc)[2];
-			Stack[sp+3] = ((BYTE *)pc)[3];
-			sp += 4;
-			pc = (int *)((BYTE *)pc + 4);
-			break;
-
-		case PCD_PUSH5BYTES:
-			Stack[sp] = ((BYTE *)pc)[0];
-			Stack[sp+1] = ((BYTE *)pc)[1];
-			Stack[sp+2] = ((BYTE *)pc)[2];
-			Stack[sp+3] = ((BYTE *)pc)[3];
-			Stack[sp+4] = ((BYTE *)pc)[4];
-			sp += 5;
-			pc = (int *)((BYTE *)pc + 5);
-			break;
-
-		case PCD_PUSHBYTES:
-			temp = *(BYTE *)pc;
-			pc = (int *)((BYTE *)pc + temp + 1);
-			for (temp = -temp; temp; temp++)
-			{
-				PushToStack (*((BYTE *)pc + temp));
-			}
-			break;
-
-		case PCD_DUP:
-			Stack[sp] = Stack[sp-1];
-			sp++;
-			break;
-
-		case PCD_SWAP:
-			swapvalues(Stack[sp-2], Stack[sp-1]);
-			break;
-
-		case PCD_LSPEC1:
-			P_ExecuteSpecial(NEXTBYTE, activationline, activator, backSide,
-									STACK(1) & specialargmask, 0, 0, 0, 0);
-			sp -= 1;
-			break;
-
-		case PCD_LSPEC2:
-			P_ExecuteSpecial(NEXTBYTE, activationline, activator, backSide,
-									STACK(2) & specialargmask,
-									STACK(1) & specialargmask, 0, 0, 0);
-			sp -= 2;
-			break;
-
-		case PCD_LSPEC3:
-			P_ExecuteSpecial(NEXTBYTE, activationline, activator, backSide,
-									STACK(3) & specialargmask,
-									STACK(2) & specialargmask,
-									STACK(1) & specialargmask, 0, 0);
-			sp -= 3;
-			break;
-
-		case PCD_LSPEC4:
-			P_ExecuteSpecial(NEXTBYTE, activationline, activator, backSide,
-									STACK(4) & specialargmask,
-									STACK(3) & specialargmask,
-									STACK(2) & specialargmask,
-									STACK(1) & specialargmask, 0);
-			sp -= 4;
-			break;
-
-		case PCD_LSPEC5:
-			P_ExecuteSpecial(NEXTBYTE, activationline, activator, backSide,
-									STACK(5) & specialargmask,
-									STACK(4) & specialargmask,
-									STACK(3) & specialargmask,
-									STACK(2) & specialargmask,
-									STACK(1) & specialargmask);
-			sp -= 5;
-			break;
-
-		case PCD_LSPEC5RESULT:
-			STACK(5) = P_ExecuteSpecial(NEXTBYTE, activationline, activator, backSide,
-									STACK(5) & specialargmask,
-									STACK(4) & specialargmask,
-									STACK(3) & specialargmask,
-									STACK(2) & specialargmask,
-									STACK(1) & specialargmask);
-			sp -= 4;
-			break;
-
-		case PCD_LSPEC1DIRECT:
-			temp = NEXTBYTE;
-			P_ExecuteSpecial(temp, activationline, activator, backSide,
-								uallong(pc[0]) & specialargmask ,0, 0, 0, 0);
-			pc += 1;
-			break;
-
-		case PCD_LSPEC2DIRECT:
-			temp = NEXTBYTE;
-			P_ExecuteSpecial(temp, activationline, activator, backSide,
-								uallong(pc[0]) & specialargmask,
-								uallong(pc[1]) & specialargmask, 0, 0, 0);
-			pc += 2;
-			break;
-
-		case PCD_LSPEC3DIRECT:
-			temp = NEXTBYTE;
-			P_ExecuteSpecial(temp, activationline, activator, backSide,
-								uallong(pc[0]) & specialargmask,
-								uallong(pc[1]) & specialargmask,
-								uallong(pc[2]) & specialargmask, 0, 0);
-			pc += 3;
-			break;
-
-		case PCD_LSPEC4DIRECT:
-			temp = NEXTBYTE;
-			P_ExecuteSpecial(temp, activationline, activator, backSide,
-								uallong(pc[0]) & specialargmask,
-								uallong(pc[1]) & specialargmask,
-								uallong(pc[2]) & specialargmask,
-								uallong(pc[3]) & specialargmask, 0);
-			pc += 4;
-			break;
-
-		case PCD_LSPEC5DIRECT:
-			temp = NEXTBYTE;
-			P_ExecuteSpecial(temp, activationline, activator, backSide,
-								uallong(pc[0]) & specialargmask,
-								uallong(pc[1]) & specialargmask,
-								uallong(pc[2]) & specialargmask,
-								uallong(pc[3]) & specialargmask,
-								uallong(pc[4]) & specialargmask);
-			pc += 5;
-			break;
-
-		// Parameters for PCD_LSPEC?DIRECTB are by definition bytes so never need and-ing.
-		case PCD_LSPEC1DIRECTB:
-			P_ExecuteSpecial(((BYTE *)pc)[0], activationline, activator, backSide,
-				((BYTE *)pc)[1], 0, 0, 0, 0);
-			pc = (int *)((BYTE *)pc + 2);
-			break;
-
-		case PCD_LSPEC2DIRECTB:
-			P_ExecuteSpecial(((BYTE *)pc)[0], activationline, activator, backSide,
-				((BYTE *)pc)[1], ((BYTE *)pc)[2], 0, 0, 0);
-			pc = (int *)((BYTE *)pc + 3);
-			break;
-
-		case PCD_LSPEC3DIRECTB:
-			P_ExecuteSpecial(((BYTE *)pc)[0], activationline, activator, backSide,
-				((BYTE *)pc)[1], ((BYTE *)pc)[2], ((BYTE *)pc)[3], 0, 0);
-			pc = (int *)((BYTE *)pc + 4);
-			break;
-
-		case PCD_LSPEC4DIRECTB:
-			P_ExecuteSpecial(((BYTE *)pc)[0], activationline, activator, backSide,
-				((BYTE *)pc)[1], ((BYTE *)pc)[2], ((BYTE *)pc)[3],
-				((BYTE *)pc)[4], 0);
-			pc = (int *)((BYTE *)pc + 5);
-			break;
-
-		case PCD_LSPEC5DIRECTB:
-			P_ExecuteSpecial(((BYTE *)pc)[0], activationline, activator, backSide,
-				((BYTE *)pc)[1], ((BYTE *)pc)[2], ((BYTE *)pc)[3],
-				((BYTE *)pc)[4], ((BYTE *)pc)[5]);
-			pc = (int *)((BYTE *)pc + 6);
-			break;
-
-		case PCD_CALLFUNC:
-			{
-				int argCount = NEXTBYTE;
-				int funcIndex = NEXTSHORT;
-
-				int retval = CallFunction(argCount, funcIndex, &STACK(argCount), Stack, sp);
-				sp -= argCount-1;
-				STACK(1) = retval;
-			}
-			break;
-
-		case PCD_PUSHFUNCTION:
-		{
-			int funcnum = NEXTBYTE;
-			// Not technically a string, but since we use the same tagging mechanism
-			PushToStack(TAGSTR(funcnum));
-			break;
-		}
-		case PCD_CALL:
-		case PCD_CALLDISCARD:
-		case PCD_CALLSTACK:
-			{
-				int funcnum;
-				int i;
-				ScriptFunction *func;
-				FBehavior *module;
-				SDWORD *mylocals;
-
-				if(pcd == PCD_CALLSTACK)
-				{
-					funcnum = STACK(1);
-					module = FBehavior::StaticGetModule(funcnum>>LIBRARYID_SHIFT);
-					--sp;
-
-					funcnum &= 0xFFFF; // Clear out tag
-				}
-				else
-				{
-					module = activeBehavior;
-					funcnum = NEXTBYTE;
-				}
-				func = module->GetFunction (funcnum, module);
-
-				if (func == NULL)
-				{
-					Printf ("Function %d in %s out of range\n", funcnum, ScriptPresentation(script).GetChars());
-					state = SCRIPT_PleaseRemove;
-					break;
-				}
-				if (sp + func->LocalCount + 64 > STACK_SIZE)
-				{ // 64 is the margin for the function's working space
-					Printf ("Out of stack space in %s\n", ScriptPresentation(script).GetChars());
-					state = SCRIPT_PleaseRemove;
-					break;
-				}
-				mylocals = locals;
-				// The function's first argument is also its first local variable.
-				locals = &Stack[sp - func->ArgCount];
-				// Make space on the stack for any other variables the function uses.
-				for (i = 0; i < func->LocalCount; ++i)
-				{
-					Stack[sp+i] = 0;
-				}
-				sp += i;
-				::new(&Stack[sp]) CallReturn(activeBehavior->PC2Ofs(pc), activeFunction,
-					activeBehavior, mylocals, localarrays, pcd == PCD_CALLDISCARD, runaway);
-				sp += (sizeof(CallReturn) + sizeof(int) - 1) / sizeof(int);
-				pc = module->Ofs2PC (func->Address);
-				localarrays = &func->LocalArrays;
-				activeFunction = func;
-				activeBehavior = module;
-				fmt = module->GetFormat();
-			}
-			break;
-
-		case PCD_RETURNVOID:
-		case PCD_RETURNVAL:
-			{
-				int value;
-				union
-				{
-					SDWORD *retsp;
-					CallReturn *ret;
-				};
-
-				if (pcd == PCD_RETURNVAL)
-				{
-					value = Stack[--sp];
-				}
-				else
-				{
-					value = 0;
-				}
-				sp -= sizeof(CallReturn)/sizeof(int);
-				retsp = &Stack[sp];
-				activeBehavior->GetFunctionProfileData(activeFunction)->AddRun(runaway - ret->EntryInstrCount);
-				sp = int(locals - Stack);
-				pc = ret->ReturnModule->Ofs2PC(ret->ReturnAddress);
-				activeFunction = ret->ReturnFunction;
-				activeBehavior = ret->ReturnModule;
-				fmt = activeBehavior->GetFormat();
-				locals = ret->ReturnLocals;
-				localarrays = ret->ReturnArrays;
-				if (!ret->bDiscardResult)
-				{
-					Stack[sp++] = value;
-				}
-				ret->~CallReturn();
-			}
-			break;
-
-		case PCD_ADD:
-			STACK(2) = STACK(2) + STACK(1);
-			sp--;
-			break;
-
-		case PCD_SUBTRACT:
-			STACK(2) = STACK(2) - STACK(1);
-			sp--;
-			break;
-
-		case PCD_MULTIPLY:
-			STACK(2) = STACK(2) * STACK(1);
-			sp--;
-			break;
-
-		case PCD_DIVIDE:
-			if (STACK(1) == 0)
-			{
-				state = SCRIPT_DivideBy0;
-			}
-			else
-			{
-				STACK(2) = STACK(2) / STACK(1);
-				sp--;
-			}
-			break;
-
-		case PCD_MODULUS:
-			if (STACK(1) == 0)
-			{
-				state = SCRIPT_ModulusBy0;
-			}
-			else
-			{
-				STACK(2) = STACK(2) % STACK(1);
-				sp--;
-			}
-			break;
-
-		case PCD_EQ:
-			STACK(2) = (STACK(2) == STACK(1));
-			sp--;
-			break;
-
-		case PCD_NE:
-			STACK(2) = (STACK(2) != STACK(1));
-			sp--;
-			break;
-
-		case PCD_LT:
-			STACK(2) = (STACK(2) < STACK(1));
-			sp--;
-			break;
-
-		case PCD_GT:
-			STACK(2) = (STACK(2) > STACK(1));
-			sp--;
-			break;
-
-		case PCD_LE:
-			STACK(2) = (STACK(2) <= STACK(1));
-			sp--;
-			break;
-
-		case PCD_GE:
-			STACK(2) = (STACK(2) >= STACK(1));
-			sp--;
-			break;
-
-		case PCD_ASSIGNSCRIPTVAR:
-			locals[NEXTBYTE] = STACK(1);
-			sp--;
-			break;
-
-
-		case PCD_ASSIGNMAPVAR:
-			*(activeBehavior->MapVars[NEXTBYTE]) = STACK(1);
-			sp--;
-			break;
-
-		case PCD_ASSIGNWORLDVAR:
-			ACS_WorldVars[NEXTBYTE] = STACK(1);
-			sp--;
-			break;
-
-		case PCD_ASSIGNGLOBALVAR:
-			ACS_GlobalVars[NEXTBYTE] = STACK(1);
-			sp--;
-			break;
-
-		case PCD_ASSIGNSCRIPTARRAY:
-			localarrays->Set(locals, NEXTBYTE, STACK(2), STACK(1));
-			sp -= 2;
-			break;
-
-		case PCD_ASSIGNMAPARRAY:
-			activeBehavior->SetArrayVal (*(activeBehavior->MapVars[NEXTBYTE]), STACK(2), STACK(1));
-			sp -= 2;
-			break;
-
-		case PCD_ASSIGNWORLDARRAY:
-			ACS_WorldArrays[NEXTBYTE][STACK(2)] = STACK(1);
-			sp -= 2;
-			break;
-
-		case PCD_ASSIGNGLOBALARRAY:
-			ACS_GlobalArrays[NEXTBYTE][STACK(2)] = STACK(1);
-			sp -= 2;
-			break;
-
-		case PCD_PUSHSCRIPTVAR:
-			PushToStack (locals[NEXTBYTE]);
-			break;
-
-		case PCD_PUSHMAPVAR:
-			PushToStack (*(activeBehavior->MapVars[NEXTBYTE]));
-			break;
-
-		case PCD_PUSHWORLDVAR:
-			PushToStack (ACS_WorldVars[NEXTBYTE]);
-			break;
-
-		case PCD_PUSHGLOBALVAR:
-			PushToStack (ACS_GlobalVars[NEXTBYTE]);
-			break;
-
-		case PCD_PUSHSCRIPTARRAY:
-			STACK(1) = localarrays->Get(locals, NEXTBYTE, STACK(1));
-			break;
-
-		case PCD_PUSHMAPARRAY:
-			STACK(1) = activeBehavior->GetArrayVal (*(activeBehavior->MapVars[NEXTBYTE]), STACK(1));
-			break;
-
-		case PCD_PUSHWORLDARRAY:
-			STACK(1) = ACS_WorldArrays[NEXTBYTE][STACK(1)];
-			break;
-
-		case PCD_PUSHGLOBALARRAY:
-			STACK(1) = ACS_GlobalArrays[NEXTBYTE][STACK(1)];
-			break;
-
-		case PCD_ADDSCRIPTVAR:
-			locals[NEXTBYTE] += STACK(1);
-			sp--;
-			break;
-
-		case PCD_ADDMAPVAR:
-			*(activeBehavior->MapVars[NEXTBYTE]) += STACK(1);
-			sp--;
-			break;
-
-		case PCD_ADDWORLDVAR:
-			ACS_WorldVars[NEXTBYTE] += STACK(1);
-			sp--;
-			break;
-
-		case PCD_ADDGLOBALVAR:
-			ACS_GlobalVars[NEXTBYTE] += STACK(1);
-			sp--;
-			break;
-
-		case PCD_ADDSCRIPTARRAY:
-			{
-				int a = NEXTBYTE, i = STACK(2);
-				localarrays->Set(locals, a, i, localarrays->Get(locals, a, i) + STACK(1));
-				sp -= 2;
-			}
-			break;
-
-		case PCD_ADDMAPARRAY:
-			{
-				int a = *(activeBehavior->MapVars[NEXTBYTE]);
-				int i = STACK(2);
-				activeBehavior->SetArrayVal (a, i, activeBehavior->GetArrayVal (a, i) + STACK(1));
-				sp -= 2;
-			}
-			break;
-
-		case PCD_ADDWORLDARRAY:
-			{
-				int a = NEXTBYTE;
-				ACS_WorldArrays[a][STACK(2)] += STACK(1);
-				sp -= 2;
-			}
-			break;
-
-		case PCD_ADDGLOBALARRAY:
-			{
-				int a = NEXTBYTE;
-				ACS_GlobalArrays[a][STACK(2)] += STACK(1);
-				sp -= 2;
-			}
-			break;
-
-		case PCD_SUBSCRIPTVAR:
-			locals[NEXTBYTE] -= STACK(1);
-			sp--;
-			break;
-
-		case PCD_SUBMAPVAR:
-			*(activeBehavior->MapVars[NEXTBYTE]) -= STACK(1);
-			sp--;
-			break;
-
-		case PCD_SUBWORLDVAR:
-			ACS_WorldVars[NEXTBYTE] -= STACK(1);
-			sp--;
-			break;
-
-		case PCD_SUBGLOBALVAR:
-			ACS_GlobalVars[NEXTBYTE] -= STACK(1);
-			sp--;
-			break;
-
-		case PCD_SUBSCRIPTARRAY:
-			{
-				int a = NEXTBYTE, i = STACK(2);
-				localarrays->Set(locals, a, i, localarrays->Get(locals, a, i) - STACK(1));
-				sp -= 2;
-			}
-			break;
-
-		case PCD_SUBMAPARRAY:
-			{
-				int a = *(activeBehavior->MapVars[NEXTBYTE]);
-				int i = STACK(2);
-				activeBehavior->SetArrayVal (a, i, activeBehavior->GetArrayVal (a, i) - STACK(1));
-				sp -= 2;
-			}
-			break;
-
-		case PCD_SUBWORLDARRAY:
-			{
-				int a = NEXTBYTE;
-				ACS_WorldArrays[a][STACK(2)] -= STACK(1);
-				sp -= 2;
-			}
-			break;
-
-		case PCD_SUBGLOBALARRAY:
-			{
-				int a = NEXTBYTE;
-				ACS_GlobalArrays[a][STACK(2)] -= STACK(1);
-				sp -= 2;
-			}
-			break;
-
-		case PCD_MULSCRIPTVAR:
-			locals[NEXTBYTE] *= STACK(1);
-			sp--;
-			break;
-
-		case PCD_MULMAPVAR:
-			*(activeBehavior->MapVars[NEXTBYTE]) *= STACK(1);
-			sp--;
-			break;
-
-		case PCD_MULWORLDVAR:
-			ACS_WorldVars[NEXTBYTE] *= STACK(1);
-			sp--;
-			break;
-
-		case PCD_MULGLOBALVAR:
-			ACS_GlobalVars[NEXTBYTE] *= STACK(1);
-			sp--;
-			break;
-
-		case PCD_MULSCRIPTARRAY:
-			{
-				int a = NEXTBYTE, i = STACK(2);
-				localarrays->Set(locals, a, i, localarrays->Get(locals, a, i) * STACK(1));
-				sp -= 2;
-			}
-			break;
-
-		case PCD_MULMAPARRAY:
-			{
-				int a = *(activeBehavior->MapVars[NEXTBYTE]);
-				int i = STACK(2);
-				activeBehavior->SetArrayVal (a, i, activeBehavior->GetArrayVal (a, i) * STACK(1));
-				sp -= 2;
-			}
-			break;
-
-		case PCD_MULWORLDARRAY:
-			{
-				int a = NEXTBYTE;
-				ACS_WorldArrays[a][STACK(2)] *= STACK(1);
-				sp -= 2;
-			}
-			break;
-
-		case PCD_MULGLOBALARRAY:
-			{
-				int a = NEXTBYTE;
-				ACS_GlobalArrays[a][STACK(2)] *= STACK(1);
-				sp -= 2;
-			}
-			break;
-
-		case PCD_DIVSCRIPTVAR:
-			if (STACK(1) == 0)
-			{
-				state = SCRIPT_DivideBy0;
-			}
-			else
-			{
-				locals[NEXTBYTE] /= STACK(1);
-				sp--;
-			}
-			break;
-
-		case PCD_DIVMAPVAR:
-			if (STACK(1) == 0)
-			{
-				state = SCRIPT_DivideBy0;
-			}
-			else
-			{
-				*(activeBehavior->MapVars[NEXTBYTE]) /= STACK(1);
-				sp--;
-			}
-			break;
-
-		case PCD_DIVWORLDVAR:
-			if (STACK(1) == 0)
-			{
-				state = SCRIPT_DivideBy0;
-			}
-			else
-			{
-				ACS_WorldVars[NEXTBYTE] /= STACK(1);
-				sp--;
-			}
-			break;
-
-		case PCD_DIVGLOBALVAR:
-			if (STACK(1) == 0)
-			{
-				state = SCRIPT_DivideBy0;
-			}
-			else
-			{
-				ACS_GlobalVars[NEXTBYTE] /= STACK(1);
-				sp--;
-			}
-			break;
-
-		case PCD_DIVSCRIPTARRAY:
-			if (STACK(1) == 0)
-			{
-				state = SCRIPT_DivideBy0;
-			}
-			else
-			{
-				int a = NEXTBYTE, i = STACK(2);
-				localarrays->Set(locals, a, i, localarrays->Get(locals, a, i) / STACK(1));
-				sp -= 2;
-			}
-			break;
-
-		case PCD_DIVMAPARRAY:
-			if (STACK(1) == 0)
-			{
-				state = SCRIPT_DivideBy0;
-			}
-			else
-			{
-				int a = *(activeBehavior->MapVars[NEXTBYTE]);
-				int i = STACK(2);
-				activeBehavior->SetArrayVal (a, i, activeBehavior->GetArrayVal (a, i) / STACK(1));
-				sp -= 2;
-			}
-			break;
-
-		case PCD_DIVWORLDARRAY:
-			if (STACK(1) == 0)
-			{
-				state = SCRIPT_DivideBy0;
-			}
-			else
-			{
-				int a = NEXTBYTE;
-				ACS_WorldArrays[a][STACK(2)] /= STACK(1);
-				sp -= 2;
-			}
-			break;
-
-		case PCD_DIVGLOBALARRAY:
-			if (STACK(1) == 0)
-			{
-				state = SCRIPT_DivideBy0;
-			}
-			else
-			{
-				int a = NEXTBYTE;
-				ACS_GlobalArrays[a][STACK(2)] /= STACK(1);
-				sp -= 2;
-			}
-			break;
-
-		case PCD_MODSCRIPTVAR:
-			if (STACK(1) == 0)
-			{
-				state = SCRIPT_ModulusBy0;
-			}
-			else
-			{
-				locals[NEXTBYTE] %= STACK(1);
-				sp--;
-			}
-			break;
-
-		case PCD_MODMAPVAR:
-			if (STACK(1) == 0)
-			{
-				state = SCRIPT_ModulusBy0;
-			}
-			else
-			{
-				*(activeBehavior->MapVars[NEXTBYTE]) %= STACK(1);
-				sp--;
-			}
-			break;
-
-		case PCD_MODWORLDVAR:
-			if (STACK(1) == 0)
-			{
-				state = SCRIPT_ModulusBy0;
-			}
-			else
-			{
-				ACS_WorldVars[NEXTBYTE] %= STACK(1);
-				sp--;
-			}
-			break;
-
-		case PCD_MODGLOBALVAR:
-			if (STACK(1) == 0)
-			{
-				state = SCRIPT_ModulusBy0;
-			}
-			else
-			{
-				ACS_GlobalVars[NEXTBYTE] %= STACK(1);
-				sp--;
-			}
-			break;
-
-		case PCD_MODSCRIPTARRAY:
-			if (STACK(1) == 0)
-			{
-				state = SCRIPT_ModulusBy0;
-			}
-			else
-			{
-				int a = NEXTBYTE, i = STACK(2);
-				localarrays->Set(locals, a, i, localarrays->Get(locals, a, i) % STACK(1));
-				sp -= 2;
-			}
-			break;
-
-		case PCD_MODMAPARRAY:
-			if (STACK(1) == 0)
-			{
-				state = SCRIPT_ModulusBy0;
-			}
-			else
-			{
-				int a = *(activeBehavior->MapVars[NEXTBYTE]);
-				int i = STACK(2);
-				activeBehavior->SetArrayVal (a, i, activeBehavior->GetArrayVal (a, i) % STACK(1));
-				sp -= 2;
-			}
-			break;
-
-		case PCD_MODWORLDARRAY:
-			if (STACK(1) == 0)
-			{
-				state = SCRIPT_ModulusBy0;
-			}
-			else
-			{
-				int a = NEXTBYTE;
-				ACS_WorldArrays[a][STACK(2)] %= STACK(1);
-				sp -= 2;
-			}
-			break;
-
-		case PCD_MODGLOBALARRAY:
-			if (STACK(1) == 0)
-			{
-				state = SCRIPT_ModulusBy0;
-			}
-			else
-			{
-				int a = NEXTBYTE;
-				ACS_GlobalArrays[a][STACK(2)] %= STACK(1);
-				sp -= 2;
-			}
-			break;
-
-		//[MW] start
-		case PCD_ANDSCRIPTVAR:
-			locals[NEXTBYTE] &= STACK(1);
-			sp--;
-			break;
-
-		case PCD_ANDMAPVAR:
-			*(activeBehavior->MapVars[NEXTBYTE]) &= STACK(1);
-			sp--;
-			break;
-
-		case PCD_ANDWORLDVAR:
-			ACS_WorldVars[NEXTBYTE] &= STACK(1);
-			sp--;
-			break;
-
-		case PCD_ANDGLOBALVAR:
-			ACS_GlobalVars[NEXTBYTE] &= STACK(1);
-			sp--;
-			break;
-
-		case PCD_ANDSCRIPTARRAY:
-			{
-				int a = NEXTBYTE, i = STACK(2);
-				localarrays->Set(locals, a, i, localarrays->Get(locals, a, i) & STACK(1));
-				sp -= 2;
-			}
-			break;
-
-		case PCD_ANDMAPARRAY:
-			{
-				int a = *(activeBehavior->MapVars[NEXTBYTE]);
-				int i = STACK(2);
-				activeBehavior->SetArrayVal (a, i, activeBehavior->GetArrayVal (a, i) & STACK(1));
-				sp -= 2;
-			}
-			break;
-
-		case PCD_ANDWORLDARRAY:
-			{
-				int a = NEXTBYTE;
-				ACS_WorldArrays[a][STACK(2)] &= STACK(1);
-				sp -= 2;
-			}
-			break;
-
-		case PCD_ANDGLOBALARRAY:
-			{
-				int a = NEXTBYTE;
-				ACS_GlobalArrays[a][STACK(2)] &= STACK(1);
-				sp -= 2;
-			}
-			break;
-
-		case PCD_EORSCRIPTVAR:
-			locals[NEXTBYTE] ^= STACK(1);
-			sp--;
-			break;
-
-		case PCD_EORMAPVAR:
-			*(activeBehavior->MapVars[NEXTBYTE]) ^= STACK(1);
-			sp--;
-			break;
-
-		case PCD_EORWORLDVAR:
-			ACS_WorldVars[NEXTBYTE] ^= STACK(1);
-			sp--;
-			break;
-
-		case PCD_EORGLOBALVAR:
-			ACS_GlobalVars[NEXTBYTE] ^= STACK(1);
-			sp--;
-			break;
-
-		case PCD_EORSCRIPTARRAY:
-			{
-				int a = NEXTBYTE, i = STACK(2);
-				localarrays->Set(locals, a, i, localarrays->Get(locals, a, i) ^ STACK(1));
-				sp -= 2;
-			}
-			break;
-
-		case PCD_EORMAPARRAY:
-			{
-				int a = *(activeBehavior->MapVars[NEXTBYTE]);
-				int i = STACK(2);
-				activeBehavior->SetArrayVal (a, i, activeBehavior->GetArrayVal (a, i) ^ STACK(1));
-				sp -= 2;
-			}
-			break;
-
-		case PCD_EORWORLDARRAY:
-			{
-				int a = NEXTBYTE;
-				ACS_WorldArrays[a][STACK(2)] ^= STACK(1);
-				sp -= 2;
-			}
-			break;
-
-		case PCD_EORGLOBALARRAY:
-			{
-				int a = NEXTBYTE;
-				ACS_GlobalArrays[a][STACK(2)] ^= STACK(1);
-				sp -= 2;
-			}
-			break;
-
-		case PCD_ORSCRIPTVAR:
-			locals[NEXTBYTE] |= STACK(1);
-			sp--;
-			break;
-
-		case PCD_ORMAPVAR:
-			*(activeBehavior->MapVars[NEXTBYTE]) |= STACK(1);
-			sp--;
-			break;
-
-		case PCD_ORWORLDVAR:
-			ACS_WorldVars[NEXTBYTE] |= STACK(1);
-			sp--;
-			break;
-
-		case PCD_ORGLOBALVAR:
-			ACS_GlobalVars[NEXTBYTE] |= STACK(1);
-			sp--;
-			break;
-
-		case PCD_ORSCRIPTARRAY:
-			{
-				int a = NEXTBYTE, i = STACK(2);
-				localarrays->Set(locals, a, i, localarrays->Get(locals, a, i) | STACK(1));
-				sp -= 2;
-			}
-			break;
-
-		case PCD_ORMAPARRAY:
-			{
-				int a = *(activeBehavior->MapVars[NEXTBYTE]);
-				int i = STACK(2);
-				activeBehavior->SetArrayVal (a, i, activeBehavior->GetArrayVal (a, i) | STACK(1));
-				sp -= 2;
-			}
-			break;
-
-		case PCD_ORWORLDARRAY:
-			{
-				int a = NEXTBYTE;
-				ACS_WorldArrays[a][STACK(2)] |= STACK(1);
-				sp -= 2;
-			}
-			break;
-
-		case PCD_ORGLOBALARRAY:
-			{
-				int a = NEXTBYTE;
-				int i = STACK(2);
-				ACS_GlobalArrays[a][STACK(2)] |= STACK(1);
-				sp -= 2;
-			}
-			break;
-
-		case PCD_LSSCRIPTVAR:
-			locals[NEXTBYTE] <<= STACK(1);
-			sp--;
-			break;
-
-		case PCD_LSMAPVAR:
-			*(activeBehavior->MapVars[NEXTBYTE]) <<= STACK(1);
-			sp--;
-			break;
-
-		case PCD_LSWORLDVAR:
-			ACS_WorldVars[NEXTBYTE] <<= STACK(1);
-			sp--;
-			break;
-
-		case PCD_LSGLOBALVAR:
-			ACS_GlobalVars[NEXTBYTE] <<= STACK(1);
-			sp--;
-			break;
-
-		case PCD_LSSCRIPTARRAY:
-			{
-				int a = NEXTBYTE, i = STACK(2);
-				localarrays->Set(locals, a, i, localarrays->Get(locals, a, i) << STACK(1));
-				sp -= 2;
-			}
-			break;
-
-		case PCD_LSMAPARRAY:
-			{
-				int a = *(activeBehavior->MapVars[NEXTBYTE]);
-				int i = STACK(2);
-				activeBehavior->SetArrayVal (a, i, activeBehavior->GetArrayVal (a, i) << STACK(1));
-				sp -= 2;
-			}
-			break;
-
-		case PCD_LSWORLDARRAY:
-			{
-				int a = NEXTBYTE;
-				ACS_WorldArrays[a][STACK(2)] <<= STACK(1);
-				sp -= 2;
-			}
-			break;
-
-		case PCD_LSGLOBALARRAY:
-			{
-				int a = NEXTBYTE;
-				ACS_GlobalArrays[a][STACK(2)] <<= STACK(1);
-				sp -= 2;
-			}
-			break;
-
-		case PCD_RSSCRIPTVAR:
-			locals[NEXTBYTE] >>= STACK(1);
-			sp--;
-			break;
-
-		case PCD_RSMAPVAR:
-			*(activeBehavior->MapVars[NEXTBYTE]) >>= STACK(1);
-			sp--;
-			break;
-
-		case PCD_RSWORLDVAR:
-			ACS_WorldVars[NEXTBYTE] >>= STACK(1);
-			sp--;
-			break;
-
-		case PCD_RSGLOBALVAR:
-			ACS_GlobalVars[NEXTBYTE] >>= STACK(1);
-			sp--;
-			break;
-
-		case PCD_RSSCRIPTARRAY:
-			{
-				int a = NEXTBYTE, i = STACK(2);
-				localarrays->Set(locals, a, i, localarrays->Get(locals, a, i) >> STACK(1));
-				sp -= 2;
-			}
-			break;
-
-		case PCD_RSMAPARRAY:
-			{
-				int a = *(activeBehavior->MapVars[NEXTBYTE]);
-				int i = STACK(2);
-				activeBehavior->SetArrayVal (a, i, activeBehavior->GetArrayVal (a, i) >> STACK(1));
-				sp -= 2;
-			}
-			break;
-
-		case PCD_RSWORLDARRAY:
-			{
-				int a = NEXTBYTE;
-				ACS_WorldArrays[a][STACK(2)] >>= STACK(1);
-				sp -= 2;
-			}
-			break;
-
-		case PCD_RSGLOBALARRAY:
-			{
-				int a = NEXTBYTE;
-				ACS_GlobalArrays[a][STACK(2)] >>= STACK(1);
-				sp -= 2;
-			}
-			break;
-		//[MW] end
-
-		case PCD_INCSCRIPTVAR:
-			++locals[NEXTBYTE];
-			break;
-
-		case PCD_INCMAPVAR:
-			*(activeBehavior->MapVars[NEXTBYTE]) += 1;
-			break;
-
-		case PCD_INCWORLDVAR:
-			++ACS_WorldVars[NEXTBYTE];
-			break;
-
-		case PCD_INCGLOBALVAR:
-			++ACS_GlobalVars[NEXTBYTE];
-			break;
-
-		case PCD_INCSCRIPTARRAY:
-			{
-				int a = NEXTBYTE, i = STACK(1);
-				localarrays->Set(locals, a, i, localarrays->Get(locals, a, i) + 1);
-				sp--;
-			}
-			break;
-
-		case PCD_INCMAPARRAY:
-			{
-				int a = *(activeBehavior->MapVars[NEXTBYTE]);
-				int i = STACK(1);
-				activeBehavior->SetArrayVal (a, i, activeBehavior->GetArrayVal (a, i) + 1);
-				sp--;
-			}
-			break;
-
-		case PCD_INCWORLDARRAY:
-			{
-				int a = NEXTBYTE;
-				ACS_WorldArrays[a][STACK(1)] += 1;
-				sp--;
-			}
-			break;
-
-		case PCD_INCGLOBALARRAY:
-			{
-				int a = NEXTBYTE;
-				ACS_GlobalArrays[a][STACK(1)] += 1;
-				sp--;
-			}
-			break;
-
-		case PCD_DECSCRIPTVAR:
-			--locals[NEXTBYTE];
-			break;
-
-		case PCD_DECMAPVAR:
-			*(activeBehavior->MapVars[NEXTBYTE]) -= 1;
-			break;
-
-		case PCD_DECWORLDVAR:
-			--ACS_WorldVars[NEXTBYTE];
-			break;
-
-		case PCD_DECGLOBALVAR:
-			--ACS_GlobalVars[NEXTBYTE];
-			break;
-
-		case PCD_DECSCRIPTARRAY:
-			{
-				int a = NEXTBYTE, i = STACK(1);
-				localarrays->Set(locals, a, i, localarrays->Get(locals, a, i) - 1);
-				sp--;
-			}
-			break;
-
-		case PCD_DECMAPARRAY:
-			{
-				int a = *(activeBehavior->MapVars[NEXTBYTE]);
-				int i = STACK(1);
-				activeBehavior->SetArrayVal (a, i, activeBehavior->GetArrayVal (a, i) - 1);
-				sp--;
-			}
-			break;
-
-		case PCD_DECWORLDARRAY:
-			{
-				int a = NEXTBYTE;
-				ACS_WorldArrays[a][STACK(1)] -= 1;
-				sp--;
-			}
-			break;
-
-		case PCD_DECGLOBALARRAY:
-			{
-				int a = NEXTBYTE;
-				int i = STACK(1);
-				ACS_GlobalArrays[a][STACK(1)] -= 1;
-				sp--;
-			}
-			break;
-
-		case PCD_GOTO:
-			pc = activeBehavior->Ofs2PC (LittleLong(*pc));
-			break;
-
-		case PCD_GOTOSTACK:
-			pc = activeBehavior->Jump2PC (STACK(1));
-			sp--;
-			break;
-
-		case PCD_IFGOTO:
-			if (STACK(1))
-				pc = activeBehavior->Ofs2PC (LittleLong(*pc));
-			else
-				pc++;
-			sp--;
-			break;
-
-		case PCD_DROP:
-		case PCD_SETRESULTVALUE:
-			resultValue = STACK(1);
-			sp--;
-			break;
-
-		case PCD_DELAY:
-			statedata = STACK(1) + (fmt == ACS_Old && gameinfo.gametype == GAME_Hexen);
-			if (statedata > 0)
-			{
-				state = SCRIPT_Delayed;
-			}
-			sp--;
-			break;
-
-		case PCD_DELAYDIRECT:
-			statedata = uallong(pc[0]) + (fmt == ACS_Old && gameinfo.gametype == GAME_Hexen);
-			pc++;
-			if (statedata > 0)
-			{
-				state = SCRIPT_Delayed;
-			}
-			break;
-
-		case PCD_DELAYDIRECTB:
-			statedata = *(BYTE *)pc + (fmt == ACS_Old && gameinfo.gametype == GAME_Hexen);
-			if (statedata > 0)
-			{
-				state = SCRIPT_Delayed;
-			}
-			pc = (int *)((BYTE *)pc + 1);
-			break;
-
-		case PCD_RANDOM:
-			STACK(2) = Random (STACK(2), STACK(1));
-			sp--;
-			break;
-
-		case PCD_RANDOMDIRECT:
-			PushToStack (Random (uallong(pc[0]), uallong(pc[1])));
-			pc += 2;
-			break;
-
-		case PCD_RANDOMDIRECTB:
-			PushToStack (Random (((BYTE *)pc)[0], ((BYTE *)pc)[1]));
-			pc = (int *)((BYTE *)pc + 2);
-			break;
-
-		case PCD_THINGCOUNT:
-			STACK(2) = ThingCount (STACK(2), -1, STACK(1), -1);
-			sp--;
-			break;
-
-		case PCD_THINGCOUNTDIRECT:
-			PushToStack (ThingCount (uallong(pc[0]), -1, uallong(pc[1]), -1));
-			pc += 2;
-			break;
-
-		case PCD_THINGCOUNTNAME:
-			STACK(2) = ThingCount (-1, STACK(2), STACK(1), -1);
-			sp--;
-			break;
-
-		case PCD_THINGCOUNTNAMESECTOR:
-			STACK(3) = ThingCount (-1, STACK(3), STACK(2), STACK(1));
-			sp -= 2;
-			break;
-
-		case PCD_THINGCOUNTSECTOR:
-			STACK(3) = ThingCount (STACK(3), -1, STACK(2), STACK(1));
-			sp -= 2;
-			break;
-
-		case PCD_TAGWAIT:
-			state = SCRIPT_TagWait;
-			statedata = STACK(1);
-			sp--;
-			break;
-
-		case PCD_TAGWAITDIRECT:
-			state = SCRIPT_TagWait;
-			statedata = uallong(pc[0]);
-			pc++;
-			break;
-
-		case PCD_POLYWAIT:
-			state = SCRIPT_PolyWait;
-			statedata = STACK(1);
-			sp--;
-			break;
-
-		case PCD_POLYWAITDIRECT:
-			state = SCRIPT_PolyWait;
-			statedata = uallong(pc[0]);
-			pc++;
-			break;
-
-		case PCD_CHANGEFLOOR:
-			ChangeFlat (STACK(2), STACK(1), 0);
-			sp -= 2;
-			break;
-
-		case PCD_CHANGEFLOORDIRECT:
-			ChangeFlat (uallong(pc[0]), TAGSTR(uallong(pc[1])), 0);
-			pc += 2;
-			break;
-
-		case PCD_CHANGECEILING:
-			ChangeFlat (STACK(2), STACK(1), 1);
-			sp -= 2;
-			break;
-
-		case PCD_CHANGECEILINGDIRECT:
-			ChangeFlat (uallong(pc[0]), TAGSTR(uallong(pc[1])), 1);
-			pc += 2;
-			break;
-
-		case PCD_RESTART:
-			{
-				const ScriptPtr *scriptp;
-
-				scriptp = activeBehavior->FindScript (script);
-				pc = activeBehavior->GetScriptAddress (scriptp);
-			}
-			break;
-
-		case PCD_ANDLOGICAL:
-			STACK(2) = (STACK(2) && STACK(1));
-			sp--;
-			break;
-
-		case PCD_ORLOGICAL:
-			STACK(2) = (STACK(2) || STACK(1));
-			sp--;
-			break;
-
-		case PCD_ANDBITWISE:
-			STACK(2) = (STACK(2) & STACK(1));
-			sp--;
-			break;
-
-		case PCD_ORBITWISE:
-			STACK(2) = (STACK(2) | STACK(1));
-			sp--;
-			break;
-
-		case PCD_EORBITWISE:
-			STACK(2) = (STACK(2) ^ STACK(1));
-			sp--;
-			break;
-
-		case PCD_NEGATELOGICAL:
-			STACK(1) = !STACK(1);
-			break;
-
-
-
-
-		case PCD_NEGATEBINARY:
-			STACK(1) = ~STACK(1);
-			break;
-
-		case PCD_LSHIFT:
-			STACK(2) = (STACK(2) << STACK(1));
-			sp--;
-			break;
-
-		case PCD_RSHIFT:
-			STACK(2) = (STACK(2) >> STACK(1));
-			sp--;
-			break;
-
-		case PCD_UNARYMINUS:
-			STACK(1) = -STACK(1);
-			break;
-
-		case PCD_IFNOTGOTO:
-			if (!STACK(1))
-				pc = activeBehavior->Ofs2PC (LittleLong(*pc));
-			else
-				pc++;
-			sp--;
-			break;
-
-		case PCD_LINESIDE:
-			PushToStack (backSide);
-			break;
-
-		case PCD_SCRIPTWAIT:
-			statedata = STACK(1);
-			sp--;
-scriptwait:
-			if (controller->RunningScripts.CheckKey(statedata) != NULL)
-				state = SCRIPT_ScriptWait;
-			else
-				state = SCRIPT_ScriptWaitPre;
-			PutLast ();
-			break;
-
-		case PCD_SCRIPTWAITDIRECT:
-			statedata = uallong(pc[0]);
-			pc++;
-			goto scriptwait;
-
-		case PCD_SCRIPTWAITNAMED:
-			statedata = -FName(FBehavior::StaticLookupString(STACK(1)));
-			sp--;
-			goto scriptwait;
-
-		case PCD_CLEARLINESPECIAL:
-			if (activationline != NULL)
-			{
-				activationline->special = 0;
-				DPrintf("Cleared line special on line %d\n", (int)(activationline - lines));
-			}
-			break;
-
-		case PCD_CASEGOTO:
-			if (STACK(1) == uallong(pc[0]))
-			{
-				pc = activeBehavior->Ofs2PC (uallong(pc[1]));
-				sp--;
-			}
-			else
-			{
-				pc += 2;
-			}
-			break;
-
-		case PCD_CASEGOTOSORTED:
-			// The count and jump table are 4-byte aligned
-			pc = (int *)(((size_t)pc + 3) & ~3);
-			{
-				int numcases = uallong(pc[0]); pc++;
-				int min = 0, max = numcases-1;
-				while (min <= max)
-				{
-					int mid = (min + max) / 2;
-					SDWORD caseval = pc[mid*2];
-					if (caseval == STACK(1))
-					{
-						pc = activeBehavior->Ofs2PC (LittleLong(pc[mid*2+1]));
-						sp--;
-						break;
-					}
-					else if (caseval < STACK(1))
-					{
-						min = mid + 1;
-					}
-					else
-					{
-						max = mid - 1;
-					}
-				}
-				if (min > max)
-				{
-					// The case was not found, so go to the next instruction.
-					pc += numcases * 2;
-				}
-			}
-			break;
-
-		case PCD_BEGINPRINT:
-			STRINGBUILDER_START(work);
-			break;
-
-		case PCD_PRINTSTRING:
-		case PCD_PRINTLOCALIZED:
-			lookup = FBehavior::StaticLookupString (STACK(1));
-			if (pcd == PCD_PRINTLOCALIZED)
-			{
-				lookup = GStrings(lookup);
-			}
-			if (lookup != NULL)
-			{
-				work += lookup;
-			}
-			--sp;
-			break;
-
-		case PCD_PRINTNUMBER:
-			work.AppendFormat ("%d", STACK(1));
-			--sp;
-			break;
-
-		case PCD_PRINTBINARY:
-#if (defined(__GNUC__) && (__GNUC__ > 4 || (__GNUC__ == 4 && (__GNUC_MINOR__ >= 6)))) || defined(__clang__)
-#define HAS_DIAGNOSTIC_PRAGMA
-#endif
-#ifdef HAS_DIAGNOSTIC_PRAGMA
-#pragma GCC diagnostic push
-#ifdef __clang__
-#pragma GCC diagnostic ignored "-Wformat-invalid-specifier"
-#else
-#pragma GCC diagnostic ignored "-Wformat="
-#endif
-#pragma GCC diagnostic ignored "-Wformat-extra-args"
-#endif
-			work.AppendFormat ("%B", STACK(1));
-#ifdef HAS_DIAGNOSTIC_PRAGMA
-#pragma GCC diagnostic pop
-#endif
-			--sp;
-			break;
-
-		case PCD_PRINTHEX:
-			work.AppendFormat ("%X", STACK(1));
-			--sp;
-			break;
-
-		case PCD_PRINTCHARACTER:
-			work += (char)STACK(1);
-			--sp;
-			break;
-
-		case PCD_PRINTFIXED:
-			work.AppendFormat ("%g", FIXED2FLOAT(STACK(1)));
-			--sp;
-			break;
-
-		// [BC] Print activator's name
-		// [RH] Fancied up a bit
-		case PCD_PRINTNAME:
-			{
-				player_t *player = NULL;
-
-				if (STACK(1) < 0)
-				{
-					switch (STACK(1))
-					{
-					case PRINTNAME_LEVELNAME:
-						work += level.LevelName;
-						break;
-
-					case PRINTNAME_LEVEL:
-						work += level.MapName;
-						break;
-
-					case PRINTNAME_SKILL:
-						work += G_SkillName();
-						break;
-
-					default:
-						work += ' ';
-						break;
-					}
-					sp--;
-					break;
-
-				}
-				else if (STACK(1) == 0 || (unsigned)STACK(1) > MAXPLAYERS)
-				{
-					if (activator)
-					{
-						player = activator->player;
-					}
-				}
-				else if (playeringame[STACK(1)-1])
-				{
-					player = &players[STACK(1)-1];
-				}
-				else
-				{
-					work.AppendFormat ("Player %d", STACK(1));
-					sp--;
-					break;
-				}
-				if (player)
-				{
-					work += player->userinfo.GetName();
-				}
-				else if (activator)
-				{
-					work += activator->GetTag();
-				}
-				else
-				{
-					work += ' ';
-				}
-				sp--;
-			}
-			break;
-
-		// Print script character array
-		case PCD_PRINTSCRIPTCHARARRAY:
-		case PCD_PRINTSCRIPTCHRANGE:
-			{
-				int capacity, offset, a, c;
-				if (CharArrayParms(capacity, offset, a, Stack, sp, pcd == PCD_PRINTSCRIPTCHRANGE))
-				{
-					while (capacity-- && (c = localarrays->Get(locals, a, offset)) != '\0')
-					{
-						work += (char)c;
-						offset++;
-					}
-				}
-			}
-			break;
-
-		// [JB] Print map character array
-		case PCD_PRINTMAPCHARARRAY:
-		case PCD_PRINTMAPCHRANGE:
-			{
-				int capacity, offset, a, c;
-				if (CharArrayParms(capacity, offset, a, Stack, sp, pcd == PCD_PRINTMAPCHRANGE))
-				{
-					while (capacity-- && (c = activeBehavior->GetArrayVal (a, offset)) != '\0')
-					{
-						work += (char)c;
-						offset++;
-					}
-				}
-			}
-			break;
-
-		// [JB] Print world character array
-		case PCD_PRINTWORLDCHARARRAY:
-		case PCD_PRINTWORLDCHRANGE:
-			{
-				int capacity, offset, a, c;
-				if (CharArrayParms(capacity, offset, a, Stack, sp, pcd == PCD_PRINTWORLDCHRANGE))
-				{
-					while (capacity-- && (c = ACS_WorldArrays[a][offset]) != '\0')
-					{
-						work += (char)c;
-						offset++;
-					}
-				}
-			}
-			break;
-
-		// [JB] Print global character array
-		case PCD_PRINTGLOBALCHARARRAY:
-		case PCD_PRINTGLOBALCHRANGE:
-			{
-				int capacity, offset, a, c;
-				if (CharArrayParms(capacity, offset, a, Stack, sp, pcd == PCD_PRINTGLOBALCHRANGE))
-				{
-					while (capacity-- && (c = ACS_GlobalArrays[a][offset]) != '\0')
-					{
-						work += (char)c;
-						offset++;
-					}
-				}
-			}
-			break;
-
-		// [GRB] Print key name(s) for a command
-		case PCD_PRINTBIND:
-			lookup = FBehavior::StaticLookupString (STACK(1));
-			if (lookup != NULL)
-			{
-				int key1 = 0, key2 = 0;
-
-				Bindings.GetKeysForCommand ((char *)lookup, &key1, &key2);
-
-				if (key2)
-					work << KeyNames[key1] << " or " << KeyNames[key2];
-				else if (key1)
-					work << KeyNames[key1];
-				else
-					work << "??? (" << (char *)lookup << ')';
-			}
-			--sp;
-			break;
-
-		case PCD_ENDPRINT:
-		case PCD_ENDPRINTBOLD:
-		case PCD_MOREHUDMESSAGE:
-		case PCD_ENDLOG:
-			if (pcd == PCD_ENDLOG)
-			{
-				Printf ("%s\n", work.GetChars());
-				STRINGBUILDER_FINISH(work);
-			}
-			else if (pcd != PCD_MOREHUDMESSAGE)
-			{
-				AActor *screen = activator;
-				// If a missile is the activator, make the thing that
-				// launched the missile the target of the print command.
-				if (screen != NULL &&
-					screen->player == NULL &&
-					(screen->flags & MF_MISSILE) &&
-					screen->target != NULL)
-				{
-					screen = screen->target;
-				}
-				if (pcd == PCD_ENDPRINTBOLD || screen == NULL ||
-					screen->CheckLocalView (consoleplayer))
-				{
-					C_MidPrint (activefont, work);
-				}
-				STRINGBUILDER_FINISH(work);
-			}
-			else
-			{
-				optstart = -1;
-			}
-			break;
-
-		case PCD_OPTHUDMESSAGE:
-			optstart = sp;
-			break;
-
-		case PCD_ENDHUDMESSAGE:
-		case PCD_ENDHUDMESSAGEBOLD:
-			if (optstart == -1)
-			{
-				optstart = sp;
-			}
-			{
-				AActor *screen = activator;
-				if (screen != NULL &&
-					screen->player == NULL &&
-					(screen->flags & MF_MISSILE) &&
-					screen->target != NULL)
-				{
-					screen = screen->target;
-				}
-				if (pcd == PCD_ENDHUDMESSAGEBOLD || screen == NULL ||
-					players[consoleplayer].mo == screen)
-				{
-					int type = Stack[optstart-6];
-					int id = Stack[optstart-5];
-					EColorRange color;
-					float x = FIXED2FLOAT(Stack[optstart-3]);
-					float y = FIXED2FLOAT(Stack[optstart-2]);
-					float holdTime = FIXED2FLOAT(Stack[optstart-1]);
-					fixed_t alpha;
-					DHUDMessage *msg;
-
-					if (type & HUDMSG_COLORSTRING)
-					{
-						color = V_FindFontColor(FBehavior::StaticLookupString(Stack[optstart-4]));
-					}
-					else
-					{
-						color = CLAMPCOLOR(Stack[optstart-4]);
-					}
-
-					switch (type & 0xFF)
-					{
-					default:	// normal
-						alpha = (optstart < sp) ? Stack[optstart] : FRACUNIT;
-						msg = new DHUDMessage (activefont, work, x, y, hudwidth, hudheight, color, holdTime);
-						break;
-					case 1:		// fade out
-						{
-							float fadeTime = (optstart < sp) ? FIXED2FLOAT(Stack[optstart]) : 0.5f;
-							alpha = (optstart < sp-1) ? Stack[optstart+1] : FRACUNIT;
-							msg = new DHUDMessageFadeOut (activefont, work, x, y, hudwidth, hudheight, color, holdTime, fadeTime);
-						}
-						break;
-					case 2:		// type on, then fade out
-						{
-							float typeTime = (optstart < sp) ? FIXED2FLOAT(Stack[optstart]) : 0.05f;
-							float fadeTime = (optstart < sp-1) ? FIXED2FLOAT(Stack[optstart+1]) : 0.5f;
-							alpha = (optstart < sp-2) ? Stack[optstart+2] : FRACUNIT;
-							msg = new DHUDMessageTypeOnFadeOut (activefont, work, x, y, hudwidth, hudheight, color, typeTime, holdTime, fadeTime);
-						}
-						break;
-					case 3:		// fade in, then fade out
-						{
-							float inTime = (optstart < sp) ? FIXED2FLOAT(Stack[optstart]) : 0.5f;
-							float outTime = (optstart < sp-1) ? FIXED2FLOAT(Stack[optstart+1]) : 0.5f;
-							alpha = (optstart < sp-2) ? Stack[optstart+2] : FRACUNIT;
-							msg = new DHUDMessageFadeInOut (activefont, work, x, y, hudwidth, hudheight, color, holdTime, inTime, outTime);
-						}
-						break;
-					}
-					msg->SetClipRect(ClipRectLeft, ClipRectTop, ClipRectWidth, ClipRectHeight);
-					if (WrapWidth != 0)
-					{
-						msg->SetWrapWidth(WrapWidth);
-					}
-					msg->SetVisibility((type & HUDMSG_VISIBILITY_MASK) >> HUDMSG_VISIBILITY_SHIFT);
-					if (type & HUDMSG_NOWRAP)
-					{
-						msg->SetNoWrap(true);
-					}
-					if (type & HUDMSG_ALPHA)
-					{
-						msg->SetAlpha(alpha);
-					}
-					if (type & HUDMSG_ADDBLEND)
-					{
-						msg->SetRenderStyle(STYLE_Add);
-					}
-					StatusBar->AttachMessage (msg, id ? 0xff000000|id : 0,
-						(type & HUDMSG_LAYER_MASK) >> HUDMSG_LAYER_SHIFT);
-					if (type & HUDMSG_LOG)
-					{
-						static const char bar[] = TEXTCOLOR_ORANGE "\n\35\36\36\36\36\36\36\36\36\36\36\36\36\36\36\36\36\36\36\36"
-					"\36\36\36\36\36\36\36\36\36\36\36\36\37" TEXTCOLOR_NORMAL "\n";
-						static const char logbar[] = "\n<------------------------------->\n";
-						char consolecolor[3];
-
-						consolecolor[0] = '\x1c';
-						consolecolor[1] = color >= CR_BRICK && color <= CR_YELLOW ? color + 'A' : '-';
-						consolecolor[2] = '\0';
-						AddToConsole (-1, bar);
-						AddToConsole (-1, consolecolor);
-						AddToConsole (-1, work);
-						AddToConsole (-1, bar);
-						if (Logfile)
-						{
-							fputs (logbar, Logfile);
-							fputs (work, Logfile);
-							fputs (logbar, Logfile);
-							fflush (Logfile);
-						}
-					}
-				}
-			}
-			STRINGBUILDER_FINISH(work);
-			sp = optstart-6;
-			break;
-
-		case PCD_SETFONT:
-			DoSetFont (STACK(1));
-			sp--;
-			break;
-
-		case PCD_SETFONTDIRECT:
-			DoSetFont (TAGSTR(uallong(pc[0])));
-			pc++;
-			break;
-
-		case PCD_PLAYERCOUNT:
-			PushToStack (CountPlayers ());
-			break;
-
-		case PCD_GAMETYPE:
-			if (gamestate == GS_TITLELEVEL)
-				PushToStack (GAME_TITLE_MAP);
-			else if (deathmatch)
-				PushToStack (GAME_NET_DEATHMATCH);
-			else if (multiplayer)
-				PushToStack (GAME_NET_COOPERATIVE);
-			else
-				PushToStack (GAME_SINGLE_PLAYER);
-			break;
-
-		case PCD_GAMESKILL:
-			PushToStack (G_SkillProperty(SKILLP_ACSReturn));
-			break;
-
-// [BC] Start ST PCD's
-		case PCD_PLAYERHEALTH:
-			if (activator)
-				PushToStack (activator->health);
-			else
-				PushToStack (0);
-			break;
-
-		case PCD_PLAYERARMORPOINTS:
-			if (activator)
-			{
-				ABasicArmor *armor = activator->FindInventory<ABasicArmor>();
-				PushToStack (armor ? armor->Amount : 0);
-			}
-			else
-			{
-				PushToStack (0);
-			}
-			break;
-
-		case PCD_PLAYERFRAGS:
-			if (activator && activator->player)
-				PushToStack (activator->player->fragcount);
-			else
-				PushToStack (0);
-			break;
-
-		case PCD_MUSICCHANGE:
-			lookup = FBehavior::StaticLookupString (STACK(2));
-			if (lookup != NULL)
-			{
-				S_ChangeMusic (lookup, STACK(1));
-			}
-			sp -= 2;
-			break;
-
-		case PCD_SINGLEPLAYER:
-			PushToStack (!netgame);
-			break;
-// [BC] End ST PCD's
-
-		case PCD_TIMER:
-			PushToStack (level.time);
-			break;
-
-		case PCD_SECTORSOUND:
-			lookup = FBehavior::StaticLookupString (STACK(2));
-			if (lookup != NULL)
-			{
-				if (activationline)
-				{
-					S_Sound (
-						activationline->frontsector,
-						CHAN_AUTO,	// Not CHAN_AREA, because that'd probably break existing scripts.
-						lookup,
-						(float)(STACK(1)) / 127.f,
-						ATTN_NORM);
-				}
-				else
-				{
-					S_Sound (
-						CHAN_AUTO,
-						lookup,
-						(float)(STACK(1)) / 127.f,
-						ATTN_NORM);
-				}
-			}
-			sp -= 2;
-			break;
-
-		case PCD_AMBIENTSOUND:
-			lookup = FBehavior::StaticLookupString (STACK(2));
-			if (lookup != NULL)
-			{
-				S_Sound (CHAN_AUTO,
-						 lookup,
-						 (float)(STACK(1)) / 127.f, ATTN_NONE);
-			}
-			sp -= 2;
-			break;
-
-		case PCD_LOCALAMBIENTSOUND:
-			lookup = FBehavior::StaticLookupString (STACK(2));
-			if (lookup != NULL && activator->CheckLocalView (consoleplayer))
-			{
-				S_Sound (CHAN_AUTO,
-						 lookup,
-						 (float)(STACK(1)) / 127.f, ATTN_NONE);
-			}
-			sp -= 2;
-			break;
-
-		case PCD_ACTIVATORSOUND:
-			lookup = FBehavior::StaticLookupString (STACK(2));
-			if (lookup != NULL)
-			{
-				if (activator != NULL)
-				{
-					S_Sound (activator, CHAN_AUTO,
-							 lookup,
-							 (float)(STACK(1)) / 127.f, ATTN_NORM);
-				}
-				else
-				{
-					S_Sound (CHAN_AUTO,
-							 lookup,
-							 (float)(STACK(1)) / 127.f, ATTN_NONE);
-				}
-			}
-			sp -= 2;
-			break;
-
-		case PCD_SOUNDSEQUENCE:
-			lookup = FBehavior::StaticLookupString (STACK(1));
-			if (lookup != NULL)
-			{
-				if (activationline != NULL)
-				{
-					SN_StartSequence (activationline->frontsector, CHAN_FULLHEIGHT, lookup, 0);
-				}
-			}
-			sp--;
-			break;
-
-		case PCD_SETLINETEXTURE:
-			SetLineTexture (STACK(4), STACK(3), STACK(2), STACK(1));
-			sp -= 4;
-			break;
-
-		case PCD_REPLACETEXTURES:
-			ReplaceTextures (STACK(3), STACK(2), STACK(1));
-			sp -= 3;
-			break;
-
-		case PCD_SETLINEBLOCKING:
-			{
-				int line = -1;
-
-				while ((line = P_FindLineFromID (STACK(2), line)) >= 0)
-				{
-					switch (STACK(1))
-					{
-					case BLOCK_NOTHING:
-						lines[line].flags &= ~(ML_BLOCKING|ML_BLOCKEVERYTHING|ML_RAILING|ML_BLOCK_PLAYERS);
-						break;
-					case BLOCK_CREATURES:
-					default:
-						lines[line].flags &= ~(ML_BLOCKEVERYTHING|ML_RAILING|ML_BLOCK_PLAYERS);
-						lines[line].flags |= ML_BLOCKING;
-						break;
-					case BLOCK_EVERYTHING:
-						lines[line].flags &= ~(ML_RAILING|ML_BLOCK_PLAYERS);
-						lines[line].flags |= ML_BLOCKING|ML_BLOCKEVERYTHING;
-						break;
-					case BLOCK_RAILING:
-						lines[line].flags &= ~(ML_BLOCKEVERYTHING|ML_BLOCK_PLAYERS);
-						lines[line].flags |= ML_RAILING|ML_BLOCKING;
-						break;
-					case BLOCK_PLAYERS:
-						lines[line].flags &= ~(ML_BLOCKEVERYTHING|ML_BLOCKING|ML_RAILING);
-						lines[line].flags |= ML_BLOCK_PLAYERS;
-						break;
-					}
-				}
-
-				sp -= 2;
-			}
-			break;
-
-		case PCD_SETLINEMONSTERBLOCKING:
-			{
-				int line = -1;
-
-				while ((line = P_FindLineFromID (STACK(2), line)) >= 0)
-				{
-					if (STACK(1))
-						lines[line].flags |= ML_BLOCKMONSTERS;
-					else
-						lines[line].flags &= ~ML_BLOCKMONSTERS;
-				}
-
-				sp -= 2;
-			}
-			break;
-
-		case PCD_SETLINESPECIAL:
-			{
-				int linenum = -1;
-				int specnum = STACK(6);
-				int arg0 = STACK(5);
-
-				// Convert named ACS "specials" into real specials.
-				if (specnum >= -ACSF_ACS_NamedExecuteAlways && specnum <= -ACSF_ACS_NamedExecute)
-				{
-					specnum = NamedACSToNormalACS[-specnum - ACSF_ACS_NamedExecute];
-					arg0 = -FName(FBehavior::StaticLookupString(arg0));
-				}
-
-				while ((linenum = P_FindLineFromID (STACK(7), linenum)) >= 0)
-				{
-					line_t *line = &lines[linenum];
-					line->special = specnum;
-					line->args[0] = arg0;
-					line->args[1] = STACK(4);
-					line->args[2] = STACK(3);
-					line->args[3] = STACK(2);
-					line->args[4] = STACK(1);
-					DPrintf("Set special on line %d (id %d) to %d(%d,%d,%d,%d,%d)\n",
-						linenum, STACK(7), specnum, arg0, STACK(4), STACK(3), STACK(2), STACK(1));
-				}
-				sp -= 7;
-			}
-			break;
-
-		case PCD_SETTHINGSPECIAL:
-			{
-				int specnum = STACK(6);
-				int arg0 = STACK(5);
-
-				// Convert named ACS "specials" into real specials.
-				if (specnum >= -ACSF_ACS_NamedExecuteAlways && specnum <= -ACSF_ACS_NamedExecute)
-				{
-					specnum = NamedACSToNormalACS[-specnum - ACSF_ACS_NamedExecute];
-					arg0 = -FName(FBehavior::StaticLookupString(arg0));
-				}
-
-				if (STACK(7) != 0)
-				{
-					FActorIterator iterator (STACK(7));
-					AActor *actor;
-
-					while ( (actor = iterator.Next ()) )
-					{
-						actor->special = specnum;
-						actor->args[0] = arg0;
-						actor->args[1] = STACK(4);
-						actor->args[2] = STACK(3);
-						actor->args[3] = STACK(2);
-						actor->args[4] = STACK(1);
-					}
-				}
-				else if (activator != NULL)
-				{
-					activator->special = specnum;
-					activator->args[0] = arg0;
-					activator->args[1] = STACK(4);
-					activator->args[2] = STACK(3);
-					activator->args[3] = STACK(2);
-					activator->args[4] = STACK(1);
-				}
-				sp -= 7;
-			}
-			break;
-
-		case PCD_THINGSOUND:
-			lookup = FBehavior::StaticLookupString (STACK(2));
-			if (lookup != NULL)
-			{
-				FActorIterator iterator (STACK(3));
-				AActor *spot;
-
-				while ( (spot = iterator.Next ()) )
-				{
-					S_Sound (spot, CHAN_AUTO,
-							 lookup,
-							 (float)(STACK(1))/127.f, ATTN_NORM);
-				}
-			}
-			sp -= 3;
-			break;
-
-		case PCD_FIXEDMUL:
-			STACK(2) = FixedMul (STACK(2), STACK(1));
-			sp--;
-			break;
-
-		case PCD_FIXEDDIV:
-			STACK(2) = FixedDiv (STACK(2), STACK(1));
-			sp--;
-			break;
-
-		case PCD_SETGRAVITY:
-			level.gravity = (float)STACK(1) / 65536.f;
-			sp--;
-			break;
-
-		case PCD_SETGRAVITYDIRECT:
-			level.gravity = (float)uallong(pc[0]) / 65536.f;
-			pc++;
-			break;
-
-		case PCD_SETAIRCONTROL:
-			level.aircontrol = STACK(1);
-			sp--;
-			G_AirControlChanged ();
-			break;
-
-		case PCD_SETAIRCONTROLDIRECT:
-			level.aircontrol = uallong(pc[0]);
-			pc++;
-			G_AirControlChanged ();
-			break;
-
-		case PCD_SPAWN:
-			STACK(6) = DoSpawn (STACK(6), STACK(5), STACK(4), STACK(3), STACK(2), STACK(1), false);
-			sp -= 5;
-			break;
-
-		case PCD_SPAWNDIRECT:
-			PushToStack (DoSpawn (TAGSTR(uallong(pc[0])), uallong(pc[1]), uallong(pc[2]), uallong(pc[3]), uallong(pc[4]), uallong(pc[5]), false));
-			pc += 6;
-			break;
-
-		case PCD_SPAWNSPOT:
-			STACK(4) = DoSpawnSpot (STACK(4), STACK(3), STACK(2), STACK(1), false);
-			sp -= 3;
-			break;
-
-		case PCD_SPAWNSPOTDIRECT:
-			PushToStack (DoSpawnSpot (TAGSTR(uallong(pc[0])), uallong(pc[1]), uallong(pc[2]), uallong(pc[3]), false));
-			pc += 4;
-			break;
-
-		case PCD_SPAWNSPOTFACING:
-			STACK(3) = DoSpawnSpotFacing (STACK(3), STACK(2), STACK(1), false);
-			sp -= 2;
-			break;
-
-		case PCD_CLEARINVENTORY:
-			ClearInventory (activator);
-			break;
-
-		case PCD_CLEARACTORINVENTORY:
-			if (STACK(1) == 0)
-			{
-				ClearInventory(NULL);
-			}
-			else
-			{
-				FActorIterator it(STACK(1));
-				AActor *actor;
-				for (actor = it.Next(); actor != NULL; actor = it.Next())
-				{
-					ClearInventory(actor);
-				}
-			}
-			sp--;
-			break;
-
-		case PCD_GIVEINVENTORY:
-			GiveInventory (activator, FBehavior::StaticLookupString (STACK(2)), STACK(1));
-			sp -= 2;
-			break;
-
-		case PCD_GIVEACTORINVENTORY:
-			{
-				const char *type = FBehavior::StaticLookupString(STACK(2));
-				if (STACK(3) == 0)
-				{
-					GiveInventory(NULL, FBehavior::StaticLookupString(STACK(2)), STACK(1));
-				}
-				else
-				{
-					FActorIterator it(STACK(3));
-					AActor *actor;
-					for (actor = it.Next(); actor != NULL; actor = it.Next())
-					{
-						GiveInventory(actor, type, STACK(1));
-					}
-				}
-				sp -= 3;
-			}
-			break;
-
-		case PCD_GIVEINVENTORYDIRECT:
-			GiveInventory (activator, FBehavior::StaticLookupString (TAGSTR(uallong(pc[0]))), uallong(pc[1]));
-			pc += 2;
-			break;
-
-		case PCD_TAKEINVENTORY:
-			TakeInventory (activator, FBehavior::StaticLookupString (STACK(2)), STACK(1));
-			sp -= 2;
-			break;
-
-		case PCD_TAKEACTORINVENTORY:
-			{
-				const char *type = FBehavior::StaticLookupString(STACK(2));
-				if (STACK(3) == 0)
-				{
-					TakeInventory(NULL, type, STACK(1));
-				}
-				else
-				{
-					FActorIterator it(STACK(3));
-					AActor *actor;
-					for (actor = it.Next(); actor != NULL; actor = it.Next())
-					{
-						TakeInventory(actor, type, STACK(1));
-					}
-				}
-				sp -= 3;
-			}
-			break;
-
-		case PCD_TAKEINVENTORYDIRECT:
-			TakeInventory (activator, FBehavior::StaticLookupString (TAGSTR(uallong(pc[0]))), uallong(pc[1]));
-			pc += 2;
-			break;
-
-		case PCD_CHECKINVENTORY:
-			STACK(1) = CheckInventory (activator, FBehavior::StaticLookupString (STACK(1)));
-			break;
-
-		case PCD_CHECKACTORINVENTORY:
-			STACK(2) = CheckInventory (SingleActorFromTID(STACK(2), NULL),
-										FBehavior::StaticLookupString (STACK(1)));
-			sp--;
-			break;
-
-		case PCD_CHECKINVENTORYDIRECT:
-			PushToStack (CheckInventory (activator, FBehavior::StaticLookupString (TAGSTR(uallong(pc[0])))));
-			pc += 1;
-			break;
-
-		case PCD_USEINVENTORY:
-			STACK(1) = UseInventory (activator, FBehavior::StaticLookupString (STACK(1)));
-			break;
-
-		case PCD_USEACTORINVENTORY:
-			{
-				int ret = 0;
-				const char *type = FBehavior::StaticLookupString(STACK(1));
-				if (STACK(2) == 0)
-				{
-					ret = UseInventory(NULL, type);
-				}
-				else
-				{
-					FActorIterator it(STACK(2));
-					AActor *actor;
-					for (actor = it.Next(); actor != NULL; actor = it.Next())
-					{
-						ret += UseInventory(actor, type);
-					}
-				}
-				STACK(2) = ret;
-				sp--;
-			}
-			break;
-
-		case PCD_GETSIGILPIECES:
-			{
-				ASigil *sigil;
-
-				if (activator == NULL || (sigil = activator->FindInventory<ASigil>()) == NULL)
-				{
-					PushToStack (0);
-				}
-				else
-				{
-					PushToStack (sigil->NumPieces);
-				}
-			}
-			break;
-
-		case PCD_GETAMMOCAPACITY:
-			if (activator != NULL)
-			{
-				const PClass *type = PClass::FindClass (FBehavior::StaticLookupString (STACK(1)));
-				AInventory *item;
-
-				if (type != NULL && type->ParentClass == RUNTIME_CLASS(AAmmo))
-				{
-					item = activator->FindInventory (type);
-					if (item != NULL)
-					{
-						STACK(1) = item->MaxAmount;
-					}
-					else
-					{
-						STACK(1) = ((AInventory *)GetDefaultByType (type))->MaxAmount;
-					}
-				}
-				else
-				{
-					STACK(1) = 0;
-				}
-			}
-			else
-			{
-				STACK(1) = 0;
-			}
-			break;
-
-		case PCD_SETAMMOCAPACITY:
-			if (activator != NULL)
-			{
-				const PClass *type = PClass::FindClass (FBehavior::StaticLookupString (STACK(2)));
-				AInventory *item;
-
-				if (type != NULL && type->ParentClass == RUNTIME_CLASS(AAmmo))
-				{
-					item = activator->FindInventory (type);
-					if (item != NULL)
-					{
-						item->MaxAmount = STACK(1);
-					}
-					else
-					{
-						item = activator->GiveInventoryType (type);
-						item->MaxAmount = STACK(1);
-						item->Amount = 0;
-					}
-				}
-			}
-			sp -= 2;
-			break;
-
-		case PCD_SETMUSIC:
-			S_ChangeMusic (FBehavior::StaticLookupString (STACK(3)), STACK(2));
-			sp -= 3;
-			break;
-
-		case PCD_SETMUSICDIRECT:
-			S_ChangeMusic (FBehavior::StaticLookupString (TAGSTR(uallong(pc[0]))), uallong(pc[1]));
-			pc += 3;
-			break;
-
-		case PCD_LOCALSETMUSIC:
-			if (activator == players[consoleplayer].mo)
-			{
-				S_ChangeMusic (FBehavior::StaticLookupString (STACK(3)), STACK(2));
-			}
-			sp -= 3;
-			break;
-
-		case PCD_LOCALSETMUSICDIRECT:
-			if (activator == players[consoleplayer].mo)
-			{
-				S_ChangeMusic (FBehavior::StaticLookupString (TAGSTR(uallong(pc[0]))), uallong(pc[1]));
-			}
-			pc += 3;
-			break;
-
-		case PCD_FADETO:
-			DoFadeTo (STACK(5), STACK(4), STACK(3), STACK(2), STACK(1));
-			sp -= 5;
-			break;
-
-		case PCD_FADERANGE:
-			DoFadeRange (STACK(9), STACK(8), STACK(7), STACK(6),
-						 STACK(5), STACK(4), STACK(3), STACK(2), STACK(1));
-			sp -= 9;
-			break;
-
-		case PCD_CANCELFADE:
-			{
-				TThinkerIterator<DFlashFader> iterator;
-				DFlashFader *fader;
-
-				while ( (fader = iterator.Next()) )
-				{
-					if (activator == NULL || fader->WhoFor() == activator)
-					{
-						fader->Cancel ();
-					}
-				}
-			}
-			break;
-
-		case PCD_PLAYMOVIE:
-			STACK(1) = I_PlayMovie (FBehavior::StaticLookupString (STACK(1)));
-			break;
-
-		case PCD_SETACTORPOSITION:
-			{
-				bool result = false;
-				AActor *actor = SingleActorFromTID (STACK(5), activator);
-				if (actor != NULL)
-					result = P_MoveThing(actor, STACK(4), STACK(3), STACK(2), !!STACK(1));
-				sp -= 4;
-				STACK(1) = result;
-			}
-			break;
-
-		case PCD_GETACTORX:
-		case PCD_GETACTORY:
-		case PCD_GETACTORZ:
-			{
-				AActor *actor = SingleActorFromTID(STACK(1), activator);
-				if (actor == NULL)
-				{
-					STACK(1) = 0;
-				}
-				else if (pcd == PCD_GETACTORZ)
-				{
-					STACK(1) = actor->z + actor->GetBobOffset();
-				}
-				else
-				{
-					STACK(1) =  (&actor->x)[pcd - PCD_GETACTORX];
-				}
-			}
-			break;
-
-		case PCD_GETACTORFLOORZ:
-			{
-				AActor *actor = SingleActorFromTID(STACK(1), activator);
-				STACK(1) = actor == NULL ? 0 : actor->floorz;
-			}
-			break;
-
-		case PCD_GETACTORCEILINGZ:
-			{
-				AActor *actor = SingleActorFromTID(STACK(1), activator);
-				STACK(1) = actor == NULL ? 0 : actor->ceilingz;
-			}
-			break;
-
-		case PCD_GETACTORANGLE:
-			{
-				AActor *actor = SingleActorFromTID(STACK(1), activator);
-				STACK(1) = actor == NULL ? 0 : actor->angle >> 16;
-			}
-			break;
-
-		case PCD_GETACTORPITCH:
-			{
-				AActor *actor = SingleActorFromTID(STACK(1), activator);
-				STACK(1) = actor == NULL ? 0 : actor->pitch >> 16;
-			}
-			break;
-
-		case PCD_GETLINEROWOFFSET:
-			if (activationline != NULL)
-			{
-				PushToStack (activationline->sidedef[0]->GetTextureYOffset(side_t::mid) >> FRACBITS);
-			}
-			else
-			{
-				PushToStack (0);
-			}
-			break;
-
-		case PCD_GETSECTORFLOORZ:
-		case PCD_GETSECTORCEILINGZ:
-			// Arguments are (tag, x, y). If you don't use slopes, then (x, y) don't
-			// really matter and can be left as (0, 0) if you like.
-			// [Dusk] If tag = 0, then this returns the z height at whatever sector
-			// is in x, y.
-			{
-				int tag = STACK(3);
-				int secnum;
-				fixed_t x = STACK(2) << FRACBITS;
-				fixed_t y = STACK(1) << FRACBITS;
-				fixed_t z = 0;
-
-				if (tag != 0)
-					secnum = P_FindSectorFromTag (tag, -1);
-				else
-					secnum = int(P_PointInSector (x, y) - sectors);
-
-				if (secnum >= 0)
-				{
-					if (pcd == PCD_GETSECTORFLOORZ)
-					{
-						z = sectors[secnum].floorplane.ZatPoint (x, y);
-					}
-					else
-					{
-						z = sectors[secnum].ceilingplane.ZatPoint (x, y);
-					}
-				}
-				sp -= 2;
-				STACK(1) = z;
-			}
-			break;
-
-		case PCD_GETSECTORLIGHTLEVEL:
-			{
-				int secnum = P_FindSectorFromTag (STACK(1), -1);
-				int z = -1;
-
-				if (secnum >= 0)
-				{
-					z = sectors[secnum].lightlevel;
-				}
-				STACK(1) = z;
-			}
-			break;
-
-		case PCD_SETFLOORTRIGGER:
-			new DPlaneWatcher (activator, activationline, backSide, false, STACK(8),
-				STACK(7), STACK(6), STACK(5), STACK(4), STACK(3), STACK(2), STACK(1));
-			sp -= 8;
-			break;
-
-		case PCD_SETCEILINGTRIGGER:
-			new DPlaneWatcher (activator, activationline, backSide, true, STACK(8),
-				STACK(7), STACK(6), STACK(5), STACK(4), STACK(3), STACK(2), STACK(1));
-			sp -= 8;
-			break;
-
-		case PCD_STARTTRANSLATION:
-			{
-				int i = STACK(1);
-				sp--;
-				if (i >= 1 && i <= MAX_ACS_TRANSLATIONS)
-				{
-					translation = translationtables[TRANSLATION_LevelScripted].GetVal(i - 1);
-					if (translation == NULL)
-					{
-						translation = new FRemapTable;
-						translationtables[TRANSLATION_LevelScripted].SetVal(i - 1, translation);
-					}
-					translation->MakeIdentity();
-				}
-			}
-			break;
-
-		case PCD_TRANSLATIONRANGE1:
-			{ // translation using palette shifting
-				int start = STACK(4);
-				int end = STACK(3);
-				int pal1 = STACK(2);
-				int pal2 = STACK(1);
-				sp -= 4;
-
-				if (translation != NULL)
-					translation->AddIndexRange(start, end, pal1, pal2);
-			}
-			break;
-
-		case PCD_TRANSLATIONRANGE2:
-			{ // translation using RGB values
-			  // (would HSV be a good idea too?)
-				int start = STACK(8);
-				int end = STACK(7);
-				int r1 = STACK(6);
-				int g1 = STACK(5);
-				int b1 = STACK(4);
-				int r2 = STACK(3);
-				int g2 = STACK(2);
-				int b2 = STACK(1);
-				sp -= 8;
-
-				if (translation != NULL)
-					translation->AddColorRange(start, end, r1, g1, b1, r2, g2, b2);
-			}
-			break;
-
-		case PCD_TRANSLATIONRANGE3:
-			{ // translation using desaturation
-				int start = STACK(8);
-				int end = STACK(7);
-				fixed_t r1 = STACK(6);
-				fixed_t g1 = STACK(5);
-				fixed_t b1 = STACK(4);
-				fixed_t r2 = STACK(3);
-				fixed_t g2 = STACK(2);
-				fixed_t b2 = STACK(1);
-				sp -= 8;
-
-				if (translation != NULL)
-					translation->AddDesaturation(start, end,
-						FIXED2DBL(r1), FIXED2DBL(g1), FIXED2DBL(b1),
-						FIXED2DBL(r2), FIXED2DBL(g2), FIXED2DBL(b2));
-			}
-			break;
-
-		case PCD_ENDTRANSLATION:
-			// This might be useful for hardware rendering, but
-			// for software it is superfluous.
-			translation->UpdateNative();
-			translation = NULL;
-			break;
-
-		case PCD_SIN:
-			STACK(1) = finesine[angle_t(STACK(1)<<16)>>ANGLETOFINESHIFT];
-			break;
-
-		case PCD_COS:
-			STACK(1) = finecosine[angle_t(STACK(1)<<16)>>ANGLETOFINESHIFT];
-			break;
-
-		case PCD_VECTORANGLE:
-			STACK(2) = R_PointToAngle2 (0, 0, STACK(2), STACK(1)) >> 16;
-			sp--;
-			break;
-
-        case PCD_CHECKWEAPON:
-            if (activator == NULL || activator->player == NULL || // Non-players do not have weapons
-                activator->player->ReadyWeapon == NULL)
-            {
-                STACK(1) = 0;
-            }
-            else
-            {
-				STACK(1) = activator->player->ReadyWeapon->GetClass()->TypeName == FName(FBehavior::StaticLookupString (STACK(1)), true);
-            }
-            break;
-
-		case PCD_SETWEAPON:
-			if (activator == NULL || activator->player == NULL)
-			{
-				STACK(1) = 0;
-			}
-			else
-			{
-				AInventory *item = activator->FindInventory (PClass::FindClass (
-					FBehavior::StaticLookupString (STACK(1))));
-
-				if (item == NULL || !item->IsKindOf (RUNTIME_CLASS(AWeapon)))
-				{
-					STACK(1) = 0;
-				}
-				else if (activator->player->ReadyWeapon == item)
-				{
-					// The weapon is already selected, so setweapon succeeds by default,
-					// but make sure the player isn't switching away from it.
-					activator->player->PendingWeapon = WP_NOCHANGE;
-					STACK(1) = 1;
-				}
-				else
-				{
-					AWeapon *weap = static_cast<AWeapon *> (item);
-
-					if (weap->CheckAmmo (AWeapon::EitherFire, false))
-					{
-						// There's enough ammo, so switch to it.
-						STACK(1) = 1;
-						activator->player->PendingWeapon = weap;
-					}
-					else
-					{
-						STACK(1) = 0;
-					}
-				}
-			}
-			break;
-
-		case PCD_SETMARINEWEAPON:
-			if (STACK(2) != 0)
-			{
-				AScriptedMarine *marine;
-				TActorIterator<AScriptedMarine> iterator (STACK(2));
-
-				while ((marine = iterator.Next()) != NULL)
-				{
-					marine->SetWeapon ((AScriptedMarine::EMarineWeapon)STACK(1));
-				}
-			}
-			else
-			{
-				if (activator != NULL && activator->IsKindOf (RUNTIME_CLASS(AScriptedMarine)))
-				{
-					barrier_cast<AScriptedMarine *>(activator)->SetWeapon (
-						(AScriptedMarine::EMarineWeapon)STACK(1));
-				}
-			}
-			sp -= 2;
-			break;
-
-		case PCD_SETMARINESPRITE:
-			{
-				const PClass *type = PClass::FindClass (FBehavior::StaticLookupString (STACK(1)));
-
-				if (type != NULL)
-				{
-					if (STACK(2) != 0)
-					{
-						AScriptedMarine *marine;
-						TActorIterator<AScriptedMarine> iterator (STACK(2));
-
-						while ((marine = iterator.Next()) != NULL)
-						{
-							marine->SetSprite (type);
-						}
-					}
-					else
-					{
-						if (activator != NULL && activator->IsKindOf (RUNTIME_CLASS(AScriptedMarine)))
-						{
-							barrier_cast<AScriptedMarine *>(activator)->SetSprite (type);
-						}
-					}
-				}
-				else
-				{
-					Printf ("Unknown actor type: %s\n", FBehavior::StaticLookupString (STACK(1)));
-				}
-			}
-			sp -= 2;
-			break;
-
-		case PCD_SETACTORPROPERTY:
-			SetActorProperty (STACK(3), STACK(2), STACK(1));
-			sp -= 3;
-			break;
-
-		case PCD_GETACTORPROPERTY:
-			STACK(2) = GetActorProperty (STACK(2), STACK(1), Stack, sp);
-			sp -= 1;
-			break;
-
-		case PCD_GETPLAYERINPUT:
-			STACK(2) = GetPlayerInput (STACK(2), STACK(1));
-			sp -= 1;
-			break;
-
-		case PCD_PLAYERNUMBER:
-			if (activator == NULL || activator->player == NULL)
-			{
-				PushToStack (-1);
-			}
-			else
-			{
-				PushToStack (int(activator->player - players));
-			}
-			break;
-
-		case PCD_PLAYERINGAME:
-			if (STACK(1) < 0 || STACK(1) > MAXPLAYERS)
-			{
-				STACK(1) = false;
-			}
-			else
-			{
-				STACK(1) = playeringame[STACK(1)];
-			}
-			break;
-
-		case PCD_PLAYERISBOT:
-			if (STACK(1) < 0 || STACK(1) > MAXPLAYERS || !playeringame[STACK(1)])
-			{
-				STACK(1) = false;
-			}
-			else
-			{
-				STACK(1) = players[STACK(1)].isbot;
-			}
-			break;
-
-		case PCD_ACTIVATORTID:
-			if (activator == NULL)
-			{
-				PushToStack (0);
-			}
-			else
-			{
-				PushToStack (activator->tid);
-			}
-			break;
-
-		case PCD_GETSCREENWIDTH:
-			PushToStack (SCREENWIDTH);
-			break;
-
-		case PCD_GETSCREENHEIGHT:
-			PushToStack (SCREENHEIGHT);
-			break;
-
-		case PCD_THING_PROJECTILE2:
-			// Like Thing_Projectile(Gravity) specials, but you can give the
-			// projectile a TID.
-			// Thing_Projectile2 (tid, type, angle, speed, vspeed, gravity, newtid);
-			P_Thing_Projectile (STACK(7), activator, STACK(6), NULL, ((angle_t)(STACK(5)<<24)),
-				STACK(4)<<(FRACBITS-3), STACK(3)<<(FRACBITS-3), 0, NULL, STACK(2), STACK(1), false);
-			sp -= 7;
-			break;
-
-		case PCD_SPAWNPROJECTILE:
-			// Same, but takes an actor name instead of a spawn ID.
-			P_Thing_Projectile (STACK(7), activator, 0, FBehavior::StaticLookupString (STACK(6)), ((angle_t)(STACK(5)<<24)),
-				STACK(4)<<(FRACBITS-3), STACK(3)<<(FRACBITS-3), 0, NULL, STACK(2), STACK(1), false);
-			sp -= 7;
-			break;
-
-		case PCD_STRLEN:
-			STACK(1) = SDWORD(strlen(FBehavior::StaticLookupString (STACK(1))));
-			break;
-
-		case PCD_GETCVAR:
-			STACK(1) = GetCVar(activator, FBehavior::StaticLookupString(STACK(1)), false, Stack, sp);
-			break;
-
-		case PCD_SETHUDSIZE:
-			hudwidth = abs (STACK(3));
-			hudheight = abs (STACK(2));
-			if (STACK(1) != 0)
-			{ // Negative height means to cover the status bar
-				hudheight = -hudheight;
-			}
-			sp -= 3;
-			break;
-
-		case PCD_GETLEVELINFO:
-			switch (STACK(1))
-			{
-			case LEVELINFO_PAR_TIME:		STACK(1) = level.partime;			break;
-			case LEVELINFO_SUCK_TIME:		STACK(1) = level.sucktime;			break;
-			case LEVELINFO_CLUSTERNUM:		STACK(1) = level.cluster;			break;
-			case LEVELINFO_LEVELNUM:		STACK(1) = level.levelnum;			break;
-			case LEVELINFO_TOTAL_SECRETS:	STACK(1) = level.total_secrets;		break;
-			case LEVELINFO_FOUND_SECRETS:	STACK(1) = level.found_secrets;		break;
-			case LEVELINFO_TOTAL_ITEMS:		STACK(1) = level.total_items;		break;
-			case LEVELINFO_FOUND_ITEMS:		STACK(1) = level.found_items;		break;
-			case LEVELINFO_TOTAL_MONSTERS:	STACK(1) = level.total_monsters;	break;
-			case LEVELINFO_KILLED_MONSTERS:	STACK(1) = level.killed_monsters;	break;
-			default:						STACK(1) = 0;						break;
-			}
-			break;
-
-		case PCD_CHANGESKY:
-			{
-				const char *sky1name, *sky2name;
-
-				sky1name = FBehavior::StaticLookupString (STACK(2));
-				sky2name = FBehavior::StaticLookupString (STACK(1));
-				if (sky1name[0] != 0)
-				{
-					sky1texture = level.skytexture1 = TexMan.GetTexture (sky1name, FTexture::TEX_Wall, FTextureManager::TEXMAN_Overridable|FTextureManager::TEXMAN_ReturnFirst);
-				}
-				if (sky2name[0] != 0)
-				{
-					sky2texture = level.skytexture2 = TexMan.GetTexture (sky2name, FTexture::TEX_Wall, FTextureManager::TEXMAN_Overridable|FTextureManager::TEXMAN_ReturnFirst);
-				}
-				R_InitSkyMap ();
-				sp -= 2;
-			}
-			break;
-
-		case PCD_SETCAMERATOTEXTURE:
-			{
-				const char *picname = FBehavior::StaticLookupString (STACK(2));
-				AActor *camera;
-
-				if (STACK(3) == 0)
-				{
-					camera = activator;
-				}
-				else
-				{
-					FActorIterator it (STACK(3));
-					camera = it.Next ();
-				}
-
-				if (camera != NULL)
-				{
-					FTextureID picnum = TexMan.CheckForTexture (picname, FTexture::TEX_Wall, FTextureManager::TEXMAN_Overridable);
-					if (!picnum.Exists())
-					{
-						Printf ("SetCameraToTexture: %s is not a texture\n", picname);
-					}
-					else
-					{
-						FCanvasTextureInfo::Add (camera, picnum, STACK(1));
-					}
-				}
-				sp -= 3;
-			}
-			break;
-
-		case PCD_SETACTORANGLE:		// [GRB]
-			SetActorAngle(activator, STACK(2), STACK(1), false);
-			sp -= 2;
-			break;
-
-		case PCD_SETACTORPITCH:
-			SetActorPitch(activator, STACK(2), STACK(1), false);
-			sp -= 2;
-			break;
-
-		case PCD_SETACTORSTATE:
-			{
-				const char *statename = FBehavior::StaticLookupString (STACK(2));
-				FState *state;
-
-				if (STACK(3) == 0)
-				{
-					if (activator != NULL)
-					{
-						state = activator->GetClass()->ActorInfo->FindStateByString (statename, !!STACK(1));
-						if (state != NULL)
-						{
-							activator->SetState (state);
-							STACK(3) = 1;
-						}
-						else
-						{
-							STACK(3) = 0;
-						}
-					}
-				}
-				else
-				{
-					FActorIterator iterator (STACK(3));
-					AActor *actor;
-					int count = 0;
-
-					while ( (actor = iterator.Next ()) )
-					{
-						state = actor->GetClass()->ActorInfo->FindStateByString (statename, !!STACK(1));
-						if (state != NULL)
-						{
-							actor->SetState (state);
-							count++;
-						}
-					}
-					STACK(3) = count;
-				}
-				sp -= 2;
-			}
-			break;
-
-		case PCD_PLAYERCLASS:		// [GRB]
-			if (STACK(1) < 0 || STACK(1) >= MAXPLAYERS || !playeringame[STACK(1)])
-			{
-				STACK(1) = -1;
-			}
-			else
-			{
-				STACK(1) = players[STACK(1)].CurrentPlayerClass;
-			}
-			break;
-
-		case PCD_GETPLAYERINFO:		// [GRB]
-			if (STACK(2) < 0 || STACK(2) >= MAXPLAYERS || !playeringame[STACK(2)])
-			{
-				STACK(2) = -1;
-			}
-			else
-			{
-				player_t *pl = &players[STACK(2)];
-				userinfo_t *userinfo = &pl->userinfo;
-				switch (STACK(1))
-				{
-				case PLAYERINFO_TEAM:			STACK(2) = userinfo->GetTeam(); break;
-				case PLAYERINFO_AIMDIST:		STACK(2) = userinfo->GetAimDist(); break;
-				case PLAYERINFO_COLOR:			STACK(2) = userinfo->GetColor(); break;
-				case PLAYERINFO_GENDER:			STACK(2) = userinfo->GetGender(); break;
-				case PLAYERINFO_NEVERSWITCH:	STACK(2) = userinfo->GetNeverSwitch(); break;
-				case PLAYERINFO_MOVEBOB:		STACK(2) = userinfo->GetMoveBob(); break;
-				case PLAYERINFO_STILLBOB:		STACK(2) = userinfo->GetStillBob(); break;
-				case PLAYERINFO_PLAYERCLASS:	STACK(2) = userinfo->GetPlayerClassNum(); break;
-				case PLAYERINFO_DESIREDFOV:		STACK(2) = (int)pl->DesiredFOV; break;
-				case PLAYERINFO_FOV:			STACK(2) = (int)pl->FOV; break;
-				default:						STACK(2) = 0; break;
-				}
-			}
-			sp -= 1;
-			break;
-
-		case PCD_CHANGELEVEL:
-			{
-				G_ChangeLevel(FBehavior::StaticLookupString(STACK(4)), STACK(3), STACK(2), STACK(1));
-				sp -= 4;
-			}
-			break;
-
-		case PCD_SECTORDAMAGE:
-			{
-				int tag = STACK(5);
-				int amount = STACK(4);
-				FName type = FBehavior::StaticLookupString(STACK(3));
-				FName protection = FName (FBehavior::StaticLookupString(STACK(2)), true);
-				const PClass *protectClass = PClass::FindClass (protection);
-				int flags = STACK(1);
-				sp -= 5;
-
-				P_SectorDamage(tag, amount, type, protectClass, flags);
-			}
-			break;
-
-		case PCD_THINGDAMAGE2:
-			STACK(3) = P_Thing_Damage (STACK(3), activator, STACK(2), FName(FBehavior::StaticLookupString(STACK(1))));
-			sp -= 2;
-			break;
-
-		case PCD_CHECKACTORCEILINGTEXTURE:
-			STACK(2) = DoCheckActorTexture(STACK(2), activator, STACK(1), false);
-			sp--;
-			break;
-
-		case PCD_CHECKACTORFLOORTEXTURE:
-			STACK(2) = DoCheckActorTexture(STACK(2), activator, STACK(1), true);
-			sp--;
-			break;
-
-		case PCD_GETACTORLIGHTLEVEL:
-		{
-			AActor *actor = SingleActorFromTID(STACK(1), activator);
-			if (actor != NULL)
-			{
-				STACK(1) = actor->Sector->lightlevel;
-			}
-			else STACK(1) = 0;
-			break;
-		}
-
-		case PCD_SETMUGSHOTSTATE:
-			StatusBar->SetMugShotState(FBehavior::StaticLookupString(STACK(1)));
-			sp--;
-			break;
-
-		case PCD_CHECKPLAYERCAMERA:
-			{
-				int playernum = STACK(1);
-
-				if (playernum < 0 || playernum >= MAXPLAYERS || !playeringame[playernum] || players[playernum].camera == NULL || players[playernum].camera->player != NULL)
-				{
-					STACK(1) = -1;
-				}
-				else
-				{
-					STACK(1) = players[playernum].camera->tid;
-				}
-			}
-			break;
-
-		case PCD_CLASSIFYACTOR:
-			STACK(1) = DoClassifyActor(STACK(1));
-			break;
-
-		case PCD_MORPHACTOR:
-			{
-				int tag = STACK(7);
-				FName playerclass_name = FBehavior::StaticLookupString(STACK(6));
-				const PClass *playerclass = PClass::FindClass (playerclass_name);
-				FName monsterclass_name = FBehavior::StaticLookupString(STACK(5));
-				const PClass *monsterclass = PClass::FindClass (monsterclass_name);
-				int duration = STACK(4);
-				int style = STACK(3);
-				FName morphflash_name = FBehavior::StaticLookupString(STACK(2));
-				const PClass *morphflash = PClass::FindClass (morphflash_name);
-				FName unmorphflash_name = FBehavior::StaticLookupString(STACK(1));
-				const PClass *unmorphflash = PClass::FindClass (unmorphflash_name);
-				int changes = 0;
-
-				if (tag == 0)
-				{
-					if (activator != NULL && activator->player)
-					{
-						changes += P_MorphPlayer(activator->player, activator->player, playerclass, duration, style, morphflash, unmorphflash);
-					}
-					else
-					{
-						changes += P_MorphMonster(activator, monsterclass, duration, style, morphflash, unmorphflash);
-					}
-				}
-				else
-				{
-					FActorIterator iterator (tag);
-					AActor *actor;
-
-					while ( (actor = iterator.Next ()) )
-					{
-						if (actor->player)
-						{
-							changes += P_MorphPlayer(activator == NULL ? NULL : activator->player,
-								actor->player, playerclass, duration, style, morphflash, unmorphflash);
-						}
-						else
-						{
-							changes += P_MorphMonster(actor, monsterclass, duration, style, morphflash, unmorphflash);
-						}
-					}
-				}
-
-				STACK(7) = changes;
-				sp -= 6;
-			}	
-			break;
-
-		case PCD_UNMORPHACTOR:
-			{
-				int tag = STACK(2);
-				bool force = !!STACK(1);
-				int changes = 0;
-
-				if (tag == 0)
-				{
-					if (activator->player)
-					{
-						if (P_UndoPlayerMorph(activator->player, activator->player, force))
-						{
-							changes++;
-						}
-					}
-					else
-					{
-						if (activator->GetClass()->IsDescendantOf(RUNTIME_CLASS(AMorphedMonster)))
-						{
-							AMorphedMonster *morphed_actor = barrier_cast<AMorphedMonster *>(activator);
-							if (P_UndoMonsterMorph(morphed_actor, force))
-							{
-								changes++;
-							}
-						}
-					}
-				}
-				else
-				{
-					FActorIterator iterator (tag);
-					AActor *actor;
-
-					while ( (actor = iterator.Next ()) )
-					{
-						if (actor->player)
-						{
-							if (P_UndoPlayerMorph(activator->player, actor->player, force))
-							{
-								changes++;
-							}
-						}
-						else
-						{
-							if (actor->GetClass()->IsDescendantOf(RUNTIME_CLASS(AMorphedMonster)))
-							{
-								AMorphedMonster *morphed_actor = static_cast<AMorphedMonster *>(actor);
-								if (P_UndoMonsterMorph(morphed_actor, force))
-								{
-									changes++;
-								}
-							}
-						}
-					}
-				}
-
-				STACK(2) = changes;
-				sp -= 1;
-			}	
-			break;
-
-		case PCD_SAVESTRING:
-			// Saves the string
-			{
-				const int str = GlobalACSStrings.AddString(work, Stack, sp);
-				PushToStack(str);
-				STRINGBUILDER_FINISH(work);
-			}		
-			break;
-
-		case PCD_STRCPYTOSCRIPTCHRANGE:
-		case PCD_STRCPYTOMAPCHRANGE:
-		case PCD_STRCPYTOWORLDCHRANGE:
-		case PCD_STRCPYTOGLOBALCHRANGE:
-			// source: stringid(2); stringoffset(1)
-			// destination: capacity (3); stringoffset(4); arrayid (5); offset(6)
-
-			{
-				int index = STACK(4);
-				int capacity = STACK(3);
-
-				if (index < 0 || STACK(1) < 0)
-				{
-					// no writable destination, or negative offset to source string
-					sp -= 5;
-					Stack[sp-1] = 0; // false
-					break;
-				}
-
-				index += STACK(6);
-				
-				lookup = FBehavior::StaticLookupString (STACK(2));
-				
-				if (!lookup) {
-					// no data, operation complete
-	STRCPYTORANGECOMPLETE:
-					sp -= 5;
-					Stack[sp-1] = 1; // true
-					break;
-				}
-
-				for (int i = 0; i < STACK(1); i++)
-				{
-					if (! (*(lookup++)))
-					{
-						// no data, operation complete
-						goto STRCPYTORANGECOMPLETE;
-					}
-				}
-
-				switch (pcd)
-				{
-				case PCD_STRCPYTOSCRIPTCHRANGE:
-					{
-						int a = STACK(5);
-
-						while (capacity-- > 0)
-						{
-							localarrays->Set(locals, a, index++, *lookup);
-							if (! (*(lookup++))) goto STRCPYTORANGECOMPLETE; // complete with terminating 0
-						}
-						
-						Stack[sp-6] = !(*lookup); // true/success if only terminating 0 was not copied
-					}
-					break;
-				case PCD_STRCPYTOMAPCHRANGE:
-					{
-						int a = STACK(5);
-						if (a < NUM_MAPVARS && a > 0 &&
-							activeBehavior->MapVars[a])
-						{
-							Stack[sp-6] = activeBehavior->CopyStringToArray(*(activeBehavior->MapVars[a]), index, capacity, lookup);
-						}
-					}
-					break;
-				case PCD_STRCPYTOWORLDCHRANGE:
-					{
-						int a = STACK(5);
-
-						while (capacity-- > 0)
-						{
-							ACS_WorldArrays[a][index++] = *lookup;
-							if (! (*(lookup++))) goto STRCPYTORANGECOMPLETE; // complete with terminating 0
-						}
-						
-						Stack[sp-6] = !(*lookup); // true/success if only terminating 0 was not copied
-					}
-					break;
-				case PCD_STRCPYTOGLOBALCHRANGE:
-					{
-						int a = STACK(5);
-
-						while (capacity-- > 0)
-						{
-							ACS_GlobalArrays[a][index++] = *lookup;
-							if (! (*(lookup++))) goto STRCPYTORANGECOMPLETE; // complete with terminating 0
-						}
-						
-						Stack[sp-6] = !(*lookup); // true/success if only terminating 0 was not copied
-					}
-					break;
-				}
-				sp -= 5;
-			}
-			break;
-
- 		}
- 	}
-
-	if (runaway != 0 && InModuleScriptNumber >= 0)
-	{
-		activeBehavior->GetScriptPtr(InModuleScriptNumber)->ProfileData.AddRun(runaway);
-	}
-
-	if (state == SCRIPT_DivideBy0)
-	{
-		Printf ("Divide by zero in %s\n", ScriptPresentation(script).GetChars());
-		state = SCRIPT_PleaseRemove;
-	}
-	else if (state == SCRIPT_ModulusBy0)
-	{
-		Printf ("Modulus by zero in %s\n", ScriptPresentation(script).GetChars());
-		state = SCRIPT_PleaseRemove;
-	}
-	if (state == SCRIPT_PleaseRemove)
-	{
-		Unlink ();
-		DLevelScript **running;
-		if ((running = controller->RunningScripts.CheckKey(script)) != NULL &&
-			*running == this)
-		{
-			controller->RunningScripts.Remove(script);
-		}
-	}
-	else
-	{
-		this->pc = pc;
-		assert (sp == 0);
-	}
-	return resultValue;
-}
-
-#undef PushtoStack
-
-static DLevelScript *P_GetScriptGoing (AActor *who, line_t *where, int num, const ScriptPtr *code, FBehavior *module,
-	const int *args, int argcount, int flags)
-{
-	DACSThinker *controller = DACSThinker::ActiveThinker;
-	DLevelScript **running;
-
-	if (controller && !(flags & ACS_ALWAYS) && (running = controller->RunningScripts.CheckKey(num)) != NULL)
-	{
-		if ((*running)->GetState() == DLevelScript::SCRIPT_Suspended)
-		{
-			(*running)->SetState(DLevelScript::SCRIPT_Running);
-			return *running;
-		}
-		return NULL;
-	}
-
-	return new DLevelScript (who, where, num, code, module, args, argcount, flags);
-}
-
-DLevelScript::DLevelScript (AActor *who, line_t *where, int num, const ScriptPtr *code, FBehavior *module,
-	const int *args, int argcount, int flags)
-	: activeBehavior (module)
-{
-	if (DACSThinker::ActiveThinker == NULL)
-		new DACSThinker;
-
-	script = num;
-	assert(code->VarCount >= code->ArgCount);
-	numlocalvars = code->VarCount;
-	localvars = new SDWORD[code->VarCount];
-	memset(localvars, 0, code->VarCount * sizeof(SDWORD));
-	for (int i = 0; i < MIN<int>(argcount, code->ArgCount); ++i)
-	{
-		localvars[i] = args[i];
-	}
-	pc = module->GetScriptAddress(code);
-	InModuleScriptNumber = module->GetScriptIndex(code);
-	activator = who;
-	activationline = where;
-	backSide = flags & ACS_BACKSIDE;
-	activefont = SmallFont;
-	hudwidth = hudheight = 0;
-	ClipRectLeft = ClipRectTop = ClipRectWidth = ClipRectHeight = WrapWidth = 0;
-	state = SCRIPT_Running;
-
-	// Hexen waited one second before executing any open scripts. I didn't realize
-	// this when I wrote my ACS implementation. Now that I know, it's still best to
-	// run them right away because there are several map properties that can't be
-	// set in an editor. If an open script sets them, it looks dumb if a second
-	// goes by while they're in their default state.
-
-	if (!(flags & ACS_ALWAYS))
-		DACSThinker::ActiveThinker->RunningScripts[num] = this;
-
-	Link();
-
-	if (level.flags2 & LEVEL2_HEXENHACK)
-	{
-		PutLast();
-	}
-
-	DPrintf("%s started.\n", ScriptPresentation(num).GetChars());
-}
-
-static void SetScriptState (int script, DLevelScript::EScriptState state)
-{
-	DACSThinker *controller = DACSThinker::ActiveThinker;
-	DLevelScript **running;
-
-	if (controller != NULL && (running = controller->RunningScripts.CheckKey(script)) != NULL)
-	{
-		(*running)->SetState (state);
-	}
-}
-
-void P_DoDeferedScripts ()
-{
-	acsdefered_t *def;
-	const ScriptPtr *scriptdata;
-	FBehavior *module;
-
-	// Handle defered scripts in this step, too
-	def = level.info->defered;
-	while (def)
-	{
-		acsdefered_t *next = def->next;
-		switch (def->type)
-		{
-		case acsdefered_t::defexecute:
-		case acsdefered_t::defexealways:
-			scriptdata = FBehavior::StaticFindScript (def->script, module);
-			if (scriptdata)
-			{
-				P_GetScriptGoing ((unsigned)def->playernum < MAXPLAYERS &&
-					playeringame[def->playernum] ? players[def->playernum].mo : NULL,
-					NULL, def->script,
-					scriptdata, module,
-					def->args, 3,
-					def->type == acsdefered_t::defexealways ? ACS_ALWAYS : 0);
-			}
-			else
-			{
-				Printf ("P_DoDeferredScripts: Unknown %s\n", ScriptPresentation(def->script).GetChars());
-			}
-			break;
-
-		case acsdefered_t::defsuspend:
-			SetScriptState (def->script, DLevelScript::SCRIPT_Suspended);
-			DPrintf ("Deferred suspend of %s\n", ScriptPresentation(def->script).GetChars());
-			break;
-
-		case acsdefered_t::defterminate:
-			SetScriptState (def->script, DLevelScript::SCRIPT_PleaseRemove);
-			DPrintf ("Deferred terminate of %s\n", ScriptPresentation(def->script).GetChars());
-			break;
-		}
-		delete def;
-		def = next;
-	}
-	level.info->defered = NULL;
-}
-
-static void addDefered (level_info_t *i, acsdefered_t::EType type, int script, const int *args, int argcount, AActor *who)
-{
-	if (i)
-	{
-		acsdefered_t *def = new acsdefered_t;
-		int j;
-
-		def->next = i->defered;
-		def->type = type;
-		def->script = script;
-		for (j = 0; (size_t)j < countof(def->args) && j < argcount; ++j)
-		{
-			def->args[j] = args[j];
-		}
-		while ((size_t)j < countof(def->args))
-		{
-			def->args[j++] = 0;
-		}
-		if (who != NULL && who->player != NULL)
-		{
-			def->playernum = int(who->player - players);
-		}
-		else
-		{
-			def->playernum = -1;
-		}
-		i->defered = def;
-		DPrintf ("%s on map %s deferred\n", ScriptPresentation(script).GetChars(), i->MapName.GetChars());
-	}
-}
-
-EXTERN_CVAR (Bool, sv_cheats)
-
-int P_StartScript (AActor *who, line_t *where, int script, const char *map, const int *args, int argcount, int flags)
-{
-	if (map == NULL || 0 == strnicmp (level.MapName, map, 8))
-	{
-		FBehavior *module = NULL;
-		const ScriptPtr *scriptdata;
-
-		if ((scriptdata = FBehavior::StaticFindScript (script, module)) != NULL)
-		{
-			if ((flags & ACS_NET) && netgame && !sv_cheats)
-			{
-				// If playing multiplayer and cheats are disallowed, check to
-				// make sure only net scripts are run.
-				if (!(scriptdata->Flags & SCRIPTF_Net))
-				{
-					Printf(PRINT_BOLD, "%s tried to puke %s (\n",
-						who->player->userinfo.GetName(), ScriptPresentation(script).GetChars());
-					for (int i = 0; i < argcount; ++i)
-					{
-						Printf(PRINT_BOLD, "%d%s", args[i], i == argcount-1 ? "" : ", ");
-					}
-					Printf(PRINT_BOLD, ")\n");
-					return false;
-				}
-			}
-			DLevelScript *runningScript = P_GetScriptGoing (who, where, script,
-				scriptdata, module, args, argcount, flags);
-			if (runningScript != NULL)
-			{
-				if (flags & ACS_WANTRESULT)
-				{
-					return runningScript->RunScript();
-				}
-				return true;
-			}
-			return false;
-		}
-		else
-		{
-			if (!(flags & ACS_NET) || (who && who->player == &players[consoleplayer]))
-			{
-				Printf("P_StartScript: Unknown %s\n", ScriptPresentation(script).GetChars());
-			}
-		}
-	}
-	else
-	{
-		addDefered (FindLevelInfo (map),
-					(flags & ACS_ALWAYS) ? acsdefered_t::defexealways : acsdefered_t::defexecute,
-					script, args, argcount, who);
-		return true;
-	}
-	return false;
-}
-
-void P_SuspendScript (int script, const char *map)
-{
-	if (strnicmp (level.MapName, map, 8))
-		addDefered (FindLevelInfo (map), acsdefered_t::defsuspend, script, NULL, 0, NULL);
-	else
-		SetScriptState (script, DLevelScript::SCRIPT_Suspended);
-}
-
-void P_TerminateScript (int script, const char *map)
-{
-	if (strnicmp (level.MapName, map, 8))
-		addDefered (FindLevelInfo (map), acsdefered_t::defterminate, script, NULL, 0, NULL);
-	else
-		SetScriptState (script, DLevelScript::SCRIPT_PleaseRemove);
-}
-
-FArchive &operator<< (FArchive &arc, acsdefered_t *&defertop)
-{
-	BYTE more;
-
-	if (arc.IsStoring ())
-	{
-		acsdefered_t *defer = defertop;
-		more = 1;
-		while (defer)
-		{
-			BYTE type;
-			arc << more;
-			type = (BYTE)defer->type;
-			arc << type;
-			P_SerializeACSScriptNumber(arc, defer->script, false);
-			arc << defer->playernum << defer->args[0] << defer->args[1] << defer->args[2];
-			defer = defer->next;
-		}
-		more = 0;
-		arc << more;
-	}
-	else
-	{
-		acsdefered_t **defer = &defertop;
-
-		arc << more;
-		while (more)
-		{
-			*defer = new acsdefered_t;
-			arc << more;
-			(*defer)->type = (acsdefered_t::EType)more;
-			P_SerializeACSScriptNumber(arc, (*defer)->script, false);
-			arc << (*defer)->playernum << (*defer)->args[0] << (*defer)->args[1] << (*defer)->args[2];
-			defer = &((*defer)->next);
-			arc << more;
-		}
-		*defer = NULL;
-	}
-	return arc;
-}
-
-CCMD (scriptstat)
-{
-	if (DACSThinker::ActiveThinker == NULL)
-	{
-		Printf ("No scripts are running.\n");
-	}
-	else
-	{
-		DACSThinker::ActiveThinker->DumpScriptStatus ();
-	}
-}
-
-void DACSThinker::DumpScriptStatus ()
-{
-	static const char *stateNames[] =
-	{
-		"Running",
-		"Suspended",
-		"Delayed",
-		"TagWait",
-		"PolyWait",
-		"ScriptWaitPre",
-		"ScriptWait",
-		"PleaseRemove"
-	};
-	DLevelScript *script = Scripts;
-
-	while (script != NULL)
-	{
-		Printf("%s: %s\n", ScriptPresentation(script->script).GetChars(), stateNames[script->state]);
-		script = script->next;
-	}
-}
-
-// Profiling support --------------------------------------------------------
-
-ACSProfileInfo::ACSProfileInfo()
-{
-	Reset();
-}
-
-void ACSProfileInfo::Reset()
-{
-	TotalInstr = 0;
-	NumRuns = 0;
-	MinInstrPerRun = UINT_MAX;
-	MaxInstrPerRun = 0;
-}
-
-void ACSProfileInfo::AddRun(unsigned int num_instr)
-{
-	TotalInstr += num_instr;
-	NumRuns++;
-	if (num_instr < MinInstrPerRun)
-	{
-		MinInstrPerRun = num_instr;
-	}
-	if (num_instr > MaxInstrPerRun)
-	{
-		MaxInstrPerRun = num_instr;
-	}
-}
-
-void ArrangeScriptProfiles(TArray<ProfileCollector> &profiles)
-{
-	for (unsigned int mod_num = 0; mod_num < FBehavior::StaticModules.Size(); ++mod_num)
-	{
-		FBehavior *module = FBehavior::StaticModules[mod_num];
-		ProfileCollector prof;
-		prof.Module = module;
-		for (int i = 0; i < module->NumScripts; ++i)
-		{
-			prof.Index = i;
-			prof.ProfileData = &module->Scripts[i].ProfileData;
-			profiles.Push(prof);
-		}
-	}
-}
-
-void ArrangeFunctionProfiles(TArray<ProfileCollector> &profiles)
-{
-	for (unsigned int mod_num = 0; mod_num < FBehavior::StaticModules.Size(); ++mod_num)
-	{
-		FBehavior *module = FBehavior::StaticModules[mod_num];
-		ProfileCollector prof;
-		prof.Module = module;
-		for (int i = 0; i < module->NumFunctions; ++i)
-		{
-			ScriptFunction *func = (ScriptFunction *)module->Functions + i;
-			if (func->ImportNum == 0)
-			{
-				prof.Index = i;
-				prof.ProfileData = module->FunctionProfileData + i;
-				profiles.Push(prof);
-			}
-		}
-	}
-}
-
-void ClearProfiles(TArray<ProfileCollector> &profiles)
-{
-	for (unsigned int i = 0; i < profiles.Size(); ++i)
-	{
-		profiles[i].ProfileData->Reset();
-	}
-}
-
-static int STACK_ARGS sort_by_total_instr(const void *a_, const void *b_)
-{
-	const ProfileCollector *a = (const ProfileCollector *)a_;
-	const ProfileCollector *b = (const ProfileCollector *)b_;
-
-	assert(a != NULL && a->ProfileData != NULL);
-	assert(b != NULL && b->ProfileData != NULL);
-	return (int)(b->ProfileData->TotalInstr - a->ProfileData->TotalInstr);
-}
-
-static int STACK_ARGS sort_by_min(const void *a_, const void *b_)
-{
-	const ProfileCollector *a = (const ProfileCollector *)a_;
-	const ProfileCollector *b = (const ProfileCollector *)b_;
-
-	return b->ProfileData->MinInstrPerRun - a->ProfileData->MinInstrPerRun;
-}
-
-static int STACK_ARGS sort_by_max(const void *a_, const void *b_)
-{
-	const ProfileCollector *a = (const ProfileCollector *)a_;
-	const ProfileCollector *b = (const ProfileCollector *)b_;
-
-	return b->ProfileData->MaxInstrPerRun - a->ProfileData->MaxInstrPerRun;
-}
-
-static int STACK_ARGS sort_by_avg(const void *a_, const void *b_)
-{
-	const ProfileCollector *a = (const ProfileCollector *)a_;
-	const ProfileCollector *b = (const ProfileCollector *)b_;
-
-	int a_avg = a->ProfileData->NumRuns == 0 ? 0 : int(a->ProfileData->TotalInstr / a->ProfileData->NumRuns);
-	int b_avg = b->ProfileData->NumRuns == 0 ? 0 : int(b->ProfileData->TotalInstr / b->ProfileData->NumRuns);
-	return b_avg - a_avg;
-}
-
-static int STACK_ARGS sort_by_runs(const void *a_, const void *b_)
-{
-	const ProfileCollector *a = (const ProfileCollector *)a_;
-	const ProfileCollector *b = (const ProfileCollector *)b_;
-
-	return b->ProfileData->NumRuns - a->ProfileData->NumRuns;
-}
-
-static void ShowProfileData(TArray<ProfileCollector> &profiles, long ilimit,
-	int (STACK_ARGS *sorter)(const void *, const void *), bool functions)
-{
-	static const char *const typelabels[2] = { "script", "function" };
-
-	if (profiles.Size() == 0)
-	{
-		return;
-	}
-
-	unsigned int limit;
-	char modname[13];
-	char scriptname[21];
-
-	qsort(&profiles[0], profiles.Size(), sizeof(ProfileCollector), sorter);
-
-	if (ilimit > 0)
-	{
-		Printf(TEXTCOLOR_ORANGE "Top %ld %ss:\n", ilimit, typelabels[functions]);
-		limit = (unsigned int)ilimit;
-	}
-	else
-	{
-		Printf(TEXTCOLOR_ORANGE "All %ss:\n", typelabels[functions]);
-		limit = UINT_MAX;
-	}
-
-	Printf(TEXTCOLOR_YELLOW "Module       %-20s      Total    Runs     Avg     Min     Max\n", typelabels[functions]);
-	Printf(TEXTCOLOR_YELLOW "------------ -------------------- ---------- ------- ------- ------- -------\n");
-	for (unsigned int i = 0; i < limit && i < profiles.Size(); ++i)
-	{
-		ProfileCollector *prof = &profiles[i];
-		if (prof->ProfileData->NumRuns == 0)
-		{ // Don't list ones that haven't run.
-			continue;
-		}
-
-		// Module name
-		mysnprintf(modname, sizeof(modname), "%s", prof->Module->GetModuleName());
-
-		// Script/function name
-		if (functions)
-		{
-			DWORD *fnames = (DWORD *)prof->Module->FindChunk(MAKE_ID('F','N','A','M'));
-			if (prof->Index >= 0 && prof->Index < (int)LittleLong(fnames[2]))
-			{
-				mysnprintf(scriptname, sizeof(scriptname), "%s",
-					(char *)(fnames + 2) + LittleLong(fnames[3+prof->Index]));
-			}
-			else
-			{
-				mysnprintf(scriptname, sizeof(scriptname), "Function %d", prof->Index);
-			}
-		}
-		else
-		{
-			mysnprintf(scriptname, sizeof(scriptname), "%s",
-				ScriptPresentation(prof->Module->GetScriptPtr(prof->Index)->Number).GetChars() + 7);
-		}
-		Printf("%-12s %-20s%11llu%8u%8u%8u%8u\n",
-			modname, scriptname,
-			prof->ProfileData->TotalInstr,
-			prof->ProfileData->NumRuns,
-			unsigned(prof->ProfileData->TotalInstr / prof->ProfileData->NumRuns),
-			prof->ProfileData->MinInstrPerRun,
-			prof->ProfileData->MaxInstrPerRun
-			);
-	}
-}
-
-CCMD(acsprofile)
-{
-	static int (STACK_ARGS *sort_funcs[])(const void*, const void *) =
-	{
-		sort_by_total_instr,
-		sort_by_min,
-		sort_by_max,
-		sort_by_avg,
-		sort_by_runs
-	};
-	static const char *sort_names[] = { "total", "min", "max", "avg", "runs" };
-	static const BYTE sort_match_len[] = {   1,     2,     2,     1,      1 };
-
-	TArray<ProfileCollector> ScriptProfiles, FuncProfiles;
-	long limit = 10;
-	int (STACK_ARGS *sorter)(const void *, const void *) = sort_by_total_instr;
-
-	assert(countof(sort_names) == countof(sort_match_len));
-
-	ArrangeScriptProfiles(ScriptProfiles);
-	ArrangeFunctionProfiles(FuncProfiles);
-
-	if (argv.argc() > 1)
-	{
-		// `acsprofile clear` will zero all profiling information collected so far.
-		if (stricmp(argv[1], "clear") == 0)
-		{
-			ClearProfiles(ScriptProfiles);
-			ClearProfiles(FuncProfiles);
-			return;
-		}
-		for (int i = 1; i < argv.argc(); ++i)
-		{
-			// If it's a number, set the display limit.
-			char *endptr;
-			long num = strtol(argv[i], &endptr, 0);
-			if (endptr != argv[i])
-			{
-				limit = num;
-				continue;
-			}
-			// If it's a name, set the sort method. We accept partial matches for
-			// options that are shorter than the sort name.
-			size_t optlen = strlen(argv[i]);
-			unsigned int j;
-			for (j = 0; j < countof(sort_names); ++j)
-			{
-				if (optlen < sort_match_len[j] || optlen > strlen(sort_names[j]))
-				{ // Too short or long to match.
-					continue;
-				}
-				if (strnicmp(argv[i], sort_names[j], optlen) == 0)
-				{
-					sorter = sort_funcs[j];
-					break;
-				}
-			}
-			if (j == countof(sort_names))
-			{
-				Printf("Unknown option '%s'\n", argv[i]);
-				Printf("acsprofile clear : Reset profiling information\n");
-				Printf("acsprofile [total|min|max|avg|runs] [<limit>]\n");
-				return;
-			}
-		}
-	}
-
-	ShowProfileData(ScriptProfiles, limit, sorter, false);
-	ShowProfileData(FuncProfiles, limit, sorter, true);
-}
+/*
+** p_acs.cpp
+** General BEHAVIOR management and ACS execution environment
+**
+**---------------------------------------------------------------------------
+** Copyright 1998-2012 Randy Heit
+** All rights reserved.
+**
+** Redistribution and use in source and binary forms, with or without
+** modification, are permitted provided that the following conditions
+** are met:
+**
+** 1. Redistributions of source code must retain the above copyright
+**    notice, this list of conditions and the following disclaimer.
+** 2. Redistributions in binary form must reproduce the above copyright
+**    notice, this list of conditions and the following disclaimer in the
+**    documentation and/or other materials provided with the distribution.
+** 3. The name of the author may not be used to endorse or promote products
+**    derived from this software without specific prior written permission.
+**
+** THIS SOFTWARE IS PROVIDED BY THE AUTHOR ``AS IS'' AND ANY EXPRESS OR
+** IMPLIED WARRANTIES, INCLUDING, BUT NOT LIMITED TO, THE IMPLIED WARRANTIES
+** OF MERCHANTABILITY AND FITNESS FOR A PARTICULAR PURPOSE ARE DISCLAIMED.
+** IN NO EVENT SHALL THE AUTHOR BE LIABLE FOR ANY DIRECT, INDIRECT,
+** INCIDENTAL, SPECIAL, EXEMPLARY, OR CONSEQUENTIAL DAMAGES (INCLUDING, BUT
+** NOT LIMITED TO, PROCUREMENT OF SUBSTITUTE GOODS OR SERVICES; LOSS OF USE,
+** DATA, OR PROFITS; OR BUSINESS INTERRUPTION) HOWEVER CAUSED AND ON ANY
+** THEORY OF LIABILITY, WHETHER IN CONTRACT, STRICT LIABILITY, OR TORT
+** (INCLUDING NEGLIGENCE OR OTHERWISE) ARISING IN ANY WAY OUT OF THE USE OF
+** THIS SOFTWARE, EVEN IF ADVISED OF THE POSSIBILITY OF SUCH DAMAGE.
+**---------------------------------------------------------------------------
+**
+** This code at one time made lots of little-endian assumptions.
+** I think it should be fine on big-endian machines now, but I have no
+** real way to test it.
+*/
+
+#include <assert.h>
+
+#include "templates.h"
+#include "doomdef.h"
+#include "p_local.h"
+#include "p_spec.h"
+#include "g_level.h"
+#include "s_sound.h"
+#include "p_acs.h"
+#include "p_saveg.h"
+#include "p_lnspec.h"
+#include "p_enemy.h"
+#include "m_random.h"
+#include "doomstat.h"
+#include "c_console.h"
+#include "c_dispatch.h"
+#include "s_sndseq.h"
+#include "i_system.h"
+#include "i_movie.h"
+#include "sbar.h"
+#include "m_swap.h"
+#include "a_sharedglobal.h"
+#include "a_doomglobal.h"
+#include "a_strifeglobal.h"
+#include "v_video.h"
+#include "w_wad.h"
+#include "r_sky.h"
+#include "gstrings.h"
+#include "gi.h"
+#include "sc_man.h"
+#include "c_bind.h"
+#include "info.h"
+#include "r_data/r_translate.h"
+#include "cmdlib.h"
+#include "m_png.h"
+#include "p_setup.h"
+#include "po_man.h"
+#include "actorptrselect.h"
+#include "farchive.h"
+#include "decallib.h"
+
+#include "g_shared/a_pickups.h"
+
+extern FILE *Logfile;
+
+FRandom pr_acs ("ACS");
+
+// I imagine this much stack space is probably overkill, but it could
+// potentially get used with recursive functions.
+#define STACK_SIZE 4096
+
+#define CLAMPCOLOR(c)		(EColorRange)((unsigned)(c) >= NUM_TEXT_COLORS ? CR_UNTRANSLATED : (c))
+#define LANGREGIONMASK		MAKE_ID(0,0,0xff,0xff)
+
+// HUD message flags
+#define HUDMSG_LOG					(0x80000000)
+#define HUDMSG_COLORSTRING			(0x40000000)
+#define HUDMSG_ADDBLEND				(0x20000000)
+#define HUDMSG_ALPHA				(0x10000000)
+#define HUDMSG_NOWRAP				(0x08000000)
+
+// HUD message layers; these are not flags
+#define HUDMSG_LAYER_SHIFT			12
+#define HUDMSG_LAYER_MASK			(0x0000F000)
+// See HUDMSGLayer enumerations in sbar.h
+
+// HUD message visibility flags
+#define HUDMSG_VISIBILITY_SHIFT		16
+#define HUDMSG_VISIBILITY_MASK		(0x00070000)
+// See HUDMSG visibility enumerations in sbar.h
+
+// Flags for ReplaceTextures
+#define NOT_BOTTOM			1
+#define NOT_MIDDLE			2
+#define NOT_TOP				4
+#define NOT_FLOOR			8
+#define NOT_CEILING			16
+
+// LineAtack flags
+#define FHF_NORANDOMPUFFZ	1
+
+// SpawnDecal flags
+#define SDF_ABSANGLE		1
+#define SDF_PERMANENT		2
+
+// GetArmorInfo
+enum
+{
+	ARMORINFO_CLASSNAME,
+	ARMORINFO_SAVEAMOUNT,
+	ARMORINFO_SAVEPERCENT,
+	ARMORINFO_MAXABSORB,
+	ARMORINFO_MAXFULLABSORB,
+	ARMORINFO_ACTUALSAVEAMOUNT,
+};
+
+struct CallReturn
+{
+	CallReturn(int pc, ScriptFunction *func, FBehavior *module, SDWORD *locals, ACSLocalArrays *arrays, bool discard, unsigned int runaway)
+		: ReturnFunction(func),
+		  ReturnModule(module),
+		  ReturnLocals(locals),
+		  ReturnArrays(arrays),
+		  ReturnAddress(pc),
+		  bDiscardResult(discard),
+		  EntryInstrCount(runaway)
+	{}
+
+	ScriptFunction *ReturnFunction;
+	FBehavior *ReturnModule;
+	SDWORD *ReturnLocals;
+	ACSLocalArrays *ReturnArrays;
+	int ReturnAddress;
+	int bDiscardResult;
+	unsigned int EntryInstrCount;
+};
+
+static DLevelScript *P_GetScriptGoing (AActor *who, line_t *where, int num, const ScriptPtr *code, FBehavior *module,
+	const int *args, int argcount, int flags);
+
+
+struct FBehavior::ArrayInfo
+{
+	DWORD ArraySize;
+	SDWORD *Elements;
+};
+
+TArray<FBehavior *> FBehavior::StaticModules;
+TArray<FString> ACS_StringBuilderStack;
+
+#define STRINGBUILDER_START(Builder) if (Builder.IsNotEmpty() || ACS_StringBuilderStack.Size()) { ACS_StringBuilderStack.Push(Builder); Builder = ""; }
+#define STRINGBUILDER_FINISH(Builder) if (!ACS_StringBuilderStack.Pop(Builder)) { Builder = ""; }
+
+//============================================================================
+//
+// uallong
+//
+// Read a possibly unaligned four-byte little endian integer from memory.
+//
+//============================================================================
+
+#if defined(_M_IX86) || defined(_M_X64) || defined(__i386__)
+inline int uallong(const int &foo)
+{
+	return foo;
+}
+#else
+inline int uallong(const int &foo)
+{
+	const unsigned char *bar = (const unsigned char *)&foo;
+	return bar[0] | (bar[1] << 8) | (bar[2] << 16) | (bar[3] << 24);
+}
+#endif
+
+//============================================================================
+//
+// Global and world variables
+//
+//============================================================================
+
+// ACS variables with world scope
+SDWORD ACS_WorldVars[NUM_WORLDVARS];
+FWorldGlobalArray ACS_WorldArrays[NUM_WORLDVARS];
+
+// ACS variables with global scope
+SDWORD ACS_GlobalVars[NUM_GLOBALVARS];
+FWorldGlobalArray ACS_GlobalArrays[NUM_GLOBALVARS];
+
+
+//----------------------------------------------------------------------------
+//
+// Global ACS strings (Formerly known as On the fly strings)
+//
+// This special string table is part of the global state. Programmatically
+// generated strings (e.g. those returned by strparam) are stored here.
+// PCD_TAGSTRING also now stores strings in this table instead of simply
+// tagging strings with their library ID.
+//
+// Identical strings map to identical string identifiers.
+//
+// When the string table needs to grow to hold more strings, a garbage
+// collection is first attempted to see if more room can be made to store
+// strings without growing. A string is concidered in use if any value
+// in any of these variable blocks contains a valid ID in the global string
+// table:
+//   * The active area of the ACS stack
+//   * All running scripts' local variables
+//   * All map variables
+//   * All world variables
+//   * All global variables
+// It's not important whether or not they are really used as strings, only
+// that they might be. A string is also concidered in use if its lock count
+// is non-zero, even if none of the above variable blocks referenced it.
+//
+// To keep track of local and map variables for nonresident maps in a hub,
+// when a map's state is archived, all strings found in its local and map
+// variables are locked. When a map is revisited in a hub, all strings found
+// in its local and map variables are unlocked. Locking and unlocking are
+// cumulative operations.
+//
+// What this all means is that:
+//   * Strings returned by strparam last indefinitely. No longer do they
+//     disappear at the end of the tic they were generated.
+//   * You can pass library strings around freely without having to worry
+//     about always having the same libraries loaded in the same order on
+//     every map that needs to use those strings.
+//
+//----------------------------------------------------------------------------
+
+ACSStringPool GlobalACSStrings;
+
+ACSStringPool::ACSStringPool()
+{
+	memset(PoolBuckets, 0xFF, sizeof(PoolBuckets));
+	FirstFreeEntry = 0;
+}
+
+//============================================================================
+//
+// ACSStringPool :: Clear
+//
+// Remove all strings from the pool.
+//
+//============================================================================
+
+void ACSStringPool::Clear()
+{
+	Pool.Clear();
+	memset(PoolBuckets, 0xFF, sizeof(PoolBuckets));
+	FirstFreeEntry = 0;
+}
+
+//============================================================================
+//
+// ACSStringPool :: AddString
+//
+// Returns a valid string identifier (including library ID) or -1 if we ran
+// out of room. Identical strings will return identical values.
+//
+//============================================================================
+
+int ACSStringPool::AddString(const char *str, const SDWORD *stack, int stackdepth)
+{
+	size_t len = strlen(str);
+	unsigned int h = SuperFastHash(str, len);
+	unsigned int bucketnum = h % NUM_BUCKETS;
+	int i = FindString(str, len, h, bucketnum);
+	if (i >= 0)
+	{
+		return i | STRPOOL_LIBRARYID_OR;
+	}
+	FString fstr(str);
+	return InsertString(fstr, h, bucketnum, stack, stackdepth);
+}
+
+int ACSStringPool::AddString(FString &str, const SDWORD *stack, int stackdepth)
+{
+	unsigned int h = SuperFastHash(str.GetChars(), str.Len());
+	unsigned int bucketnum = h % NUM_BUCKETS;
+	int i = FindString(str, str.Len(), h, bucketnum);
+	if (i >= 0)
+	{
+		return i | STRPOOL_LIBRARYID_OR;
+	}
+	return InsertString(str, h, bucketnum, stack, stackdepth);
+}
+
+//============================================================================
+//
+// ACSStringPool :: GetString
+//
+//============================================================================
+
+const char *ACSStringPool::GetString(int strnum)
+{
+	assert((strnum & LIBRARYID_MASK) == STRPOOL_LIBRARYID_OR);
+	strnum &= ~LIBRARYID_MASK;
+	if ((unsigned)strnum < Pool.Size() && Pool[strnum].Next != FREE_ENTRY)
+	{
+		return Pool[strnum].Str;
+	}
+	return NULL;
+}
+
+//============================================================================
+//
+// ACSStringPool :: LockString
+//
+// Prevents this string from being purged.
+//
+//============================================================================
+
+void ACSStringPool::LockString(int strnum)
+{
+	assert((strnum & LIBRARYID_MASK) == STRPOOL_LIBRARYID_OR);
+	strnum &= ~LIBRARYID_MASK;
+	assert((unsigned)strnum < Pool.Size());
+	Pool[strnum].LockCount++;
+}
+
+//============================================================================
+//
+// ACSStringPool :: UnlockString
+//
+// When equally mated with LockString, allows this string to be purged.
+//
+//============================================================================
+
+void ACSStringPool::UnlockString(int strnum)
+{
+	assert((strnum & LIBRARYID_MASK) == STRPOOL_LIBRARYID_OR);
+	strnum &= ~LIBRARYID_MASK;
+	assert((unsigned)strnum < Pool.Size());
+	assert(Pool[strnum].LockCount > 0);
+	Pool[strnum].LockCount--;
+}
+
+//============================================================================
+//
+// ACSStringPool :: MarkString
+//
+// Prevent this string from being purged during the next call to PurgeStrings.
+// This does not carry over to subsequent calls of PurgeStrings.
+//
+//============================================================================
+
+void ACSStringPool::MarkString(int strnum)
+{
+	assert((strnum & LIBRARYID_MASK) == STRPOOL_LIBRARYID_OR);
+	strnum &= ~LIBRARYID_MASK;
+	assert((unsigned)strnum < Pool.Size());
+	Pool[strnum].LockCount |= 0x80000000;
+}
+
+//============================================================================
+//
+// ACSStringPool :: LockStringArray
+//
+// Prevents several strings from being purged. Entries not in this pool will
+// be silently ignored. The idea here is to pass this function a block of
+// ACS variables. Everything that looks like it might be a string in the pool
+// is locked, even if it's not actually used as such. It's better to keep
+// more strings than we need than to throw away ones we do need.
+//
+//============================================================================
+
+void ACSStringPool::LockStringArray(const int *strnum, unsigned int count)
+{
+	for (unsigned int i = 0; i < count; ++i)
+	{
+		int num = strnum[i];
+		if ((num & LIBRARYID_MASK) == STRPOOL_LIBRARYID_OR)
+		{
+			num &= ~LIBRARYID_MASK;
+			if ((unsigned)num < Pool.Size())
+			{
+				Pool[num].LockCount++;
+			}
+		}
+	}
+}
+
+//============================================================================
+//
+// ACSStringPool :: UnlockStringArray
+//
+// Reverse of LockStringArray.
+//
+//============================================================================
+
+void ACSStringPool::UnlockStringArray(const int *strnum, unsigned int count)
+{
+	for (unsigned int i = 0; i < count; ++i)
+	{
+		int num = strnum[i];
+		if ((num & LIBRARYID_MASK) == STRPOOL_LIBRARYID_OR)
+		{
+			num &= ~LIBRARYID_MASK;
+			if ((unsigned)num < Pool.Size())
+			{
+				assert(Pool[num].LockCount > 0);
+				Pool[num].LockCount--;
+			}
+		}
+	}
+}
+
+//============================================================================
+//
+// ACSStringPool :: MarkStringArray
+//
+// Array version of MarkString.
+//
+//============================================================================
+
+void ACSStringPool::MarkStringArray(const int *strnum, unsigned int count)
+{
+	for (unsigned int i = 0; i < count; ++i)
+	{
+		int num = strnum[i];
+		if ((num & LIBRARYID_MASK) == STRPOOL_LIBRARYID_OR)
+		{
+			num &= ~LIBRARYID_MASK;
+			if ((unsigned)num < Pool.Size())
+			{
+				Pool[num].LockCount |= 0x80000000;
+			}
+		}
+	}
+}
+
+//============================================================================
+//
+// ACSStringPool :: MarkStringMap
+//
+// World/global variables version of MarkString.
+//
+//============================================================================
+
+void ACSStringPool::MarkStringMap(const FWorldGlobalArray &aray)
+{
+	FWorldGlobalArray::ConstIterator it(aray);
+	FWorldGlobalArray::ConstPair *pair;
+
+	while (it.NextPair(pair))
+	{
+		int num = pair->Value;
+		if ((num & LIBRARYID_MASK) == STRPOOL_LIBRARYID_OR)
+		{
+			num &= ~LIBRARYID_MASK;
+			if ((unsigned)num < Pool.Size())
+			{
+				Pool[num].LockCount |= 0x80000000;
+			}
+		}
+	}
+}
+
+//============================================================================
+//
+// ACSStringPool :: UnlockAll
+//
+// Resets every entry's lock count to 0. Used when doing a partial reset of
+// ACS state such as travelling to a new hub.
+//
+//============================================================================
+
+void ACSStringPool::UnlockAll()
+{
+	for (unsigned int i = 0; i < Pool.Size(); ++i)
+	{
+		Pool[i].LockCount = 0;
+	}
+}
+
+//============================================================================
+//
+// ACSStringPool :: PurgeStrings
+//
+// Remove all unlocked strings from the pool.
+//
+//============================================================================
+
+void ACSStringPool::PurgeStrings()
+{
+	// Clear the hash buckets. We'll rebuild them as we decide what strings
+	// to keep and which to toss.
+	memset(PoolBuckets, 0xFF, sizeof(PoolBuckets));
+	size_t usedcount = 0, freedcount = 0;
+	for (unsigned int i = 0; i < Pool.Size(); ++i)
+	{
+		PoolEntry *entry = &Pool[i];
+		if (entry->Next != FREE_ENTRY)
+		{
+			if (entry->LockCount == 0)
+			{
+				freedcount++;
+				// Mark this entry as free.
+				entry->Next = FREE_ENTRY;
+				if (i < FirstFreeEntry)
+				{
+					FirstFreeEntry = i;
+				}
+				// And free the string.
+				entry->Str = "";
+			}
+			else
+			{
+				usedcount++;
+				// Rehash this entry.
+				unsigned int h = entry->Hash % NUM_BUCKETS;
+				entry->Next = PoolBuckets[h];
+				PoolBuckets[h] = i;
+				// Remove MarkString's mark.
+				entry->LockCount &= 0x7FFFFFFF;
+			}
+		}
+	}
+}
+
+//============================================================================
+//
+// ACSStringPool :: FindString
+//
+// Finds a string in the pool. Does not include the library ID in the returned
+// value. Returns -1 if the string does not exist in the pool.
+//
+//============================================================================
+
+int ACSStringPool::FindString(const char *str, size_t len, unsigned int h, unsigned int bucketnum)
+{
+	unsigned int i = PoolBuckets[bucketnum];
+	while (i != NO_ENTRY)
+	{
+		PoolEntry *entry = &Pool[i];
+		assert(entry->Next != FREE_ENTRY);
+		if (entry->Hash == h && entry->Str.Len() == len &&
+			memcmp(entry->Str.GetChars(), str, len) == 0)
+		{
+			return i;
+		}
+		i = entry->Next;
+	}
+	return -1;
+}
+
+//============================================================================
+//
+// ACSStringPool :: InsertString
+//
+// Inserts a new string into the pool.
+//
+//============================================================================
+
+int ACSStringPool::InsertString(FString &str, unsigned int h, unsigned int bucketnum, const SDWORD *stack, int stackdepth)
+{
+	unsigned int index = FirstFreeEntry;
+	if (index >= MIN_GC_SIZE && index == Pool.Max())
+	{ // We will need to grow the array. Try a garbage collection first.
+		P_CollectACSGlobalStrings(stack, stackdepth);
+		index = FirstFreeEntry;
+	}
+	if (FirstFreeEntry >= STRPOOL_LIBRARYID_OR)
+	{ // If we go any higher, we'll collide with the library ID marker.
+		return -1;
+	}
+	if (index == Pool.Size())
+	{ // There were no free entries; make a new one.
+		Pool.Reserve(1);
+		FirstFreeEntry++;
+	}
+	else
+	{ // Scan for the next free entry
+		FindFirstFreeEntry(FirstFreeEntry + 1);
+	}
+	PoolEntry *entry = &Pool[index];
+	entry->Str = str;
+	entry->Hash = h;
+	entry->Next = PoolBuckets[bucketnum];
+	entry->LockCount = 0;
+	PoolBuckets[bucketnum] = index;
+	return index | STRPOOL_LIBRARYID_OR;
+}
+
+//============================================================================
+//
+// ACSStringPool :: FindFirstFreeEntry
+//
+// Finds the first free entry, starting at base.
+//
+//============================================================================
+
+void ACSStringPool::FindFirstFreeEntry(unsigned base)
+{
+	while (base < Pool.Size() && Pool[base].Next != FREE_ENTRY)
+	{
+		base++;
+	}
+	FirstFreeEntry = base;
+}
+
+//============================================================================
+//
+// ACSStringPool :: ReadStrings
+//
+// Reads strings from a PNG chunk.
+//
+//============================================================================
+
+void ACSStringPool::ReadStrings(PNGHandle *png, DWORD id)
+{
+	Clear();
+
+	size_t len = M_FindPNGChunk(png, id);
+	if (len != 0)
+	{
+		FPNGChunkArchive arc(png->File->GetFile(), id, len);
+		int32 i, j, poolsize;
+		unsigned int h, bucketnum;
+		char *str = NULL;
+
+		arc << poolsize;
+
+		Pool.Resize(poolsize);
+		i = 0;
+		j = arc.ReadCount();
+		while (j >= 0)
+		{
+			// Mark skipped entries as free
+			for (; i < j; ++i)
+			{
+				Pool[i].Next = FREE_ENTRY;
+				Pool[i].LockCount = 0;
+			}
+			arc << str;
+			h = SuperFastHash(str, strlen(str));
+			bucketnum = h % NUM_BUCKETS;
+			Pool[i].Str = str;
+			Pool[i].Hash = h;
+			Pool[i].LockCount = arc.ReadCount();
+			Pool[i].Next = PoolBuckets[bucketnum];
+			PoolBuckets[bucketnum] = i;
+			i++;
+			j = arc.ReadCount();
+		}
+		if (str != NULL)
+		{
+			delete[] str;
+		}
+		FindFirstFreeEntry(0);
+	}
+}
+
+//============================================================================
+//
+// ACSStringPool :: WriteStrings
+//
+// Writes strings to a PNG chunk.
+//
+//============================================================================
+
+void ACSStringPool::WriteStrings(FILE *file, DWORD id) const
+{
+	int32 i, poolsize = (int32)Pool.Size();
+	
+	if (poolsize == 0)
+	{ // No need to write if we don't have anything.
+		return;
+	}
+	FPNGChunkArchive arc(file, id);
+
+	arc << poolsize;
+	for (i = 0; i < poolsize; ++i)
+	{
+		PoolEntry *entry = &Pool[i];
+		if (entry->Next != FREE_ENTRY)
+		{
+			arc.WriteCount(i);
+			arc.WriteString(entry->Str);
+			arc.WriteCount(entry->LockCount);
+		}
+	}
+	arc.WriteCount(-1);
+}
+
+//============================================================================
+//
+// ACSStringPool :: Dump
+//
+// Lists all strings in the pool.
+//
+//============================================================================
+
+void ACSStringPool::Dump() const
+{
+	for (unsigned int i = 0; i < Pool.Size(); ++i)
+	{
+		if (Pool[i].Next != FREE_ENTRY)
+		{
+			Printf("%4u. (%2d) \"%s\"\n", i, Pool[i].LockCount, Pool[i].Str.GetChars());
+		}
+	}
+	Printf("First free %u\n", FirstFreeEntry);
+}
+
+//============================================================================
+//
+// P_MarkWorldVarStrings
+//
+//============================================================================
+
+void P_MarkWorldVarStrings()
+{
+	GlobalACSStrings.MarkStringArray(ACS_WorldVars, countof(ACS_WorldVars));
+	for (size_t i = 0; i < countof(ACS_WorldArrays); ++i)
+	{
+		GlobalACSStrings.MarkStringMap(ACS_WorldArrays[i]);
+	}
+}
+
+//============================================================================
+//
+// P_MarkGlobalVarStrings
+//
+//============================================================================
+
+void P_MarkGlobalVarStrings()
+{
+	GlobalACSStrings.MarkStringArray(ACS_GlobalVars, countof(ACS_GlobalVars));
+	for (size_t i = 0; i < countof(ACS_GlobalArrays); ++i)
+	{
+		GlobalACSStrings.MarkStringMap(ACS_GlobalArrays[i]);
+	}
+}
+
+//============================================================================
+//
+// P_CollectACSGlobalStrings
+//
+// Garbage collect ACS global strings.
+//
+//============================================================================
+
+void P_CollectACSGlobalStrings(const SDWORD *stack, int stackdepth)
+{
+	if (stack != NULL && stackdepth != 0)
+	{
+		GlobalACSStrings.MarkStringArray(stack, stackdepth);
+	}
+	FBehavior::StaticMarkLevelVarStrings();
+	P_MarkWorldVarStrings();
+	P_MarkGlobalVarStrings();
+	GlobalACSStrings.PurgeStrings();
+}
+
+#ifdef _DEBUG
+CCMD(acsgc)
+{
+	P_CollectACSGlobalStrings(NULL, 0);
+}
+CCMD(globstr)
+{
+	GlobalACSStrings.Dump();
+}
+#endif
+
+//============================================================================
+//
+// ScriptPresentation
+//
+// Returns a presentable version of the script number.
+//
+//============================================================================
+
+static FString ScriptPresentation(int script)
+{
+	FString out = "script ";
+
+	if (script < 0)
+	{
+		FName scrname = FName(ENamedName(-script));
+		if (scrname.IsValidName())
+		{
+			out << '"' << scrname.GetChars() << '"';
+			return out;
+		}
+	}
+	out.AppendFormat("%d", script);
+	return out;
+}
+
+//============================================================================
+//
+// P_ClearACSVars
+//
+//============================================================================
+
+void P_ClearACSVars(bool alsoglobal)
+{
+	int i;
+
+	memset (ACS_WorldVars, 0, sizeof(ACS_WorldVars));
+	for (i = 0; i < NUM_WORLDVARS; ++i)
+	{
+		ACS_WorldArrays[i].Clear ();
+	}
+	if (alsoglobal)
+	{
+		memset (ACS_GlobalVars, 0, sizeof(ACS_GlobalVars));
+		for (i = 0; i < NUM_GLOBALVARS; ++i)
+		{
+			ACS_GlobalArrays[i].Clear ();
+		}
+		// Since we cleared all ACS variables, we know nothing refers to them
+		// anymore.
+		GlobalACSStrings.Clear();
+	}
+	else
+	{
+		// Purge any strings that aren't referenced by global variables, since
+		// they're the only possible references left.
+		P_MarkGlobalVarStrings();
+		GlobalACSStrings.PurgeStrings();
+	}
+}
+
+//============================================================================
+//
+// WriteVars
+//
+//============================================================================
+
+static void WriteVars (FILE *file, SDWORD *vars, size_t count, DWORD id)
+{
+	size_t i, j;
+
+	for (i = 0; i < count; ++i)
+	{
+		if (vars[i] != 0)
+			break;
+	}
+	if (i < count)
+	{
+		// Find last non-zero var. Anything beyond the last stored variable
+		// will be zeroed at load time.
+		for (j = count-1; j > i; --j)
+		{
+			if (vars[j] != 0)
+				break;
+		}
+		FPNGChunkArchive arc (file, id);
+		for (i = 0; i <= j; ++i)
+		{
+			DWORD var = vars[i];
+			arc << var;
+		}
+	}
+}
+
+//============================================================================
+//
+//
+//
+//============================================================================
+
+static void ReadVars (PNGHandle *png, SDWORD *vars, size_t count, DWORD id)
+{
+	size_t len = M_FindPNGChunk (png, id);
+	size_t used = 0;
+
+	if (len != 0)
+	{
+		DWORD var;
+		size_t i;
+		FPNGChunkArchive arc (png->File->GetFile(), id, len);
+		used = len / 4;
+
+		for (i = 0; i < used; ++i)
+		{
+			arc << var;
+			vars[i] = var;
+		}
+		png->File->ResetFilePtr();
+	}
+	if (used < count)
+	{
+		memset (&vars[used], 0, (count-used)*4);
+	}
+}
+
+//============================================================================
+//
+//
+//
+//============================================================================
+
+static void WriteArrayVars (FILE *file, FWorldGlobalArray *vars, unsigned int count, DWORD id)
+{
+	unsigned int i, j;
+
+	// Find the first non-empty array.
+	for (i = 0; i < count; ++i)
+	{
+		if (vars[i].CountUsed() != 0)
+			break;
+	}
+	if (i < count)
+	{
+		// Find last non-empty array. Anything beyond the last stored array
+		// will be emptied at load time.
+		for (j = count-1; j > i; --j)
+		{
+			if (vars[j].CountUsed() != 0)
+				break;
+		}
+		FPNGChunkArchive arc (file, id);
+		arc.WriteCount (i);
+		arc.WriteCount (j);
+		for (; i <= j; ++i)
+		{
+			arc.WriteCount (vars[i].CountUsed());
+
+			FWorldGlobalArray::ConstIterator it(vars[i]);
+			const FWorldGlobalArray::Pair *pair;
+
+			while (it.NextPair (pair))
+			{
+				arc.WriteCount (pair->Key);
+				arc.WriteCount (pair->Value);
+			}
+		}
+	}
+}
+
+//============================================================================
+//
+//
+//
+//============================================================================
+
+static void ReadArrayVars (PNGHandle *png, FWorldGlobalArray *vars, size_t count, DWORD id)
+{
+	size_t len = M_FindPNGChunk (png, id);
+	unsigned int i, k;
+
+	for (i = 0; i < count; ++i)
+	{
+		vars[i].Clear ();
+	}
+
+	if (len != 0)
+	{
+		DWORD max, size;
+		FPNGChunkArchive arc (png->File->GetFile(), id, len);
+
+		i = arc.ReadCount ();
+		max = arc.ReadCount ();
+
+		for (; i <= max; ++i)
+		{
+			size = arc.ReadCount ();
+			for (k = 0; k < size; ++k)
+			{
+				SDWORD key, val;
+				key = arc.ReadCount();
+
+				val = arc.ReadCount();
+				vars[i].Insert (key, val);
+			}
+		}
+		png->File->ResetFilePtr();
+	}
+}
+
+//============================================================================
+//
+//
+//
+//============================================================================
+
+void P_ReadACSVars(PNGHandle *png)
+{
+	ReadVars (png, ACS_WorldVars, NUM_WORLDVARS, MAKE_ID('w','v','A','r'));
+	ReadVars (png, ACS_GlobalVars, NUM_GLOBALVARS, MAKE_ID('g','v','A','r'));
+	ReadArrayVars (png, ACS_WorldArrays, NUM_WORLDVARS, MAKE_ID('w','a','R','r'));
+	ReadArrayVars (png, ACS_GlobalArrays, NUM_GLOBALVARS, MAKE_ID('g','a','R','r'));
+	GlobalACSStrings.ReadStrings(png, MAKE_ID('a','s','T','r'));
+}
+
+//============================================================================
+//
+//
+//
+//============================================================================
+
+void P_WriteACSVars(FILE *stdfile)
+{
+	WriteVars (stdfile, ACS_WorldVars, NUM_WORLDVARS, MAKE_ID('w','v','A','r'));
+	WriteVars (stdfile, ACS_GlobalVars, NUM_GLOBALVARS, MAKE_ID('g','v','A','r'));
+	WriteArrayVars (stdfile, ACS_WorldArrays, NUM_WORLDVARS, MAKE_ID('w','a','R','r'));
+	WriteArrayVars (stdfile, ACS_GlobalArrays, NUM_GLOBALVARS, MAKE_ID('g','a','R','r'));
+	GlobalACSStrings.WriteStrings(stdfile, MAKE_ID('a','s','T','r'));
+}
+
+//---- Inventory functions --------------------------------------//
+//
+
+//============================================================================
+//
+// ClearInventory
+//
+// Clears the inventory for one or more actors.
+//
+//============================================================================
+
+static void ClearInventory (AActor *activator)
+{
+	if (activator == NULL)
+	{
+		for (int i = 0; i < MAXPLAYERS; ++i)
+		{
+			if (playeringame[i])
+				players[i].mo->ClearInventory();
+		}
+	}
+	else
+	{
+		activator->ClearInventory();
+	}
+}
+
+//============================================================================
+//
+// DoGiveInv
+//
+// Gives an item to a single actor.
+//
+//============================================================================
+
+static void DoGiveInv (AActor *actor, const PClass *info, int amount)
+{
+	AWeapon *savedPendingWeap = actor->player != NULL
+		? actor->player->PendingWeapon : NULL;
+	bool hadweap = actor->player != NULL ? actor->player->ReadyWeapon != NULL : true;
+
+	AInventory *item = static_cast<AInventory *>(Spawn (info, 0,0,0, NO_REPLACE));
+
+	// This shouldn't count for the item statistics!
+	item->ClearCounters();
+	if (info->IsDescendantOf (RUNTIME_CLASS(ABasicArmorPickup)))
+	{
+		if (static_cast<ABasicArmorPickup*>(item)->SaveAmount != 0)
+		{
+			static_cast<ABasicArmorPickup*>(item)->SaveAmount *= amount;
+		}
+		else
+		{
+			static_cast<ABasicArmorPickup*>(item)->SaveAmount *= amount;
+		}
+	}
+	else if (info->IsDescendantOf (RUNTIME_CLASS(ABasicArmorBonus)))
+	{
+		static_cast<ABasicArmorBonus*>(item)->SaveAmount *= amount;
+	}
+	else
+	{
+		item->Amount = amount;
+	}
+	if (!item->CallTryPickup (actor))
+	{
+		item->Destroy ();
+	}
+	// If the item was a weapon, don't bring it up automatically
+	// unless the player was not already using a weapon.
+	if (savedPendingWeap != NULL && hadweap && actor->player != NULL)
+	{
+		actor->player->PendingWeapon = savedPendingWeap;
+	}
+}
+
+//============================================================================
+//
+// GiveInventory
+//
+// Gives an item to one or more actors.
+//
+//============================================================================
+
+static void GiveInventory (AActor *activator, const char *type, int amount)
+{
+	const PClass *info;
+
+	if (amount <= 0 || type == NULL)
+	{
+		return;
+	}
+	if (stricmp (type, "Armor") == 0)
+	{
+		type = "BasicArmorPickup";
+	}
+	info = PClass::FindClass (type);
+	if (info == NULL)
+	{
+		Printf ("ACS: I don't know what %s is.\n", type);
+	}
+	else if (!info->IsDescendantOf (RUNTIME_CLASS(AInventory)))
+	{
+		Printf ("ACS: %s is not an inventory item.\n", type);
+	}
+	else if (activator == NULL)
+	{
+		for (int i = 0; i < MAXPLAYERS; ++i)
+		{
+			if (playeringame[i])
+				DoGiveInv (players[i].mo, info, amount);
+		}
+	}
+	else
+	{
+		DoGiveInv (activator, info, amount);
+	}
+}
+
+//============================================================================
+//
+// DoTakeInv
+//
+// Takes an item from a single actor.
+//
+//============================================================================
+
+static void DoTakeInv (AActor *actor, const PClass *info, int amount)
+{
+	AInventory *item = actor->FindInventory (info);
+	if (item != NULL)
+	{
+		item->Amount -= amount;
+		if (item->Amount <= 0)
+		{
+			// If it's not ammo or an internal armor, destroy it.
+			// Ammo needs to stick around, even when it's zero for the benefit
+			// of the weapons that use it and to maintain the maximum ammo
+			// amounts a backpack might have given.
+			// Armor shouldn't be removed because they only work properly when
+			// they are the last items in the inventory.
+			if (item->ItemFlags & IF_KEEPDEPLETED)
+			{
+				item->Amount = 0;
+			}
+			else
+			{
+				item->Destroy ();
+			}
+		}
+	}
+}
+
+//============================================================================
+//
+// TakeInventory
+//
+// Takes an item from one or more actors.
+//
+//============================================================================
+
+static void TakeInventory (AActor *activator, const char *type, int amount)
+{
+	const PClass *info;
+
+	if (type == NULL)
+	{
+		return;
+	}
+	if (strcmp (type, "Armor") == 0)
+	{
+		type = "BasicArmor";
+	}
+	if (amount <= 0)
+	{
+		return;
+	}
+	info = PClass::FindClass (type);
+	if (info == NULL)
+	{
+		return;
+	}
+	if (activator == NULL)
+	{
+		for (int i = 0; i < MAXPLAYERS; ++i)
+		{
+			if (playeringame[i])
+				DoTakeInv (players[i].mo, info, amount);
+		}
+	}
+	else
+	{
+		DoTakeInv (activator, info, amount);
+	}
+}
+
+//============================================================================
+//
+// DoUseInv
+//
+// Makes a single actor use an inventory item
+//
+//============================================================================
+
+static bool DoUseInv (AActor *actor, const PClass *info)
+{
+	AInventory *item = actor->FindInventory (info);
+	if (item != NULL)
+	{
+		if (actor->player == NULL)
+		{
+			return actor->UseInventory(item);
+		}
+		else
+		{
+			int cheats;
+			bool res;
+
+			// Bypass CF_TOTALLYFROZEN
+			cheats = actor->player->cheats;
+			actor->player->cheats &= ~CF_TOTALLYFROZEN;
+			res = actor->UseInventory(item);
+			actor->player->cheats |= (cheats & CF_TOTALLYFROZEN);
+			return res;
+		}
+	}
+	return false;
+}
+
+//============================================================================
+//
+// UseInventory
+//
+// makes one or more actors use an inventory item.
+//
+//============================================================================
+
+static int UseInventory (AActor *activator, const char *type)
+{
+	const PClass *info;
+	int ret = 0;
+
+	if (type == NULL)
+	{
+		return 0;
+	}
+	info = PClass::FindClass (type);
+	if (info == NULL)
+	{
+		return 0;
+	}
+	if (activator == NULL)
+	{
+		for (int i = 0; i < MAXPLAYERS; ++i)
+		{
+			if (playeringame[i])
+				ret += DoUseInv (players[i].mo, info);
+		}
+	}
+	else
+	{
+		ret = DoUseInv (activator, info);
+	}
+	return ret;
+}
+
+//============================================================================
+//
+// CheckInventory
+//
+// Returns how much of a particular item an actor has.
+//
+//============================================================================
+
+static int CheckInventory (AActor *activator, const char *type)
+{
+	if (activator == NULL || type == NULL)
+		return 0;
+
+	if (stricmp (type, "Armor") == 0)
+	{
+		type = "BasicArmor";
+	}
+	else if (stricmp (type, "Health") == 0)
+	{
+		return activator->health;
+	}
+
+	const PClass *info = PClass::FindClass (type);
+	AInventory *item = activator->FindInventory (info);
+	return item ? item->Amount : 0;
+}
+
+//---- Plane watchers ----//
+
+class DPlaneWatcher : public DThinker
+{
+	DECLARE_CLASS (DPlaneWatcher, DThinker)
+	HAS_OBJECT_POINTERS
+public:
+	DPlaneWatcher (AActor *it, line_t *line, int lineSide, bool ceiling,
+		int tag, int height, int special,
+		int arg0, int arg1, int arg2, int arg3, int arg4);
+	void Tick ();
+	void Serialize (FArchive &arc);
+private:
+	sector_t *Sector;
+	fixed_t WatchD, LastD;
+	int Special, Arg0, Arg1, Arg2, Arg3, Arg4;
+	TObjPtr<AActor> Activator;
+	line_t *Line;
+	bool LineSide;
+	bool bCeiling;
+
+	DPlaneWatcher() {}
+};
+
+IMPLEMENT_POINTY_CLASS (DPlaneWatcher)
+ DECLARE_POINTER (Activator)
+END_POINTERS
+
+DPlaneWatcher::DPlaneWatcher (AActor *it, line_t *line, int lineSide, bool ceiling,
+	int tag, int height, int special,
+	int arg0, int arg1, int arg2, int arg3, int arg4)
+	: Special (special), Arg0 (arg0), Arg1 (arg1), Arg2 (arg2), Arg3 (arg3), Arg4 (arg4),
+	  Activator (it), Line (line), LineSide (!!lineSide), bCeiling (ceiling)
+{
+	int secnum;
+
+	secnum = P_FindSectorFromTag (tag, -1);
+	if (secnum >= 0)
+	{
+		secplane_t plane;
+
+		Sector = &sectors[secnum];
+		if (bCeiling)
+		{
+			plane = Sector->ceilingplane;
+		}
+		else
+		{
+			plane = Sector->floorplane;
+		}
+		LastD = plane.d;
+		plane.ChangeHeight (height << FRACBITS);
+		WatchD = plane.d;
+	}
+	else
+	{
+		Sector = NULL;
+		WatchD = LastD = 0;
+	}
+}
+
+void DPlaneWatcher::Serialize (FArchive &arc)
+{
+	Super::Serialize (arc);
+
+	arc << Special << Arg0 << Arg1 << Arg2 << Arg3 << Arg4
+		<< Sector << bCeiling << WatchD << LastD << Activator
+		<< Line << LineSide << bCeiling;
+}
+
+void DPlaneWatcher::Tick ()
+{
+	if (Sector == NULL)
+	{
+		Destroy ();
+		return;
+	}
+
+	fixed_t newd;
+
+	if (bCeiling)
+	{
+		newd = Sector->ceilingplane.d;
+	}
+	else
+	{
+		newd = Sector->floorplane.d;
+	}
+
+	if ((LastD < WatchD && newd >= WatchD) ||
+		(LastD > WatchD && newd <= WatchD))
+	{
+		P_ExecuteSpecial(Special, Line, Activator, LineSide, Arg0, Arg1, Arg2, Arg3, Arg4);
+		Destroy ();
+	}
+
+}
+
+//---- ACS lump manager ----//
+
+// Load user-specified default modules. This must be called after the level's
+// own behavior is loaded (if it has one).
+void FBehavior::StaticLoadDefaultModules ()
+{
+	// When playing Strife, STRFHELP is always loaded.
+	if (gameinfo.gametype == GAME_Strife)
+	{
+		StaticLoadModule (Wads.CheckNumForName ("STRFHELP", ns_acslibrary));
+	}
+
+	// Scan each LOADACS lump and load the specified modules in order
+	int lump, lastlump = 0;
+
+	while ((lump = Wads.FindLump ("LOADACS", &lastlump)) != -1)
+	{
+		FScanner sc(lump);
+		while (sc.GetString())
+		{
+			int acslump = Wads.CheckNumForName (sc.String, ns_acslibrary);
+			if (acslump >= 0)
+			{
+				StaticLoadModule (acslump);
+			}
+			else
+			{
+				Printf ("Could not find autoloaded ACS library %s\n", sc.String);
+			}
+		}
+	}
+}
+
+FBehavior *FBehavior::StaticLoadModule (int lumpnum, FileReader *fr, int len)
+{
+	if (lumpnum == -1 && fr == NULL) return NULL;
+
+	for (unsigned int i = 0; i < StaticModules.Size(); ++i)
+	{
+		if (StaticModules[i]->LumpNum == lumpnum)
+		{
+			return StaticModules[i];
+		}
+	}
+
+	return new FBehavior (lumpnum, fr, len);
+}
+
+bool FBehavior::StaticCheckAllGood ()
+{
+	for (unsigned int i = 0; i < StaticModules.Size(); ++i)
+	{
+		if (!StaticModules[i]->IsGood())
+		{
+			return false;
+		}
+	}
+	return true;
+}
+
+void FBehavior::StaticUnloadModules ()
+{
+	for (unsigned int i = StaticModules.Size(); i-- > 0; )
+	{
+		delete StaticModules[i];
+	}
+	StaticModules.Clear ();
+}
+
+FBehavior *FBehavior::StaticGetModule (int lib)
+{
+	if ((size_t)lib >= StaticModules.Size())
+	{
+		return NULL;
+	}
+	return StaticModules[lib];
+}
+
+void FBehavior::StaticMarkLevelVarStrings()
+{
+	// Mark map variables.
+	for (DWORD modnum = 0; modnum < StaticModules.Size(); ++modnum)
+	{
+		StaticModules[modnum]->MarkMapVarStrings();
+	}
+	// Mark running scripts' local variables.
+	if (DACSThinker::ActiveThinker != NULL)
+	{
+		for (DLevelScript *script = DACSThinker::ActiveThinker->Scripts; script != NULL; script = script->GetNext())
+		{
+			script->MarkLocalVarStrings();
+		}
+	}
+}
+
+void FBehavior::StaticLockLevelVarStrings()
+{
+	// Lock map variables.
+	for (DWORD modnum = 0; modnum < StaticModules.Size(); ++modnum)
+	{
+		StaticModules[modnum]->LockMapVarStrings();
+	}
+	// Lock running scripts' local variables.
+	if (DACSThinker::ActiveThinker != NULL)
+	{
+		for (DLevelScript *script = DACSThinker::ActiveThinker->Scripts; script != NULL; script = script->GetNext())
+		{
+			script->LockLocalVarStrings();
+		}
+	}
+}
+
+void FBehavior::StaticUnlockLevelVarStrings()
+{
+	// Unlock map variables.
+	for (DWORD modnum = 0; modnum < StaticModules.Size(); ++modnum)
+	{
+		StaticModules[modnum]->UnlockMapVarStrings();
+	}
+	// Unlock running scripts' local variables.
+	if (DACSThinker::ActiveThinker != NULL)
+	{
+		for (DLevelScript *script = DACSThinker::ActiveThinker->Scripts; script != NULL; script = script->GetNext())
+		{
+			script->UnlockLocalVarStrings();
+		}
+	}
+}
+
+void FBehavior::MarkMapVarStrings() const
+{
+	GlobalACSStrings.MarkStringArray(MapVarStore, NUM_MAPVARS);
+	for (int i = 0; i < NumArrays; ++i)
+	{
+		GlobalACSStrings.MarkStringArray(ArrayStore[i].Elements, ArrayStore[i].ArraySize);
+	}
+}
+
+void FBehavior::LockMapVarStrings() const
+{
+	GlobalACSStrings.LockStringArray(MapVarStore, NUM_MAPVARS);
+	for (int i = 0; i < NumArrays; ++i)
+	{
+		GlobalACSStrings.LockStringArray(ArrayStore[i].Elements, ArrayStore[i].ArraySize);
+	}
+}
+
+void FBehavior::UnlockMapVarStrings() const
+{
+	GlobalACSStrings.UnlockStringArray(MapVarStore, NUM_MAPVARS);
+	for (int i = 0; i < NumArrays; ++i)
+	{
+		GlobalACSStrings.UnlockStringArray(ArrayStore[i].Elements, ArrayStore[i].ArraySize);
+	}
+}
+
+void FBehavior::StaticSerializeModuleStates (FArchive &arc)
+{
+	DWORD modnum;
+
+	modnum = StaticModules.Size();
+	arc << modnum;
+
+	if (modnum != StaticModules.Size())
+	{
+		I_Error ("Level was saved with a different number of ACS modules.");
+	}
+
+	for (modnum = 0; modnum < StaticModules.Size(); ++modnum)
+	{
+		FBehavior *module = StaticModules[modnum];
+
+		if (arc.IsStoring())
+		{
+			arc.WriteString (module->ModuleName);
+		}
+		else
+		{
+			char *modname = NULL;
+			arc << modname;
+			if (stricmp (modname, module->ModuleName) != 0)
+			{
+				delete[] modname;
+				I_Error ("Level was saved with a different set of ACS modules.");
+			}
+			delete[] modname;
+		}
+		module->SerializeVars (arc);
+	}
+}
+
+void FBehavior::SerializeVars (FArchive &arc)
+{
+	SerializeVarSet (arc, MapVarStore, NUM_MAPVARS);
+	for (int i = 0; i < NumArrays; ++i)
+	{
+		SerializeVarSet (arc, ArrayStore[i].Elements, ArrayStore[i].ArraySize);
+	}
+}
+
+void FBehavior::SerializeVarSet (FArchive &arc, SDWORD *vars, int max)
+{
+	SDWORD arcval;
+	SDWORD first, last;
+
+	if (arc.IsStoring ())
+	{
+		// Find first non-zero variable
+		for (first = 0; first < max; ++first)
+		{
+			if (vars[first] != 0)
+			{
+				break;
+			}
+		}
+
+		// Find last non-zero variable
+		for (last = max - 1; last >= first; --last)
+		{
+			if (vars[last] != 0)
+			{
+				break;
+			}
+		}
+
+		if (last < first)
+		{ // no non-zero variables
+			arcval = 0;
+			arc << arcval;
+			return;
+		}
+
+		arcval = last - first + 1;
+		arc << arcval;
+		arcval = first;
+		arc << arcval;
+
+		while (first <= last)
+		{
+			arc << vars[first];
+			++first;
+		}
+	}
+	else
+	{
+		SDWORD truelast;
+
+		memset (vars, 0, max*sizeof(*vars));
+
+		arc << last;
+		if (last == 0)
+		{
+			return;
+		}
+		arc << first;
+		last += first;
+		truelast = last;
+
+		if (last > max)
+		{
+			last = max;
+		}
+
+		while (first < last)
+		{
+			arc << vars[first];
+			++first;
+		}
+		while (first < truelast)
+		{
+			arc << arcval;
+			++first;
+		}
+	}
+}
+
+static int ParseLocalArrayChunk(void *chunk, ACSLocalArrays *arrays, int offset)
+{
+	unsigned count = (LittleShort(static_cast<unsigned short>(((unsigned *)chunk)[1]) - 2)) / 4;
+	int *sizes = (int *)((BYTE *)chunk + 10);
+	arrays->Count = count;
+	if (count > 0)
+	{
+		ACSLocalArrayInfo *info = new ACSLocalArrayInfo[count];
+		arrays->Info = info;
+		for (unsigned i = 0; i < count; ++i)
+		{
+			info[i].Size = LittleLong(sizes[i]);
+			info[i].Offset = offset;
+			offset += info[i].Size;
+		}
+	}
+	// Return the new local variable size, with space for the arrays
+	return offset;
+}
+
+FBehavior::FBehavior (int lumpnum, FileReader * fr, int len)
+{
+	BYTE *object;
+	int i;
+
+	NumScripts = 0;
+	NumFunctions = 0;
+	NumArrays = 0;
+	NumTotalArrays = 0;
+	Scripts = NULL;
+	Functions = NULL;
+	Arrays = NULL;
+	ArrayStore = NULL;
+	Chunks = NULL;
+	Data = NULL;
+	Format = ACS_Unknown;
+	LumpNum = lumpnum;
+	memset (MapVarStore, 0, sizeof(MapVarStore));
+	ModuleName[0] = 0;
+	FunctionProfileData = NULL;
+
+	// Now that everything is set up, record this module as being among the loaded modules.
+	// We need to do this before resolving any imports, because an import might (indirectly)
+	// need to resolve exports in this module. The only things that can be exported are
+	// functions and map variables, which must already be present if they're exported, so
+	// this is okay.
+
+	// This must be done first for 2 reasons:
+	// 1. If not, corrupt modules cause memory leaks
+	// 2. Corrupt modules won't be reported when a level is being loaded if this function quits before
+	//    adding it to the list.
+    LibraryID = StaticModules.Push (this) << LIBRARYID_SHIFT;
+
+	if (fr == NULL) len = Wads.LumpLength (lumpnum);
+
+
+
+	// Any behaviors smaller than 32 bytes cannot possibly contain anything useful.
+	// (16 bytes for a completely empty behavior + 12 bytes for one script header
+	//  + 4 bytes for PCD_TERMINATE for an old-style object. A new-style object
+	// has 24 bytes if it is completely empty. An empty SPTR chunk adds 8 bytes.)
+	if (len < 32)
+	{
+		return;
+	}
+
+	object = new BYTE[len];
+	if (fr == NULL)
+	{
+		Wads.ReadLump (lumpnum, object);
+	}
+	else
+	{
+		fr->Read (object, len);
+	}
+
+	if (object[0] != 'A' || object[1] != 'C' || object[2] != 'S')
+	{
+		delete[] object;
+		return;
+	}
+
+	switch (object[3])
+	{
+	case 0:
+		Format = ACS_Old;
+		break;
+	case 'E':
+		Format = ACS_Enhanced;
+		break;
+	case 'e':
+		Format = ACS_LittleEnhanced;
+		break;
+	default:
+		delete[] object;
+		return;
+	}
+
+	if (fr == NULL)
+	{
+		Wads.GetLumpName (ModuleName, lumpnum);
+		ModuleName[8] = 0;
+	}
+	else
+	{
+		strcpy(ModuleName, "BEHAVIOR");
+	}
+
+	Data = object;
+	DataSize = len;
+
+	if (Format == ACS_Old)
+	{
+		DWORD dirofs = LittleLong(((DWORD *)object)[1]);
+		DWORD pretag = ((DWORD *)(object + dirofs))[-1];
+
+		Chunks = object + len;
+		// Check for redesigned ACSE/ACSe
+		if (dirofs >= 6*4 &&
+			(pretag == MAKE_ID('A','C','S','e') ||
+			 pretag == MAKE_ID('A','C','S','E')))
+		{
+			Format = (pretag == MAKE_ID('A','C','S','e')) ? ACS_LittleEnhanced : ACS_Enhanced;
+			Chunks = object + LittleLong(((DWORD *)(object + dirofs))[-2]);
+			// Forget about the compatibility cruft at the end of the lump
+			DataSize = LittleLong(((DWORD *)object)[1]) - 8;
+		}
+	}
+	else
+	{
+		Chunks = object + LittleLong(((DWORD *)object)[1]);
+	}
+
+	LoadScriptsDirectory ();
+
+	if (Format == ACS_Old)
+	{
+		StringTable = LittleLong(((DWORD *)Data)[1]);
+		StringTable += LittleLong(((DWORD *)(Data + StringTable))[0]) * 12 + 4;
+		UnescapeStringTable(Data + StringTable, Data, false);
+	}
+	else
+	{
+		UnencryptStrings ();
+		BYTE *strings = FindChunk (MAKE_ID('S','T','R','L'));
+		if (strings != NULL)
+		{
+			StringTable = DWORD(strings - Data + 8);
+			UnescapeStringTable(strings + 8, NULL, true);
+		}
+		else
+		{
+			StringTable = 0;
+		}
+	}
+
+	if (Format == ACS_Old)
+	{
+		// Do initialization for old-style behavior lumps
+		for (i = 0; i < NUM_MAPVARS; ++i)
+		{
+			MapVars[i] = &MapVarStore[i];
+		}
+		//LibraryID = StaticModules.Push (this) << LIBRARYID_SHIFT;
+	}
+	else
+	{
+		DWORD *chunk;
+
+		// Load functions
+		BYTE *funcs;
+		Functions = NULL;
+		funcs = FindChunk (MAKE_ID('F','U','N','C'));
+		if (funcs != NULL)
+		{
+			NumFunctions = LittleLong(((DWORD *)funcs)[1]) / 8;
+			funcs += 8;
+			FunctionProfileData = new ACSProfileInfo[NumFunctions];
+			Functions = new ScriptFunction[NumFunctions];
+			for (i = 0; i < NumFunctions; ++i)
+			{
+				ScriptFunctionInFile *funcf = &((ScriptFunctionInFile *)funcs)[i];
+				ScriptFunction *funcm = &Functions[i];
+				funcm->ArgCount = funcf->ArgCount;
+				funcm->HasReturnValue = funcf->HasReturnValue;
+				funcm->ImportNum = funcf->ImportNum;
+				funcm->LocalCount = funcf->LocalCount;
+				funcm->Address = funcf->Address;
+			}
+		}
+
+		// Load local arrays for functions
+		if (NumFunctions > 0)
+		{
+			for (chunk = (DWORD *)FindChunk(MAKE_ID('F','A','R','Y')); chunk != NULL; chunk = (DWORD *)NextChunk((BYTE *)chunk))
+			{
+				int size = LittleLong(chunk[1]);
+				if (size >= 6)
+				{
+					unsigned int func_num = LittleShort(((WORD *)chunk)[4]);
+					if (func_num < (unsigned int)NumFunctions)
+					{
+						ScriptFunction *func = &Functions[func_num];
+						// Unlike scripts, functions do not include their arg count in their local count.
+						func->LocalCount = ParseLocalArrayChunk(chunk, &func->LocalArrays, func->LocalCount + func->ArgCount) - func->ArgCount;
+					}
+				}
+			}
+		}
+
+		// Load JUMP points
+		chunk = (DWORD *)FindChunk (MAKE_ID('J','U','M','P'));
+		if (chunk != NULL)
+		{
+			for (i = 0;i < (int)LittleLong(chunk[1]);i += 4)
+				JumpPoints.Push(LittleLong(chunk[2 + i/4]));
+		}
+
+		// Initialize this object's map variables
+		memset (MapVarStore, 0, sizeof(MapVarStore));
+		chunk = (DWORD *)FindChunk (MAKE_ID('M','I','N','I'));
+		while (chunk != NULL)
+		{
+			int numvars = LittleLong(chunk[1])/4 - 1;
+			int firstvar = LittleLong(chunk[2]);
+			for (i = 0; i < numvars; ++i)
+			{
+				MapVarStore[i+firstvar] = LittleLong(chunk[3+i]);
+			}
+			chunk = (DWORD *)NextChunk ((BYTE *)chunk);
+		}
+
+		// Initialize this object's map variable pointers to defaults. They can be changed
+		// later once the imported modules are loaded.
+		for (i = 0; i < NUM_MAPVARS; ++i)
+		{
+			MapVars[i] = &MapVarStore[i];
+		}
+
+		// Create arrays for this module
+		chunk = (DWORD *)FindChunk (MAKE_ID('A','R','A','Y'));
+		if (chunk != NULL)
+		{
+			NumArrays = LittleLong(chunk[1])/8;
+			ArrayStore = new ArrayInfo[NumArrays];
+			memset (ArrayStore, 0, sizeof(*Arrays)*NumArrays);
+			for (i = 0; i < NumArrays; ++i)
+			{
+				MapVarStore[LittleLong(chunk[2+i*2])] = i;
+				ArrayStore[i].ArraySize = LittleLong(chunk[3+i*2]);
+				ArrayStore[i].Elements = new SDWORD[ArrayStore[i].ArraySize];
+				memset(ArrayStore[i].Elements, 0, ArrayStore[i].ArraySize*sizeof(DWORD));
+			}
+		}
+
+		// Initialize arrays for this module
+		chunk = (DWORD *)FindChunk (MAKE_ID('A','I','N','I'));
+		while (chunk != NULL)
+		{
+			int arraynum = MapVarStore[LittleLong(chunk[2])];
+			if ((unsigned)arraynum < (unsigned)NumArrays)
+			{
+				int initsize = MIN<int> (ArrayStore[arraynum].ArraySize, (LittleLong(chunk[1])-4)/4);
+				SDWORD *elems = ArrayStore[arraynum].Elements;
+				for (i = 0; i < initsize; ++i)
+				{
+					elems[i] = LittleLong(chunk[3+i]);
+				}
+			}
+			chunk = (DWORD *)NextChunk((BYTE *)chunk);
+		}
+
+		// Start setting up array pointers
+		NumTotalArrays = NumArrays;
+		chunk = (DWORD *)FindChunk (MAKE_ID('A','I','M','P'));
+		if (chunk != NULL)
+		{
+			NumTotalArrays += LittleLong(chunk[2]);
+		}
+		if (NumTotalArrays != 0)
+		{
+			Arrays = new ArrayInfo *[NumTotalArrays];
+			for (i = 0; i < NumArrays; ++i)
+			{
+				Arrays[i] = &ArrayStore[i];
+			}
+		}
+
+		// Tag the library ID to any map variables that are initialized with strings
+		if (LibraryID != 0)
+		{
+			chunk = (DWORD *)FindChunk (MAKE_ID('M','S','T','R'));
+			if (chunk != NULL)
+			{
+				for (DWORD i = 0; i < chunk[1]/4; ++i)
+				{
+//					MapVarStore[chunk[i+2]] |= LibraryID;
+					const char *str = LookupString(MapVarStore[chunk[i+2]]);
+					if (str != NULL)
+					{
+						MapVarStore[chunk[i+2]] = GlobalACSStrings.AddString(str, NULL, 0);
+					}
+				}
+			}
+
+			chunk = (DWORD *)FindChunk (MAKE_ID('A','S','T','R'));
+			if (chunk != NULL)
+			{
+				for (DWORD i = 0; i < chunk[1]/4; ++i)
+				{
+					int arraynum = MapVarStore[LittleLong(chunk[i+2])];
+					if ((unsigned)arraynum < (unsigned)NumArrays)
+					{
+						SDWORD *elems = ArrayStore[arraynum].Elements;
+						for (int j = ArrayStore[arraynum].ArraySize; j > 0; --j, ++elems)
+						{
+//							*elems |= LibraryID;
+							const char *str = LookupString(*elems);
+							if (str != NULL)
+							{
+								*elems = GlobalACSStrings.AddString(str, NULL, 0);
+							}
+						}
+					}
+				}
+			}
+
+			// [BL] Newer version of ASTR for structure aware compilers although we only have one array per chunk
+			chunk = (DWORD *)FindChunk (MAKE_ID('A','T','A','G'));
+			while (chunk != NULL)
+			{
+				const BYTE* chunkData = (const BYTE*)(chunk + 2);
+				// First byte is version, it should be 0
+				if(*chunkData++ == 0)
+				{
+					int arraynum = MapVarStore[uallong(*(const int*)(chunkData))];
+					chunkData += 4;
+					if ((unsigned)arraynum < (unsigned)NumArrays)
+					{
+						SDWORD *elems = ArrayStore[arraynum].Elements;
+						// Ending zeros may be left out.
+						for (int j = MIN(chunk[1]-5, ArrayStore[arraynum].ArraySize); j > 0; --j, ++elems, ++chunkData)
+						{
+							// For ATAG, a value of 0 = Integer, 1 = String, 2 = FunctionPtr
+							// Our implementation uses the same tags for both String and FunctionPtr
+							if (*chunkData == 2)
+							{
+								*elems |= LibraryID;
+							}
+							else if (*chunkData == 1)
+							{
+								const char *str = LookupString(*elems);
+								if (str != NULL)
+								{
+									*elems = GlobalACSStrings.AddString(str, NULL, 0);
+								}
+							}
+						}
+						i += 4+ArrayStore[arraynum].ArraySize;
+					}
+				}
+
+				chunk = (DWORD *)NextChunk ((BYTE *)chunk);
+			}
+		}
+
+		// Load required libraries.
+		if (NULL != (chunk = (DWORD *)FindChunk (MAKE_ID('L','O','A','D'))))
+		{
+			const char *const parse = (char *)&chunk[2];
+			DWORD i;
+
+			for (i = 0; i < chunk[1]; )
+			{
+				if (parse[i])
+				{
+					FBehavior *module = NULL;
+					int lump = Wads.CheckNumForName (&parse[i], ns_acslibrary);
+					if (lump < 0)
+					{
+						Printf ("Could not find ACS library %s.\n", &parse[i]);
+					}
+					else
+					{
+						module = StaticLoadModule (lump);
+					}
+					if (module != NULL) Imports.Push (module);
+					do {;} while (parse[++i]);
+				}
+				++i;
+			}
+
+			// Go through each imported module in order and resolve all imported functions
+			// and map variables.
+			for (i = 0; i < Imports.Size(); ++i)
+			{
+				FBehavior *lib = Imports[i];
+				int j;
+
+				if (lib == NULL)
+					continue;
+
+				// Resolve functions
+				chunk = (DWORD *)FindChunk(MAKE_ID('F','N','A','M'));
+				for (j = 0; j < NumFunctions; ++j)
+				{
+					ScriptFunction *func = &((ScriptFunction *)Functions)[j];
+					if (func->Address == 0 && func->ImportNum == 0)
+					{
+						int libfunc = lib->FindFunctionName ((char *)(chunk + 2) + chunk[3+j]);
+						if (libfunc >= 0)
+						{
+							ScriptFunction *realfunc = &((ScriptFunction *)lib->Functions)[libfunc];
+							// Make sure that the library really defines this function. It might simply
+							// be importing it itself.
+							if (realfunc->Address != 0 && realfunc->ImportNum == 0)
+							{
+								func->Address = libfunc;
+								func->ImportNum = i+1;
+								if (realfunc->ArgCount != func->ArgCount)
+								{
+									Printf ("Function %s in %s has %d arguments. %s expects it to have %d.\n",
+										(char *)(chunk + 2) + chunk[3+j], lib->ModuleName, realfunc->ArgCount,
+										ModuleName, func->ArgCount);
+									Format = ACS_Unknown;
+								}
+								// The next two properties do not affect code compatibility, so it is
+								// okay for them to be different in the imported module than they are
+								// in this one, as long as we make sure to use the real values.
+								func->LocalCount = realfunc->LocalCount;
+								func->HasReturnValue = realfunc->HasReturnValue;
+							}
+						}
+					}
+				}
+
+				// Resolve map variables
+				chunk = (DWORD *)FindChunk(MAKE_ID('M','I','M','P'));
+				if (chunk != NULL)
+				{
+					char *parse = (char *)&chunk[2];
+					for (DWORD j = 0; j < chunk[1]; )
+					{
+						DWORD varNum = LittleLong(*(DWORD *)&parse[j]);
+						j += 4;
+						int impNum = lib->FindMapVarName (&parse[j]);
+						if (impNum >= 0)
+						{
+							MapVars[varNum] = &lib->MapVarStore[impNum];
+						}
+						do {;} while (parse[++j]);
+						++j;
+					}
+				}
+
+				// Resolve arrays
+				if (NumTotalArrays > NumArrays)
+				{
+					chunk = (DWORD *)FindChunk(MAKE_ID('A','I','M','P'));
+					char *parse = (char *)&chunk[3];
+					for (DWORD j = 0; j < LittleLong(chunk[2]); ++j)
+					{
+						DWORD varNum = LittleLong(*(DWORD *)parse);
+						parse += 4;
+						DWORD expectedSize = LittleLong(*(DWORD *)parse);
+						parse += 4;
+						int impNum = lib->FindMapArray (parse);
+						if (impNum >= 0)
+						{
+							Arrays[NumArrays + j] = &lib->ArrayStore[impNum];
+							MapVarStore[varNum] = NumArrays + j;
+							if (lib->ArrayStore[impNum].ArraySize != expectedSize)
+							{
+								Format = ACS_Unknown;
+								Printf ("The array %s in %s has %u elements, but %s expects it to only have %u.\n",
+									parse, lib->ModuleName, lib->ArrayStore[impNum].ArraySize,
+									ModuleName, expectedSize);
+							}
+						}
+						do {;} while (*++parse);
+						++parse;
+					}
+				}
+			}
+		}
+	}
+
+	DPrintf ("Loaded %d scripts, %d functions\n", NumScripts, NumFunctions);
+}
+
+FBehavior::~FBehavior ()
+{
+	if (Scripts != NULL)
+	{
+		delete[] Scripts;
+		Scripts = NULL;
+	}
+	if (Arrays != NULL)
+	{
+		delete[] Arrays;
+		Arrays = NULL;
+	}
+	if (ArrayStore != NULL)
+	{
+		for (int i = 0; i < NumArrays; ++i)
+		{
+			if (ArrayStore[i].Elements != NULL)
+			{
+				delete[] ArrayStore[i].Elements;
+				ArrayStore[i].Elements = NULL;
+			}
+		}
+		delete[] ArrayStore;
+		ArrayStore = NULL;
+	}
+	if (Functions != NULL)
+	{
+		delete[] Functions;
+		Functions = NULL;
+	}
+	if (FunctionProfileData != NULL)
+	{
+		delete[] FunctionProfileData;
+		FunctionProfileData = NULL;
+	}
+	if (Data != NULL)
+	{
+		delete[] Data;
+		Data = NULL;
+	}
+}
+
+void FBehavior::LoadScriptsDirectory ()
+{
+	union
+	{
+		BYTE *b;
+		DWORD *dw;
+		WORD *w;
+		SWORD *sw;
+		ScriptPtr2 *po;		// Old
+		ScriptPtr1 *pi;		// Intermediate
+		ScriptPtr3 *pe;		// LittleEnhanced
+	} scripts;
+	int i, max;
+
+	NumScripts = 0;
+	Scripts = NULL;
+
+	// Load the main script directory
+	switch (Format)
+	{
+	case ACS_Old:
+		scripts.dw = (DWORD *)(Data + LittleLong(((DWORD *)Data)[1]));
+		NumScripts = LittleLong(scripts.dw[0]);
+		if (NumScripts != 0)
+		{
+			scripts.dw++;
+
+			Scripts = new ScriptPtr[NumScripts];
+
+			for (i = 0; i < NumScripts; ++i)
+			{
+				ScriptPtr2 *ptr1 = &scripts.po[i];
+				ScriptPtr  *ptr2 = &Scripts[i];
+
+				ptr2->Number = LittleLong(ptr1->Number) % 1000;
+				ptr2->Type = LittleLong(ptr1->Number) / 1000;
+				ptr2->ArgCount = LittleLong(ptr1->ArgCount);
+				ptr2->Address = LittleLong(ptr1->Address);
+			}
+		}
+		break;
+
+	case ACS_Enhanced:
+	case ACS_LittleEnhanced:
+		scripts.b = FindChunk (MAKE_ID('S','P','T','R'));
+		if (scripts.b == NULL)
+		{
+			// There are no scripts!
+		}
+		else if (*(DWORD *)Data != MAKE_ID('A','C','S',0))
+		{
+			NumScripts = LittleLong(scripts.dw[1]) / 12;
+			Scripts = new ScriptPtr[NumScripts];
+			scripts.dw += 2;
+
+			for (i = 0; i < NumScripts; ++i)
+			{
+				ScriptPtr1 *ptr1 = &scripts.pi[i];
+				ScriptPtr  *ptr2 = &Scripts[i];
+
+				ptr2->Number = LittleShort(ptr1->Number);
+				ptr2->Type = BYTE(LittleShort(ptr1->Type));
+				ptr2->ArgCount = LittleLong(ptr1->ArgCount);
+				ptr2->Address = LittleLong(ptr1->Address);
+			}
+		}
+		else
+		{
+			NumScripts = LittleLong(scripts.dw[1]) / 8;
+			Scripts = new ScriptPtr[NumScripts];
+			scripts.dw += 2;
+
+			for (i = 0; i < NumScripts; ++i)
+			{
+				ScriptPtr3 *ptr1 = &scripts.pe[i];
+				ScriptPtr  *ptr2 = &Scripts[i];
+
+				ptr2->Number = LittleShort(ptr1->Number);
+				ptr2->Type = ptr1->Type;
+				ptr2->ArgCount = ptr1->ArgCount;
+				ptr2->Address = LittleLong(ptr1->Address);
+			}
+		}
+		break;
+
+	default:
+		break;
+	}
+
+// [EP] Clang 3.5.0 optimizer miscompiles this function and causes random
+// crashes in the program. I hope that Clang 3.5.x will fix this.
+#if defined(__clang__) && __clang_major__ == 3 && __clang_minor__ >= 5
+	asm("" : "+g" (NumScripts));
+#endif
+	for (i = 0; i < NumScripts; ++i)
+	{
+		Scripts[i].Flags = 0;
+		Scripts[i].VarCount = LOCAL_SIZE;
+	}
+
+	// Sort scripts, so we can use a binary search to find them
+	if (NumScripts > 1)
+	{
+		qsort (Scripts, NumScripts, sizeof(ScriptPtr), SortScripts);
+		// Check for duplicates because ACC originally did not enforce
+		// script number uniqueness across different script types. We
+		// only need to do this for old format lumps, because the ACCs
+		// that produce new format lumps won't let you do this.
+		if (Format == ACS_Old)
+		{
+			for (i = 0; i < NumScripts - 1; ++i)
+			{
+				if (Scripts[i].Number == Scripts[i+1].Number)
+				{
+					Printf("%s appears more than once.\n",
+						ScriptPresentation(Scripts[i].Number).GetChars());
+					// Make the closed version the first one.
+					if (Scripts[i+1].Type == SCRIPT_Closed)
+					{
+						swapvalues(Scripts[i], Scripts[i+1]);
+					}
+				}
+			}
+		}
+	}
+
+	if (Format == ACS_Old)
+		return;
+
+	// Load script flags
+	scripts.b = FindChunk (MAKE_ID('S','F','L','G'));
+	if (scripts.dw != NULL)
+	{
+		max = scripts.dw[1] / 4;
+		scripts.dw += 2;
+		for (i = max; i > 0; --i, scripts.w += 2)
+		{
+			ScriptPtr *ptr = const_cast<ScriptPtr *>(FindScript (LittleShort(scripts.sw[0])));
+			if (ptr != NULL)
+			{
+				ptr->Flags = LittleShort(scripts.w[1]);
+			}
+		}
+	}
+
+	// Load script var counts. (Only recorded for scripts that use more than LOCAL_SIZE variables.)
+	scripts.b = FindChunk (MAKE_ID('S','V','C','T'));
+	if (scripts.dw != NULL)
+	{
+		max = scripts.dw[1] / 4;
+		scripts.dw += 2;
+		for (i = max; i > 0; --i, scripts.w += 2)
+		{
+			ScriptPtr *ptr = const_cast<ScriptPtr *>(FindScript (LittleShort(scripts.sw[0])));
+			if (ptr != NULL)
+			{
+				ptr->VarCount = LittleShort(scripts.w[1]);
+			}
+		}
+	}
+
+	// Load script array sizes. (One chunk per script that uses arrays.)
+	for (scripts.b = FindChunk(MAKE_ID('S','A','R','Y')); scripts.dw != NULL; scripts.b = NextChunk(scripts.b))
+	{
+		int size = LittleLong(scripts.dw[1]);
+		if (size >= 6)
+		{
+			int script_num = LittleShort(scripts.w[4]);
+			ScriptPtr *ptr = const_cast<ScriptPtr *>(FindScript(script_num));
+			if (ptr != NULL)
+			{
+				ptr->VarCount = ParseLocalArrayChunk(scripts.b, &ptr->LocalArrays, ptr->VarCount);
+			}
+		}
+	}
+
+	// Load script names (if any)
+	scripts.b = FindChunk(MAKE_ID('S','N','A','M'));
+	if (scripts.dw != NULL)
+	{
+		UnescapeStringTable(scripts.b + 8, NULL, false);
+		for (i = 0; i < NumScripts; ++i)
+		{
+			// ACC stores script names as an index into the SNAM chunk, with the first index as
+			// -1 and counting down from there. We convert this from an index into SNAM into
+			// a negative index into the global name table.
+			if (Scripts[i].Number < 0)
+			{
+				const char *str = (const char *)(scripts.b + 8 + scripts.dw[3 + (-Scripts[i].Number - 1)]);
+				FName name(str);
+				Scripts[i].Number = -name;
+			}
+		}
+		// We need to resort scripts, because the new numbers for named scripts likely
+		// do not match the order they were originally in.
+		qsort (Scripts, NumScripts, sizeof(ScriptPtr), SortScripts);
+	}
+}
+
+int STACK_ARGS FBehavior::SortScripts (const void *a, const void *b)
+{
+	ScriptPtr *ptr1 = (ScriptPtr *)a;
+	ScriptPtr *ptr2 = (ScriptPtr *)b;
+	return ptr1->Number - ptr2->Number;
+}
+
+//============================================================================
+//
+// FBehavior :: UnencryptStrings
+//
+// Descrambles strings in a STRE chunk to transform it into a STRL chunk.
+//
+//============================================================================
+
+void FBehavior::UnencryptStrings ()
+{
+	DWORD *prevchunk = NULL;
+	DWORD *chunk = (DWORD *)FindChunk(MAKE_ID('S','T','R','E'));
+	while (chunk != NULL)
+	{
+		for (DWORD strnum = 0; strnum < LittleLong(chunk[3]); ++strnum)
+		{
+			int ofs = LittleLong(chunk[5+strnum]);
+			BYTE *data = (BYTE *)chunk + ofs + 8, last;
+			int p = (BYTE)(ofs*157135);
+			int i = 0;
+			do
+			{
+				last = (data[i] ^= (BYTE)(p+(i>>1)));
+				++i;
+			} while (last != 0);
+		}
+		prevchunk = chunk;
+		chunk = (DWORD *)NextChunk ((BYTE *)chunk);
+		*prevchunk = MAKE_ID('S','T','R','L');
+	}
+	if (prevchunk != NULL)
+	{
+		*prevchunk = MAKE_ID('S','T','R','L');
+	}
+}
+
+//============================================================================
+//
+// FBehavior :: UnescapeStringTable
+//
+// Processes escape sequences for every string in a string table.
+// Chunkstart points to the string table. Datastart points to the base address
+// for offsets in the string table; if NULL, it will use chunkstart. If
+// has_padding is true, then this is a STRL chunk with four bytes of padding
+// on either side of the string count.
+//
+//============================================================================
+
+void FBehavior::UnescapeStringTable(BYTE *chunkstart, BYTE *datastart, bool has_padding)
+{
+	assert(chunkstart != NULL);
+
+	DWORD *chunk = (DWORD *)chunkstart;
+
+	if (datastart == NULL)
+	{
+		datastart = chunkstart;
+	}
+	if (!has_padding)
+	{
+		chunk[0] = LittleLong(chunk[0]);
+		for (DWORD strnum = 0; strnum < chunk[0]; ++strnum)
+		{
+			int ofs = LittleLong(chunk[1 + strnum]);	// Byte swap offset, if needed.
+			chunk[1 + strnum] = ofs;
+			strbin((char *)datastart + ofs);
+		}
+	}
+	else
+	{
+		chunk[1] = LittleLong(chunk[1]);
+		for (DWORD strnum = 0; strnum < chunk[1]; ++strnum)
+		{
+			int ofs = LittleLong(chunk[3 + strnum]);	// Byte swap offset, if needed.
+			chunk[3 + strnum] = ofs;
+			strbin((char *)datastart + ofs);
+		}
+	}
+}
+
+//============================================================================
+//
+// FBehavior :: IsGood
+//
+//============================================================================
+
+bool FBehavior::IsGood ()
+{
+	bool bad;
+	int i;
+
+	// Check that the data format was understood
+	if (Format == ACS_Unknown)
+	{
+		return false;
+	}
+
+	// Check that all functions are resolved
+	bad = false;
+	for (i = 0; i < NumFunctions; ++i)
+	{
+		ScriptFunction *funcdef = (ScriptFunction *)Functions + i;
+		if (funcdef->Address == 0 && funcdef->ImportNum == 0)
+		{
+			DWORD *chunk = (DWORD *)FindChunk (MAKE_ID('F','N','A','M'));
+			Printf ("Could not find ACS function %s for use in %s.\n",
+				(char *)(chunk + 2) + chunk[3+i], ModuleName);
+			bad = true;
+		}
+	}
+
+	// Check that all imported modules were loaded
+	for (i = Imports.Size() - 1; i >= 0; --i)
+	{
+		if (Imports[i] == NULL)
+		{
+			Printf ("Not all the libraries used by %s could be found.\n", ModuleName);
+			return false;
+		}
+	}
+
+	return !bad;
+}
+
+const ScriptPtr *FBehavior::FindScript (int script) const
+{
+	const ScriptPtr *ptr = BinarySearch<ScriptPtr, int>
+		((ScriptPtr *)Scripts, NumScripts, &ScriptPtr::Number, script);
+
+	// If the preceding script has the same number, return it instead.
+	// See the note by the script sorting above for why.
+	if (ptr > Scripts)
+	{
+		if (ptr[-1].Number == script)
+		{
+			ptr--;
+		}
+	}
+	return ptr;
+}
+
+const ScriptPtr *FBehavior::StaticFindScript (int script, FBehavior *&module)
+{
+	for (DWORD i = 0; i < StaticModules.Size(); ++i)
+	{
+		const ScriptPtr *code = StaticModules[i]->FindScript (script);
+		if (code != NULL)
+		{
+			module = StaticModules[i];
+			return code;
+		}
+	}
+	return NULL;
+}
+
+ScriptFunction *FBehavior::GetFunction (int funcnum, FBehavior *&module) const
+{
+	if ((unsigned)funcnum >= (unsigned)NumFunctions)
+	{
+		return NULL;
+	}
+	ScriptFunction *funcdef = (ScriptFunction *)Functions + funcnum;
+	if (funcdef->ImportNum)
+	{
+		return Imports[funcdef->ImportNum - 1]->GetFunction (funcdef->Address, module);
+	}
+	// Should I just un-const this function instead of using a const_cast?
+	module = const_cast<FBehavior *>(this);
+	return funcdef;
+}
+
+int FBehavior::FindFunctionName (const char *funcname) const
+{
+	return FindStringInChunk ((DWORD *)FindChunk (MAKE_ID('F','N','A','M')), funcname);
+}
+
+int FBehavior::FindMapVarName (const char *varname) const
+{
+	return FindStringInChunk ((DWORD *)FindChunk (MAKE_ID('M','E','X','P')), varname);
+}
+
+int FBehavior::FindMapArray (const char *arrayname) const
+{
+	int var = FindMapVarName (arrayname);
+	if (var >= 0)
+	{
+		return MapVarStore[var];
+	}
+	return -1;
+}
+
+int FBehavior::FindStringInChunk (DWORD *names, const char *varname) const
+{
+	if (names != NULL)
+	{
+		DWORD i;
+
+		for (i = 0; i < LittleLong(names[2]); ++i)
+		{
+			if (stricmp (varname, (char *)(names + 2) + LittleLong(names[3+i])) == 0)
+			{
+				return (int)i;
+			}
+		}
+	}
+	return -1;
+}
+
+int FBehavior::GetArrayVal (int arraynum, int index) const
+{
+	if ((unsigned)arraynum >= (unsigned)NumTotalArrays)
+		return 0;
+	const ArrayInfo *array = Arrays[arraynum];
+	if ((unsigned)index >= (unsigned)array->ArraySize)
+		return 0;
+	return array->Elements[index];
+}
+
+void FBehavior::SetArrayVal (int arraynum, int index, int value)
+{
+	if ((unsigned)arraynum >= (unsigned)NumTotalArrays)
+		return;
+	const ArrayInfo *array = Arrays[arraynum];
+	if ((unsigned)index >= (unsigned)array->ArraySize)
+		return;
+	array->Elements[index] = value;
+}
+
+inline bool FBehavior::CopyStringToArray(int arraynum, int index, int maxLength, const char *string)
+{
+	 // false if the operation was incomplete or unsuccessful
+
+	if ((unsigned)arraynum >= (unsigned)NumTotalArrays || index < 0)
+		return false;
+	const ArrayInfo *array = Arrays[arraynum];
+	
+	if ((signed)array->ArraySize - index < maxLength) maxLength = (signed)array->ArraySize - index;
+
+	while (maxLength-- > 0)
+	{
+		array->Elements[index++] = *string;
+		if (!(*string)) return true; // written terminating 0
+		string++;
+	}
+	return !(*string); // return true if only terminating 0 was not written
+}
+
+BYTE *FBehavior::FindChunk (DWORD id) const
+{
+	BYTE *chunk = Chunks;
+
+	while (chunk != NULL && chunk < Data + DataSize)
+	{
+		if (((DWORD *)chunk)[0] == id)
+		{
+			return chunk;
+		}
+		chunk += ((DWORD *)chunk)[1] + 8;
+	}
+	return NULL;
+}
+
+BYTE *FBehavior::NextChunk (BYTE *chunk) const
+{
+	DWORD id = *(DWORD *)chunk;
+	chunk += ((DWORD *)chunk)[1] + 8;
+	while (chunk != NULL && chunk < Data + DataSize)
+	{
+		if (((DWORD *)chunk)[0] == id)
+		{
+			return chunk;
+		}
+		chunk += ((DWORD *)chunk)[1] + 8;
+	}
+	return NULL;
+}
+
+const char *FBehavior::StaticLookupString (DWORD index)
+{
+	DWORD lib = index >> LIBRARYID_SHIFT;
+
+	if (lib == STRPOOL_LIBRARYID)
+	{
+		return GlobalACSStrings.GetString(index);
+	}
+	if (lib >= (DWORD)StaticModules.Size())
+	{
+		return NULL;
+	}
+	return StaticModules[lib]->LookupString (index & 0xffff);
+}
+
+const char *FBehavior::LookupString (DWORD index) const
+{
+	if (StringTable == 0)
+	{
+		return NULL;
+	}
+	if (Format == ACS_Old)
+	{
+		DWORD *list = (DWORD *)(Data + StringTable);
+
+		if (index >= list[0])
+			return NULL;	// Out of range for this list;
+		return (const char *)(Data + list[1+index]);
+	}
+	else
+	{
+		DWORD *list = (DWORD *)(Data + StringTable);
+
+		if (index >= list[1])
+			return NULL;	// Out of range for this list
+		return (const char *)(Data + StringTable + list[3+index]);
+	}
+}
+
+void FBehavior::StaticStartTypedScripts (WORD type, AActor *activator, bool always, int arg1, bool runNow)
+{
+	static const char *const TypeNames[] =
+	{
+		"Closed",
+		"Open",
+		"Respawn",
+		"Death",
+		"Enter",
+		"Pickup",
+		"BlueReturn",
+		"RedReturn",
+		"WhiteReturn",
+		"Unknown", "Unknown", "Unknown",
+		"Lightning",
+		"Unloading",
+		"Disconnect",
+		"Return"
+	};
+	DPrintf("Starting all scripts of type %d (%s)\n", type,
+		type < countof(TypeNames) ? TypeNames[type] : TypeNames[SCRIPT_Lightning - 1]);
+	for (unsigned int i = 0; i < StaticModules.Size(); ++i)
+	{
+		StaticModules[i]->StartTypedScripts (type, activator, always, arg1, runNow);
+	}
+}
+
+void FBehavior::StartTypedScripts (WORD type, AActor *activator, bool always, int arg1, bool runNow)
+{
+	const ScriptPtr *ptr;
+	int i;
+
+	for (i = 0; i < NumScripts; ++i)
+	{
+		ptr = &Scripts[i];
+		if (ptr->Type == type)
+		{
+			DLevelScript *runningScript = P_GetScriptGoing (activator, NULL, ptr->Number,
+				ptr, this, &arg1, 1, always ? ACS_ALWAYS : 0);
+			if (runNow)
+			{
+				runningScript->RunScript ();
+			}
+		}
+	}
+}
+
+// FBehavior :: StaticStopMyScripts
+//
+// Stops any scripts started by the specified actor. Used by the net code
+// when a player disconnects. Should this be used in general whenever an
+// actor is destroyed?
+
+void FBehavior::StaticStopMyScripts (AActor *actor)
+{
+	DACSThinker *controller = DACSThinker::ActiveThinker;
+
+	if (controller != NULL)
+	{
+		controller->StopScriptsFor (actor);
+	}
+}
+
+//==========================================================================
+//
+// P_SerializeACSScriptNumber
+//
+// Serializes a script number. If it's negative, it's really a name, so
+// that will get serialized after it.
+//
+//==========================================================================
+
+void P_SerializeACSScriptNumber(FArchive &arc, int &scriptnum, bool was2byte)
+{
+	if (SaveVersion < 3359)
+	{
+		if (was2byte)
+		{
+			WORD oldver;
+			arc << oldver;
+			scriptnum = oldver;
+		}
+		else
+		{
+			arc << scriptnum;
+		}
+	}
+	else
+	{
+		arc << scriptnum;
+		// If the script number is negative, then it's really a name.
+		// So read/store the name after it.
+		if (scriptnum < 0)
+		{
+			if (arc.IsStoring())
+			{
+				arc.WriteName(FName(ENamedName(-scriptnum)).GetChars());
+			}
+			else
+			{
+				const char *nam = arc.ReadName();
+				scriptnum = -FName(nam);
+			}
+		}
+	}
+}
+
+//---- The ACS Interpreter ----//
+
+IMPLEMENT_POINTY_CLASS (DACSThinker)
+ DECLARE_POINTER(LastScript)
+ DECLARE_POINTER(Scripts)
+END_POINTERS
+
+TObjPtr<DACSThinker> DACSThinker::ActiveThinker;
+
+DACSThinker::DACSThinker ()
+: DThinker(STAT_SCRIPTS)
+{
+	if (ActiveThinker)
+	{
+		I_Error ("Only one ACSThinker is allowed to exist at a time.\nCheck your code.");
+	}
+	else
+	{
+		ActiveThinker = this;
+		Scripts = NULL;
+		LastScript = NULL;
+		RunningScripts.Clear();
+	}
+}
+
+DACSThinker::~DACSThinker ()
+{
+	Scripts = NULL;
+	ActiveThinker = NULL;
+}
+
+void DACSThinker::Serialize (FArchive &arc)
+{
+	int scriptnum;
+
+	Super::Serialize (arc);
+	arc << Scripts << LastScript;
+	if (arc.IsStoring ())
+	{
+		ScriptMap::Iterator it(RunningScripts);
+		ScriptMap::Pair *pair;
+
+		while (it.NextPair(pair))
+		{
+			assert(pair->Value != NULL);
+			arc << pair->Value;
+			scriptnum = pair->Key;
+			P_SerializeACSScriptNumber(arc, scriptnum, true);
+		}
+		DLevelScript *nilptr = NULL;
+		arc << nilptr;
+	}
+	else // Loading
+	{
+		DLevelScript *script = NULL;
+		RunningScripts.Clear();
+
+		arc << script;
+		while (script)
+		{
+			P_SerializeACSScriptNumber(arc, scriptnum, true);
+			RunningScripts[scriptnum] = script;
+			arc << script;
+		}
+	}
+}
+
+void DACSThinker::Tick ()
+{
+	DLevelScript *script = Scripts;
+
+	while (script)
+	{
+		DLevelScript *next = script->next;
+		script->RunScript ();
+		script = next;
+	}
+
+//	GlobalACSStrings.Clear();
+
+	if (ACS_StringBuilderStack.Size())
+	{
+		int size = ACS_StringBuilderStack.Size();
+		ACS_StringBuilderStack.Clear();
+		I_Error("Error: %d garbage entries on ACS string builder stack.", size);
+	}
+}
+
+void DACSThinker::StopScriptsFor (AActor *actor)
+{
+	DLevelScript *script = Scripts;
+
+	while (script != NULL)
+	{
+		DLevelScript *next = script->next;
+		if (script->activator == actor)
+		{
+			script->SetState (DLevelScript::SCRIPT_PleaseRemove);
+		}
+		script = next;
+	}
+}
+
+IMPLEMENT_POINTY_CLASS (DLevelScript)
+ DECLARE_POINTER(next)
+ DECLARE_POINTER(prev)
+ DECLARE_POINTER(activator)
+END_POINTERS
+
+inline FArchive &operator<< (FArchive &arc, DLevelScript::EScriptState &state)
+{
+	BYTE val = (BYTE)state;
+	arc << val;
+	state = (DLevelScript::EScriptState)val;
+	return arc;
+}
+
+void DLevelScript::Serialize (FArchive &arc)
+{
+	DWORD i;
+
+	Super::Serialize (arc);
+	arc << next << prev;
+
+	P_SerializeACSScriptNumber(arc, script, false);
+
+	arc	<< state
+		<< statedata
+		<< activator
+		<< activationline
+		<< backSide
+		<< numlocalvars;
+
+	if (arc.IsLoading())
+	{
+		localvars = new SDWORD[numlocalvars];
+	}
+	for (i = 0; i < (DWORD)numlocalvars; i++)
+	{
+		arc << localvars[i];
+	}
+
+	if (arc.IsStoring ())
+	{
+		WORD lib = activeBehavior->GetLibraryID() >> LIBRARYID_SHIFT;
+		arc << lib;
+		i = activeBehavior->PC2Ofs (pc);
+		arc << i;
+	}
+	else
+	{
+		WORD lib;
+		arc << lib << i;
+		activeBehavior = FBehavior::StaticGetModule (lib);
+		pc = activeBehavior->Ofs2PC (i);
+	}
+
+	arc << activefont
+		<< hudwidth << hudheight;
+	if (SaveVersion >= 3960)
+	{
+		arc << ClipRectLeft << ClipRectTop << ClipRectWidth << ClipRectHeight
+			<< WrapWidth;
+	}
+	else
+	{
+		ClipRectLeft = ClipRectTop = ClipRectWidth = ClipRectHeight = WrapWidth = 0;
+	}
+	if (SaveVersion >= 4058)
+	{
+		arc << InModuleScriptNumber;
+	}
+	else
+	{ // Don't worry about locating profiling info for old saves.
+		InModuleScriptNumber = -1;
+	}
+}
+
+DLevelScript::DLevelScript ()
+{
+	next = prev = NULL;
+	if (DACSThinker::ActiveThinker == NULL)
+		new DACSThinker;
+	activefont = SmallFont;
+	localvars = NULL;
+}
+
+DLevelScript::~DLevelScript ()
+{
+	if (localvars != NULL)
+		delete[] localvars;
+	localvars = NULL;
+}
+
+void DLevelScript::Unlink ()
+{
+	DACSThinker *controller = DACSThinker::ActiveThinker;
+
+	if (controller->LastScript == this)
+	{
+		controller->LastScript = prev;
+		GC::WriteBarrier(controller, prev);
+	}
+	if (controller->Scripts == this)
+	{
+		controller->Scripts = next;
+		GC::WriteBarrier(controller, next);
+	}
+	if (prev)
+	{
+		prev->next = next;
+		GC::WriteBarrier(prev, next);
+	}
+	if (next)
+	{
+		next->prev = prev;
+		GC::WriteBarrier(next, prev);
+	}
+}
+
+void DLevelScript::Link ()
+{
+	DACSThinker *controller = DACSThinker::ActiveThinker;
+
+	next = controller->Scripts;
+	GC::WriteBarrier(this, next);
+	if (controller->Scripts)
+	{
+		controller->Scripts->prev = this;
+		GC::WriteBarrier(controller->Scripts, this);
+	}
+	prev = NULL;
+	controller->Scripts = this;
+	GC::WriteBarrier(controller, this);
+	if (controller->LastScript == NULL)
+	{
+		controller->LastScript = this;
+	}
+}
+
+void DLevelScript::PutLast ()
+{
+	DACSThinker *controller = DACSThinker::ActiveThinker;
+
+	if (controller->LastScript == this)
+		return;
+
+	Unlink ();
+	if (controller->Scripts == NULL)
+	{
+		Link ();
+	}
+	else
+	{
+		if (controller->LastScript)
+			controller->LastScript->next = this;
+		prev = controller->LastScript;
+		next = NULL;
+		controller->LastScript = this;
+	}
+}
+
+void DLevelScript::PutFirst ()
+{
+	DACSThinker *controller = DACSThinker::ActiveThinker;
+
+	if (controller->Scripts == this)
+		return;
+
+	Unlink ();
+	Link ();
+}
+
+int DLevelScript::Random (int min, int max)
+{
+	if (max < min)
+	{
+		swapvalues (max, min);
+	}
+
+	return min + pr_acs(max - min + 1);
+}
+
+int DLevelScript::ThingCount (int type, int stringid, int tid, int tag)
+{
+	AActor *actor;
+	const PClass *kind;
+	int count = 0;
+	bool replacemented = false;
+
+	if (type > 0)
+	{
+		kind = P_GetSpawnableType(type);
+		if (kind == NULL)
+			return 0;
+	}
+	else if (stringid >= 0)
+	{
+		const char *type_name = FBehavior::StaticLookupString (stringid);
+		if (type_name == NULL)
+			return 0;
+
+		kind = PClass::FindClass (type_name);
+		if (kind == NULL || kind->ActorInfo == NULL)
+			return 0;
+
+	}
+	else
+	{
+		kind = NULL;
+	}
+
+do_count:
+	if (tid)
+	{
+		FActorIterator iterator (tid);
+		while ( (actor = iterator.Next ()) )
+		{
+			if (actor->health > 0 &&
+				(kind == NULL || actor->IsA (kind)))
+			{
+				if (actor->Sector->tag == tag || tag == -1)
+				{
+					// Don't count items in somebody's inventory
+					if (!actor->IsKindOf (RUNTIME_CLASS(AInventory)) ||
+						static_cast<AInventory *>(actor)->Owner == NULL)
+					{
+						count++;
+					}
+				}
+			}
+		}
+	}
+	else
+	{
+		TThinkerIterator<AActor> iterator;
+		while ( (actor = iterator.Next ()) )
+		{
+			if (actor->health > 0 &&
+				(kind == NULL || actor->IsA (kind)))
+			{
+				if (actor->Sector->tag == tag || tag == -1)
+				{
+					// Don't count items in somebody's inventory
+					if (!actor->IsKindOf (RUNTIME_CLASS(AInventory)) ||
+						static_cast<AInventory *>(actor)->Owner == NULL)
+					{
+						count++;
+					}
+				}
+			}
+		}
+	}
+	if (!replacemented && kind != NULL)
+	{
+		// Again, with decorate replacements
+		replacemented = true;
+		PClass *newkind = kind->GetReplacement();
+		if (newkind != kind)
+		{
+			kind = newkind;
+			goto do_count;
+		}
+	}
+	return count;
+}
+
+void DLevelScript::ChangeFlat (int tag, int name, bool floorOrCeiling)
+{
+	FTextureID flat;
+	int secnum = -1;
+	const char *flatname = FBehavior::StaticLookupString (name);
+
+	if (flatname == NULL)
+		return;
+
+	flat = TexMan.GetTexture (flatname, FTexture::TEX_Flat, FTextureManager::TEXMAN_Overridable);
+
+	while ((secnum = P_FindSectorFromTag (tag, secnum)) >= 0)
+	{
+		int pos = floorOrCeiling? sector_t::ceiling : sector_t::floor;
+		sectors[secnum].SetTexture(pos, flat);
+	}
+}
+
+int DLevelScript::CountPlayers ()
+{
+	int count = 0, i;
+
+	for (i = 0; i < MAXPLAYERS; i++)
+		if (playeringame[i])
+			count++;
+
+	return count;
+}
+
+void DLevelScript::SetLineTexture (int lineid, int side, int position, int name)
+{
+	FTextureID texture;
+	int linenum = -1;
+	const char *texname = FBehavior::StaticLookupString (name);
+
+	if (texname == NULL)
+		return;
+
+	side = !!side;
+
+	texture = TexMan.GetTexture (texname, FTexture::TEX_Wall, FTextureManager::TEXMAN_Overridable);
+
+	while ((linenum = P_FindLineFromID (lineid, linenum)) >= 0)
+	{
+		side_t *sidedef;
+
+		sidedef = lines[linenum].sidedef[side];
+		if (sidedef == NULL)
+			continue;
+
+		switch (position)
+		{
+		case TEXTURE_TOP:
+			sidedef->SetTexture(side_t::top, texture);
+			break;
+		case TEXTURE_MIDDLE:
+			sidedef->SetTexture(side_t::mid, texture);
+			break;
+		case TEXTURE_BOTTOM:
+			sidedef->SetTexture(side_t::bottom, texture);
+			break;
+		default:
+			break;
+		}
+
+	}
+}
+
+void DLevelScript::ReplaceTextures (int fromnamei, int tonamei, int flags)
+{
+	const char *fromname = FBehavior::StaticLookupString (fromnamei);
+	const char *toname = FBehavior::StaticLookupString (tonamei);
+	FTextureID picnum1, picnum2;
+
+	if (fromname == NULL)
+		return;
+
+	if ((flags ^ (NOT_BOTTOM | NOT_MIDDLE | NOT_TOP)) != 0)
+	{
+		picnum1 = TexMan.GetTexture (fromname, FTexture::TEX_Wall, FTextureManager::TEXMAN_Overridable);
+		picnum2 = TexMan.GetTexture (toname, FTexture::TEX_Wall, FTextureManager::TEXMAN_Overridable);
+
+		for (int i = 0; i < numsides; ++i)
+		{
+			side_t *wal = &sides[i];
+
+			for(int j=0;j<3;j++)
+			{
+				static BYTE bits[]={NOT_TOP, NOT_MIDDLE, NOT_BOTTOM};
+				if (!(flags & bits[j]) && wal->GetTexture(j) == picnum1)
+				{
+					wal->SetTexture(j, picnum2);
+				}
+			}
+		}
+	}
+	if ((flags ^ (NOT_FLOOR | NOT_CEILING)) != 0)
+	{
+		picnum1 = TexMan.GetTexture (fromname, FTexture::TEX_Flat, FTextureManager::TEXMAN_Overridable);
+		picnum2 = TexMan.GetTexture (toname, FTexture::TEX_Flat, FTextureManager::TEXMAN_Overridable);
+
+		for (int i = 0; i < numsectors; ++i)
+		{
+			sector_t *sec = &sectors[i];
+
+			if (!(flags & NOT_FLOOR) && sec->GetTexture(sector_t::floor) == picnum1) 
+				sec->SetTexture(sector_t::floor, picnum2);
+			if (!(flags & NOT_CEILING) && sec->GetTexture(sector_t::ceiling) == picnum1)	
+				sec->SetTexture(sector_t::ceiling, picnum2);
+		}
+	}
+}
+
+int DLevelScript::DoSpawn (int type, fixed_t x, fixed_t y, fixed_t z, int tid, int angle, bool force)
+{
+	const PClass *info = PClass::FindClass (FBehavior::StaticLookupString (type));
+	AActor *actor = NULL;
+	int spawncount = 0;
+
+	if (info != NULL)
+	{
+		actor = Spawn (info, x, y, z, ALLOW_REPLACE);
+		if (actor != NULL)
+		{
+			DWORD oldFlags2 = actor->flags2;
+			actor->flags2 |= MF2_PASSMOBJ;
+			if (force || P_TestMobjLocation (actor))
+			{
+				actor->angle = angle << 24;
+				actor->tid = tid;
+				actor->AddToHash ();
+				if (actor->flags & MF_SPECIAL)
+					actor->flags |= MF_DROPPED;  // Don't respawn
+				actor->flags2 = oldFlags2;
+				spawncount++;
+			}
+			else
+			{
+				// If this is a monster, subtract it from the total monster
+				// count, because it already added to it during spawning.
+				actor->ClearCounters();
+				actor->Destroy ();
+				actor = NULL;
+			}
+		}
+	}
+	return spawncount;
+}
+
+int DLevelScript::DoSpawnSpot (int type, int spot, int tid, int angle, bool force)
+{
+	int spawned = 0;
+
+	if (spot != 0)
+	{
+		FActorIterator iterator (spot);
+		AActor *aspot;
+
+		while ( (aspot = iterator.Next ()) )
+		{
+			spawned += DoSpawn (type, aspot->x, aspot->y, aspot->z, tid, angle, force);
+		}
+	}
+	else if (activator != NULL)
+	{
+			spawned += DoSpawn (type, activator->x, activator->y, activator->z, tid, angle, force);
+	}
+	return spawned;
+}
+
+int DLevelScript::DoSpawnSpotFacing (int type, int spot, int tid, bool force)
+{
+	int spawned = 0;
+
+	if (spot != 0)
+	{
+		FActorIterator iterator (spot);
+		AActor *aspot;
+
+		while ( (aspot = iterator.Next ()) )
+		{
+			spawned += DoSpawn (type, aspot->x, aspot->y, aspot->z, tid, aspot->angle >> 24, force);
+		}
+	}
+	else if (activator != NULL)
+	{
+			spawned += DoSpawn (type, activator->x, activator->y, activator->z, tid, activator->angle >> 24, force);
+	}
+	return spawned;
+}
+
+void DLevelScript::DoFadeTo (int r, int g, int b, int a, fixed_t time)
+{
+	DoFadeRange (0, 0, 0, -1, clamp(r, 0, 255), clamp(g, 0, 255), clamp(b, 0, 255), clamp(a, 0, FRACUNIT), time);
+}
+
+void DLevelScript::DoFadeRange (int r1, int g1, int b1, int a1,
+								int r2, int g2, int b2, int a2, fixed_t time)
+{
+	player_t *viewer;
+	float ftime = (float)time / 65536.f;
+	bool fadingFrom = a1 >= 0;
+	float fr1 = 0, fg1 = 0, fb1 = 0, fa1 = 0;
+	float fr2, fg2, fb2, fa2;
+	int i;
+
+	fr2 = (float)r2 / 255.f;
+	fg2 = (float)g2 / 255.f;
+	fb2 = (float)b2 / 255.f;
+	fa2 = (float)a2 / 65536.f;
+
+	if (fadingFrom)
+	{
+		fr1 = (float)r1 / 255.f;
+		fg1 = (float)g1 / 255.f;
+		fb1 = (float)b1 / 255.f;
+		fa1 = (float)a1 / 65536.f;
+	}
+
+	if (activator != NULL)
+	{
+		viewer = activator->player;
+		if (viewer == NULL)
+			return;
+		i = MAXPLAYERS;
+		goto showme;
+	}
+	else
+	{
+		for (i = 0; i < MAXPLAYERS; ++i)
+		{
+			if (playeringame[i])
+			{
+				viewer = &players[i];
+showme:
+				if (ftime <= 0.f)
+				{
+					viewer->BlendR = fr2;
+					viewer->BlendG = fg2;
+					viewer->BlendB = fb2;
+					viewer->BlendA = fa2;
+				}
+				else
+				{
+					if (!fadingFrom)
+					{
+						if (viewer->BlendA <= 0.f)
+						{
+							fr1 = fr2;
+							fg1 = fg2;
+							fb1 = fb2;
+							fa1 = 0.f;
+						}
+						else
+						{
+							fr1 = viewer->BlendR;
+							fg1 = viewer->BlendG;
+							fb1 = viewer->BlendB;
+							fa1 = viewer->BlendA;
+						}
+					}
+					new DFlashFader (fr1, fg1, fb1, fa1, fr2, fg2, fb2, fa2, ftime, viewer->mo);
+				}
+			}
+		}
+	}
+}
+
+void DLevelScript::DoSetFont (int fontnum)
+{
+	const char *fontname = FBehavior::StaticLookupString (fontnum);
+	activefont = V_GetFont (fontname);
+	if (activefont == NULL)
+	{
+		activefont = SmallFont;
+	}
+}
+
+int DoSetMaster (AActor *self, AActor *master)
+{
+    AActor *defs;
+    if (self->flags3&MF3_ISMONSTER)
+    {
+        if (master)
+        {
+            if (master->flags3&MF3_ISMONSTER)
+            {
+                self->FriendPlayer = 0;
+                self->master = master;
+                level.total_monsters -= self->CountsAsKill();
+                self->flags = (self->flags & ~MF_FRIENDLY) | (master->flags & MF_FRIENDLY);
+                level.total_monsters += self->CountsAsKill();
+                // Don't attack your new master
+                if (self->target == self->master) self->target = NULL;
+                if (self->lastenemy == self->master) self->lastenemy = NULL;
+                if (self->LastHeard == self->master) self->LastHeard = NULL;
+                return 1;
+            }
+            else if (master->player)
+            {
+                // [KS] Be friendly to this player
+                self->master = NULL;
+                level.total_monsters -= self->CountsAsKill();
+                self->flags|=MF_FRIENDLY;
+                self->SetFriendPlayer(master->player);
+
+                AActor * attacker=master->player->attacker;
+                if (attacker)
+                {
+                    if (!(attacker->flags&MF_FRIENDLY) || 
+                        (deathmatch && attacker->FriendPlayer!=0 && attacker->FriendPlayer!=self->FriendPlayer))
+                    {
+                        self->LastHeard = self->target = attacker;
+                    }
+                }
+                // And stop attacking him if necessary.
+                if (self->target == master) self->target = NULL;
+                if (self->lastenemy == master) self->lastenemy = NULL;
+                if (self->LastHeard == master) self->LastHeard = NULL;
+                return 1;
+            }
+        }
+        else
+        {
+            self->master = NULL;
+            self->FriendPlayer = 0;
+            // Go back to whatever friendliness we usually have...
+            defs = self->GetDefault();
+            level.total_monsters -= self->CountsAsKill();
+            self->flags = (self->flags & ~MF_FRIENDLY) | (defs->flags & MF_FRIENDLY);
+            level.total_monsters += self->CountsAsKill();
+            // ...And re-side with our friends.
+            if (self->target && !self->IsHostile (self->target)) self->target = NULL;
+            if (self->lastenemy && !self->IsHostile (self->lastenemy)) self->lastenemy = NULL;
+            if (self->LastHeard && !self->IsHostile (self->LastHeard)) self->LastHeard = NULL;
+            return 1;
+        }
+    }
+    return 0;
+}
+
+int DoGetMasterTID (AActor *self)
+{
+	if (self->master) return self->master->tid;
+	else if (self->FriendPlayer)
+	{
+		player_t *player = &players[(self->FriendPlayer)-1];
+		return player->mo->tid;
+	}
+	else return 0;
+}
+
+static AActor *SingleActorFromTID (int tid, AActor *defactor)
+{
+	if (tid == 0)
+	{
+		return defactor;
+	}
+	else
+	{
+		FActorIterator iterator (tid);
+		return iterator.Next();
+	}
+}
+
+enum
+{
+	APROP_Health		= 0,
+	APROP_Speed			= 1,
+	APROP_Damage		= 2,
+	APROP_Alpha			= 3,
+	APROP_RenderStyle	= 4,
+	APROP_SeeSound		= 5,	// Sounds can only be set, not gotten
+	APROP_AttackSound	= 6,
+	APROP_PainSound		= 7,
+	APROP_DeathSound	= 8,
+	APROP_ActiveSound	= 9,
+	APROP_Ambush		= 10,
+	APROP_Invulnerable	= 11,
+	APROP_JumpZ			= 12,	// [GRB]
+	APROP_ChaseGoal		= 13,
+	APROP_Frightened	= 14,
+	APROP_Gravity		= 15,
+	APROP_Friendly		= 16,
+	APROP_SpawnHealth   = 17,
+	APROP_Dropped		= 18,
+	APROP_Notarget		= 19,
+	APROP_Species		= 20,
+	APROP_NameTag		= 21,
+	APROP_Score			= 22,
+	APROP_Notrigger		= 23,
+	APROP_DamageFactor	= 24,
+	APROP_MasterTID     = 25,
+	APROP_TargetTID		= 26,
+	APROP_TracerTID		= 27,
+	APROP_WaterLevel	= 28,
+	APROP_ScaleX        = 29,
+	APROP_ScaleY        = 30,
+	APROP_Dormant		= 31,
+	APROP_Mass			= 32,
+	APROP_Accuracy      = 33,
+	APROP_Stamina       = 34,
+	APROP_Height		= 35,
+	APROP_Radius		= 36,
+	APROP_ReactionTime  = 37,
+	APROP_MeleeRange	= 38,
+	APROP_ViewHeight	= 39,
+	APROP_AttackZOffset	= 40,
+	APROP_StencilColor	= 41,
+	APROP_Friction		= 42,
+};
+
+// These are needed for ACS's APROP_RenderStyle
+static const int LegacyRenderStyleIndices[] =
+{
+	0,	// STYLE_None,
+	1,  // STYLE_Normal,
+	2,  // STYLE_Fuzzy,
+	3,	// STYLE_SoulTrans,
+	4,	// STYLE_OptFuzzy,
+	5,	// STYLE_Stencil,
+	64,	// STYLE_Translucent
+	65,	// STYLE_Add,
+	66,	// STYLE_Shaded,
+	67,	// STYLE_TranslucentStencil,
+	68,	// STYLE_Shadow,
+	69,	// STYLE_Subtract,
+	6,	// STYLE_AddStencil
+	7,	// STYLE_AddShaded
+	-1
+};
+
+void DLevelScript::SetActorProperty (int tid, int property, int value)
+{
+	if (tid == 0)
+	{
+		DoSetActorProperty (activator, property, value);
+	}
+	else
+	{
+		AActor *actor;
+		FActorIterator iterator (tid);
+
+		while ((actor = iterator.Next()) != NULL)
+		{
+			DoSetActorProperty (actor, property, value);
+		}
+	}
+}
+
+void DLevelScript::DoSetActorProperty (AActor *actor, int property, int value)
+{
+	if (actor == NULL)
+	{
+		return;
+	}
+	switch (property)
+	{
+	case APROP_Health:
+		// Don't alter the health of dead things.
+		if (actor->health <= 0 || (actor->player != NULL && actor->player->playerstate == PST_DEAD))
+		{
+			break;
+		}
+		actor->health = value;
+		if (actor->player != NULL)
+		{
+			actor->player->health = value;
+		}
+		// If the health is set to a non-positive value, properly kill the actor.
+		if (value <= 0)
+		{
+			actor->Die(activator, activator);
+		}
+		break;
+
+	case APROP_Speed:
+		actor->Speed = value;
+		break;
+
+	case APROP_Damage:
+		actor->Damage = value;
+		break;
+
+	case APROP_Alpha:
+		actor->alpha = value;
+		break;
+
+	case APROP_RenderStyle:
+		for(int i=0; LegacyRenderStyleIndices[i] >= 0; i++)
+		{
+			if (LegacyRenderStyleIndices[i] == value)
+			{
+				actor->RenderStyle = ERenderStyle(i);
+				break;
+			}
+		}
+		break;
+
+	case APROP_Ambush:
+		if (value) actor->flags |= MF_AMBUSH; else actor->flags &= ~MF_AMBUSH;
+		break;
+
+	case APROP_Dropped:
+		if (value) actor->flags |= MF_DROPPED; else actor->flags &= ~MF_DROPPED;
+		break;
+
+	case APROP_Invulnerable:
+		if (value) actor->flags2 |= MF2_INVULNERABLE; else actor->flags2 &= ~MF2_INVULNERABLE;
+		break;
+
+	case APROP_Notarget:
+		if (value) actor->flags3 |= MF3_NOTARGET; else actor->flags3 &= ~MF3_NOTARGET;
+		break;
+
+	case APROP_Notrigger:
+		if (value) actor->flags6 |= MF6_NOTRIGGER; else actor->flags6 &= ~MF6_NOTRIGGER;
+		break;
+
+	case APROP_JumpZ:
+		if (actor->IsKindOf (RUNTIME_CLASS (APlayerPawn)))
+			static_cast<APlayerPawn *>(actor)->JumpZ = value;
+		break; 	// [GRB]
+
+	case APROP_ChaseGoal:
+		if (value)
+			actor->flags5 |= MF5_CHASEGOAL;
+		else
+			actor->flags5 &= ~MF5_CHASEGOAL;
+		break;
+
+	case APROP_Frightened:
+		if (value)
+			actor->flags4 |= MF4_FRIGHTENED;
+		else
+			actor->flags4 &= ~MF4_FRIGHTENED;
+		break;
+
+	case APROP_Friendly:
+		if (actor->CountsAsKill()) level.total_monsters--;
+		if (value)
+		{
+			actor->flags |= MF_FRIENDLY;
+		}
+		else
+		{
+			actor->flags &= ~MF_FRIENDLY;
+		}
+		if (actor->CountsAsKill()) level.total_monsters++;
+		break;
+
+
+	case APROP_SpawnHealth:
+		if (actor->IsKindOf (RUNTIME_CLASS (APlayerPawn)))
+		{
+			static_cast<APlayerPawn *>(actor)->MaxHealth = value;
+		}
+		break;
+
+	case APROP_Gravity:
+		actor->gravity = value;
+		break;
+
+	case APROP_SeeSound:
+		actor->SeeSound = FBehavior::StaticLookupString(value);
+		break;
+
+	case APROP_AttackSound:
+		actor->AttackSound = FBehavior::StaticLookupString(value);
+		break;
+
+	case APROP_PainSound:
+		actor->PainSound = FBehavior::StaticLookupString(value);
+		break;
+
+	case APROP_DeathSound:
+		actor->DeathSound = FBehavior::StaticLookupString(value);
+		break;
+
+	case APROP_ActiveSound:
+		actor->ActiveSound = FBehavior::StaticLookupString(value);
+		break;
+
+	case APROP_Species:
+		actor->Species = FBehavior::StaticLookupString(value);
+		break;
+
+	case APROP_Score:
+		actor->Score = value;
+		break;
+
+	case APROP_NameTag:
+		actor->SetTag(FBehavior::StaticLookupString(value));
+		break;
+
+	case APROP_DamageFactor:
+		actor->DamageFactor = value;
+		break;
+
+	case APROP_MasterTID:
+		AActor *other;
+		other = SingleActorFromTID (value, NULL);
+		DoSetMaster (actor, other);
+		break;
+
+	case APROP_ScaleX:
+		actor->scaleX = value;
+		break;
+
+	case APROP_ScaleY:
+		actor->scaleY = value;
+		break;
+
+	case APROP_Mass:
+		actor->Mass = value;
+		break;
+
+	case APROP_Accuracy:
+		actor->accuracy = value;
+		break;
+
+	case APROP_Stamina:
+		actor->stamina = value;
+		break;
+
+	case APROP_ReactionTime:
+		actor->reactiontime = value;
+		break;
+
+	case APROP_MeleeRange:
+		actor->meleerange = value;
+		break;
+
+	case APROP_ViewHeight:
+		if (actor->IsKindOf (RUNTIME_CLASS (APlayerPawn)))
+			static_cast<APlayerPawn *>(actor)->ViewHeight = value;
+		break;
+
+	case APROP_AttackZOffset:
+		if (actor->IsKindOf (RUNTIME_CLASS (APlayerPawn)))
+			static_cast<APlayerPawn *>(actor)->AttackZOffset = value;
+		break;
+
+	case APROP_StencilColor:
+		actor->SetShade(value);
+		break;
+
+	case APROP_Friction:
+		actor->Friction = value;
+
+	default:
+		// do nothing.
+		break;
+	}
+}
+
+int DLevelScript::GetActorProperty (int tid, int property, const SDWORD *stack, int stackdepth)
+{
+	AActor *actor = SingleActorFromTID (tid, activator);
+
+	if (actor == NULL)
+	{
+		return 0;
+	}
+	switch (property)
+	{
+	case APROP_Health:		return actor->health;
+	case APROP_Speed:		return actor->Speed;
+	case APROP_Damage:		return actor->Damage;	// Should this call GetMissileDamage() instead?
+	case APROP_DamageFactor:return actor->DamageFactor;
+	case APROP_Alpha:		return actor->alpha;
+	case APROP_RenderStyle:	for (int style = STYLE_None; style < STYLE_Count; ++style)
+							{ // Check for a legacy render style that matches.
+								if (LegacyRenderStyles[style] == actor->RenderStyle)
+								{
+									return LegacyRenderStyleIndices[style];
+								}
+							}
+							// The current render style isn't expressable as a legacy style,
+							// so pretends it's normal.
+							return STYLE_Normal;
+	case APROP_Gravity:		return actor->gravity;
+	case APROP_Invulnerable:return !!(actor->flags2 & MF2_INVULNERABLE);
+	case APROP_Ambush:		return !!(actor->flags & MF_AMBUSH);
+	case APROP_Dropped:		return !!(actor->flags & MF_DROPPED);
+	case APROP_ChaseGoal:	return !!(actor->flags5 & MF5_CHASEGOAL);
+	case APROP_Frightened:	return !!(actor->flags4 & MF4_FRIGHTENED);
+	case APROP_Friendly:	return !!(actor->flags & MF_FRIENDLY);
+	case APROP_Notarget:	return !!(actor->flags3 & MF3_NOTARGET);
+	case APROP_Notrigger:	return !!(actor->flags6 & MF6_NOTRIGGER);
+	case APROP_Dormant:		return !!(actor->flags2 & MF2_DORMANT);
+	case APROP_SpawnHealth: if (actor->IsKindOf (RUNTIME_CLASS (APlayerPawn)))
+							{
+								return static_cast<APlayerPawn *>(actor)->MaxHealth;
+							}
+							else
+							{
+								return actor->SpawnHealth();
+							}
+
+	case APROP_JumpZ:		if (actor->IsKindOf (RUNTIME_CLASS (APlayerPawn)))
+							{
+								return static_cast<APlayerPawn *>(actor)->JumpZ;	// [GRB]
+							}
+							else
+							{
+								return 0;
+							}
+	case APROP_Score:		return actor->Score;
+	case APROP_MasterTID:	return DoGetMasterTID (actor);
+	case APROP_TargetTID:	return (actor->target != NULL)? actor->target->tid : 0;
+	case APROP_TracerTID:	return (actor->tracer != NULL)? actor->tracer->tid : 0;
+	case APROP_WaterLevel:	return actor->waterlevel;
+	case APROP_ScaleX: 		return actor->scaleX;
+	case APROP_ScaleY: 		return actor->scaleY;
+	case APROP_Mass: 		return actor->Mass;
+	case APROP_Accuracy:    return actor->accuracy;
+	case APROP_Stamina:     return actor->stamina;
+	case APROP_Height:		return actor->height;
+	case APROP_Radius:		return actor->radius;
+	case APROP_ReactionTime:return actor->reactiontime;
+	case APROP_MeleeRange:	return actor->meleerange;
+	case APROP_ViewHeight:	if (actor->IsKindOf (RUNTIME_CLASS (APlayerPawn)))
+							{
+								return static_cast<APlayerPawn *>(actor)->ViewHeight;
+							}
+							else
+							{
+								return 0;
+							}
+	case APROP_AttackZOffset:
+							if (actor->IsKindOf (RUNTIME_CLASS (APlayerPawn)))
+							{
+								return static_cast<APlayerPawn *>(actor)->AttackZOffset;
+							}
+							else
+							{
+								return 0;
+							}
+
+	case APROP_SeeSound:	return GlobalACSStrings.AddString(actor->SeeSound, stack, stackdepth);
+	case APROP_AttackSound:	return GlobalACSStrings.AddString(actor->AttackSound, stack, stackdepth);
+	case APROP_PainSound:	return GlobalACSStrings.AddString(actor->PainSound, stack, stackdepth);
+	case APROP_DeathSound:	return GlobalACSStrings.AddString(actor->DeathSound, stack, stackdepth);
+	case APROP_ActiveSound:	return GlobalACSStrings.AddString(actor->ActiveSound, stack, stackdepth);
+	case APROP_Species:		return GlobalACSStrings.AddString(actor->GetSpecies(), stack, stackdepth);
+	case APROP_NameTag:		return GlobalACSStrings.AddString(actor->GetTag(), stack, stackdepth);
+	case APROP_StencilColor:return actor->fillcolor;
+	case APROP_Friction:	return actor->Friction;
+
+	default:				return 0;
+	}
+}
+
+
+
+int DLevelScript::CheckActorProperty (int tid, int property, int value)
+{
+	AActor *actor = SingleActorFromTID (tid, activator);
+	const char *string = NULL;
+	if (actor == NULL)
+	{
+		return 0;
+	}
+	switch (property)
+	{
+		// Default
+		default:				return 0;
+
+		// Straightforward integer values:
+		case APROP_Health:
+		case APROP_Speed:
+		case APROP_Damage:
+		case APROP_DamageFactor:
+		case APROP_Alpha:
+		case APROP_RenderStyle:
+		case APROP_Gravity:
+		case APROP_SpawnHealth:
+		case APROP_JumpZ:
+		case APROP_Score:
+		case APROP_MasterTID:
+		case APROP_TargetTID:
+		case APROP_TracerTID:
+		case APROP_WaterLevel:
+		case APROP_ScaleX:
+		case APROP_ScaleY:
+		case APROP_Mass:
+		case APROP_Accuracy:
+		case APROP_Stamina:
+		case APROP_Height:
+		case APROP_Radius:
+		case APROP_ReactionTime:
+		case APROP_MeleeRange:
+		case APROP_ViewHeight:
+		case APROP_AttackZOffset:
+		case APROP_StencilColor:
+			return (GetActorProperty(tid, property, NULL, 0) == value);
+
+		// Boolean values need to compare to a binary version of value
+		case APROP_Ambush:
+		case APROP_Invulnerable:
+		case APROP_Dropped:
+		case APROP_ChaseGoal:
+		case APROP_Frightened:
+		case APROP_Friendly:
+		case APROP_Notarget:
+		case APROP_Notrigger:
+		case APROP_Dormant:
+			return (GetActorProperty(tid, property, NULL, 0) == (!!value));
+
+		// Strings are covered by GetActorProperty, but they're fairly
+		// heavy-duty, so make the check here.
+		case APROP_SeeSound:	string = actor->SeeSound; break;
+		case APROP_AttackSound:	string = actor->AttackSound; break;
+		case APROP_PainSound:	string = actor->PainSound; break;
+		case APROP_DeathSound:	string = actor->DeathSound; break;
+		case APROP_ActiveSound:	string = actor->ActiveSound; break; 
+		case APROP_Species:		string = actor->GetSpecies(); break;
+		case APROP_NameTag:		string = actor->GetTag(); break;
+	}
+	if (string == NULL) string = "";
+	return (!stricmp(string, FBehavior::StaticLookupString(value)));
+}
+
+bool DLevelScript::DoCheckActorTexture(int tid, AActor *activator, int string, bool floor)
+{
+	AActor *actor = SingleActorFromTID(tid, activator);
+	if (actor == NULL)
+	{
+		return 0;
+	}
+	FTexture *tex = TexMan.FindTexture(FBehavior::StaticLookupString(string), FTexture::TEX_Flat,
+			FTextureManager::TEXMAN_Overridable|FTextureManager::TEXMAN_TryAny|FTextureManager::TEXMAN_DontCreate);
+
+	if (tex == NULL)
+	{ // If the texture we want to check against doesn't exist, then
+	  // they're obviously not the same.
+		return 0;
+	}
+	int i, numff;
+	FTextureID secpic;
+	sector_t *sec = actor->Sector;
+	numff = sec->e->XFloor.ffloors.Size();
+
+	if (floor)
+	{
+		// Looking through planes from top to bottom
+		for (i = 0; i < numff; ++i)
+		{
+			F3DFloor *ff = sec->e->XFloor.ffloors[i];
+
+			if ((ff->flags & (FF_EXISTS | FF_SOLID)) == (FF_EXISTS | FF_SOLID) &&
+				actor->z >= ff->top.plane->ZatPoint(actor->x, actor->y))
+			{ // This floor is beneath our feet.
+				secpic = *ff->top.texture;
+				break;
+			}
+		}
+		if (i == numff)
+		{ // Use sector's floor
+			secpic = sec->GetTexture(sector_t::floor);
+		}
+	}
+	else
+	{
+		fixed_t z = actor->z + actor->height;
+		// Looking through planes from bottom to top
+		for (i = numff-1; i >= 0; --i)
+		{
+			F3DFloor *ff = sec->e->XFloor.ffloors[i];
+
+			if ((ff->flags & (FF_EXISTS | FF_SOLID)) == (FF_EXISTS | FF_SOLID) &&
+				z <= ff->bottom.plane->ZatPoint(actor->x, actor->y))
+			{ // This floor is above our eyes.
+				secpic = *ff->bottom.texture;
+				break;
+			}
+		}
+		if (i < 0)
+		{ // Use sector's ceiling
+			secpic = sec->GetTexture(sector_t::ceiling);
+		}
+	}
+	return tex == TexMan[secpic];
+}
+
+enum
+{
+	// These are the original inputs sent by the player.
+	INPUT_OLDBUTTONS,
+	INPUT_BUTTONS,
+	INPUT_PITCH,
+	INPUT_YAW,
+	INPUT_ROLL,
+	INPUT_FORWARDMOVE,
+	INPUT_SIDEMOVE,
+	INPUT_UPMOVE,
+
+	// These are the inputs, as modified by P_PlayerThink().
+	// Most of the time, these will match the original inputs, but
+	// they can be different if a player is frozen or using a
+	// chainsaw.
+	MODINPUT_OLDBUTTONS,
+	MODINPUT_BUTTONS,
+	MODINPUT_PITCH,
+	MODINPUT_YAW,
+	MODINPUT_ROLL,
+	MODINPUT_FORWARDMOVE,
+	MODINPUT_SIDEMOVE,
+	MODINPUT_UPMOVE
+};
+
+int DLevelScript::GetPlayerInput(int playernum, int inputnum)
+{
+	player_t *p;
+
+	if (playernum < 0)
+	{
+		if (activator == NULL)
+		{
+			return 0;
+		}
+		p = activator->player;
+	}
+	else if (playernum >= MAXPLAYERS || !playeringame[playernum])
+	{
+		return 0;
+	}
+	else
+	{
+		p = &players[playernum];
+	}
+	if (p == NULL)
+	{
+		return 0;
+	}
+
+	switch (inputnum)
+	{
+	case INPUT_OLDBUTTONS:		return p->original_oldbuttons;		break;
+	case INPUT_BUTTONS:			return p->original_cmd.buttons;		break;
+	case INPUT_PITCH:			return p->original_cmd.pitch;		break;
+	case INPUT_YAW:				return p->original_cmd.yaw;			break;
+	case INPUT_ROLL:			return p->original_cmd.roll;		break;
+	case INPUT_FORWARDMOVE:		return p->original_cmd.forwardmove;	break;
+	case INPUT_SIDEMOVE:		return p->original_cmd.sidemove;	break;
+	case INPUT_UPMOVE:			return p->original_cmd.upmove;		break;
+
+	case MODINPUT_OLDBUTTONS:	return p->oldbuttons;				break;
+	case MODINPUT_BUTTONS:		return p->cmd.ucmd.buttons;			break;
+	case MODINPUT_PITCH:		return p->cmd.ucmd.pitch;			break;
+	case MODINPUT_YAW:			return p->cmd.ucmd.yaw;				break;
+	case MODINPUT_ROLL:			return p->cmd.ucmd.roll;			break;
+	case MODINPUT_FORWARDMOVE:	return p->cmd.ucmd.forwardmove;		break;
+	case MODINPUT_SIDEMOVE:		return p->cmd.ucmd.sidemove;		break;
+	case MODINPUT_UPMOVE:		return p->cmd.ucmd.upmove;			break;
+
+	default:					return 0;							break;
+	}
+}
+
+enum
+{
+	ACTOR_NONE				= 0x00000000,
+	ACTOR_WORLD				= 0x00000001,
+	ACTOR_PLAYER			= 0x00000002,
+	ACTOR_BOT				= 0x00000004,
+	ACTOR_VOODOODOLL		= 0x00000008,
+	ACTOR_MONSTER			= 0x00000010,
+	ACTOR_ALIVE				= 0x00000020,
+	ACTOR_DEAD				= 0x00000040,
+	ACTOR_MISSILE			= 0x00000080,
+	ACTOR_GENERIC			= 0x00000100
+};
+
+int DLevelScript::DoClassifyActor(int tid)
+{
+	AActor *actor;
+	int classify;
+
+	if (tid == 0)
+	{
+		actor = activator;
+		if (actor == NULL)
+		{
+			return ACTOR_WORLD;
+		}
+	}
+	else
+	{
+		FActorIterator it(tid);
+		actor = it.Next();
+	}
+	if (actor == NULL)
+	{
+		return ACTOR_NONE;
+	}
+
+	classify = 0;
+	if (actor->player != NULL)
+	{
+		classify |= ACTOR_PLAYER;
+		if (actor->player->playerstate == PST_DEAD)
+		{
+			classify |= ACTOR_DEAD;
+		}
+		else
+		{
+			classify |= ACTOR_ALIVE;
+		}
+		if (actor->player->mo != actor)
+		{
+			classify |= ACTOR_VOODOODOLL;
+		}
+		if (actor->player->isbot)
+		{
+			classify |= ACTOR_BOT;
+		}
+	}
+	else if (actor->flags3 & MF3_ISMONSTER)
+	{
+		classify |= ACTOR_MONSTER;
+		if (actor->health <= 0)
+		{
+			classify |= ACTOR_DEAD;
+		}
+		else
+		{
+			classify |= ACTOR_ALIVE;
+		}
+	}
+	else if (actor->flags & MF_MISSILE)
+	{
+		classify |= ACTOR_MISSILE;
+	}
+	else
+	{
+		classify |= ACTOR_GENERIC;
+	}
+	return classify;
+}
+
+enum
+{
+	SOUND_See,
+	SOUND_Attack,
+	SOUND_Pain,
+	SOUND_Death,
+	SOUND_Active,
+	SOUND_Use,
+	SOUND_Bounce,
+	SOUND_WallBounce,
+	SOUND_CrushPain,
+	SOUND_Howl,
+};
+
+static FSoundID GetActorSound(const AActor *actor, int soundtype)
+{
+	switch (soundtype)
+	{
+	case SOUND_See:			return actor->SeeSound;
+	case SOUND_Attack:		return actor->AttackSound;
+	case SOUND_Pain:		return actor->PainSound;
+	case SOUND_Death:		return actor->DeathSound;
+	case SOUND_Active:		return actor->ActiveSound;
+	case SOUND_Use:			return actor->UseSound;
+	case SOUND_Bounce:		return actor->BounceSound;
+	case SOUND_WallBounce:	return actor->WallBounceSound;
+	case SOUND_CrushPain:	return actor->CrushPainSound;
+	case SOUND_Howl:		return actor->GetClass()->Meta.GetMetaInt(AMETA_HowlSound);
+	default:				return 0;
+	}
+}
+
+enum EACSFunctions
+{
+	ACSF_GetLineUDMFInt=1,
+	ACSF_GetLineUDMFFixed,
+	ACSF_GetThingUDMFInt,
+	ACSF_GetThingUDMFFixed,
+	ACSF_GetSectorUDMFInt,
+	ACSF_GetSectorUDMFFixed,
+	ACSF_GetSideUDMFInt,
+	ACSF_GetSideUDMFFixed,
+	ACSF_GetActorVelX,
+	ACSF_GetActorVelY,
+	ACSF_GetActorVelZ,
+	ACSF_SetActivator,
+	ACSF_SetActivatorToTarget,
+	ACSF_GetActorViewHeight,
+	ACSF_GetChar,
+	ACSF_GetAirSupply,
+	ACSF_SetAirSupply,
+	ACSF_SetSkyScrollSpeed,
+	ACSF_GetArmorType,
+	ACSF_SpawnSpotForced,
+	ACSF_SpawnSpotFacingForced,
+	ACSF_CheckActorProperty,
+    ACSF_SetActorVelocity,
+	ACSF_SetUserVariable,
+	ACSF_GetUserVariable,
+	ACSF_Radius_Quake2,
+	ACSF_CheckActorClass,
+	ACSF_SetUserArray,
+	ACSF_GetUserArray,
+	ACSF_SoundSequenceOnActor,
+	ACSF_SoundSequenceOnSector,
+	ACSF_SoundSequenceOnPolyobj,
+	ACSF_GetPolyobjX,
+	ACSF_GetPolyobjY,
+    ACSF_CheckSight,
+	ACSF_SpawnForced,
+	ACSF_AnnouncerSound,	// Skulltag
+	ACSF_SetPointer,
+	ACSF_ACS_NamedExecute,
+	ACSF_ACS_NamedSuspend,
+	ACSF_ACS_NamedTerminate,
+	ACSF_ACS_NamedLockedExecute,
+	ACSF_ACS_NamedLockedExecuteDoor,
+	ACSF_ACS_NamedExecuteWithResult,
+	ACSF_ACS_NamedExecuteAlways,
+	ACSF_UniqueTID,
+	ACSF_IsTIDUsed,
+	ACSF_Sqrt,
+	ACSF_FixedSqrt,
+	ACSF_VectorLength,
+	ACSF_SetHUDClipRect,
+	ACSF_SetHUDWrapWidth,
+	ACSF_SetCVar,
+	ACSF_GetUserCVar,
+	ACSF_SetUserCVar,
+	ACSF_GetCVarString,
+	ACSF_SetCVarString,
+	ACSF_GetUserCVarString,
+	ACSF_SetUserCVarString,
+	ACSF_LineAttack,
+	ACSF_PlaySound,
+	ACSF_StopSound,
+	ACSF_strcmp,
+	ACSF_stricmp,
+	ACSF_StrLeft,
+	ACSF_StrRight,
+	ACSF_StrMid,
+	ACSF_GetActorClass,
+	ACSF_GetWeapon,
+	ACSF_SoundVolume,
+	ACSF_PlayActorSound,
+	ACSF_SpawnDecal,
+	ACSF_CheckFont,
+	ACSF_DropItem,
+	ACSF_CheckFlag,
+	ACSF_SetLineActivation,
+	ACSF_GetLineActivation,
+	ACSF_GetActorPowerupTics,
+	ACSF_ChangeActorAngle,
+	ACSF_ChangeActorPitch,		// 80
+	ACSF_GetArmorInfo,
+	ACSF_DropInventory,
+	ACSF_PickActor,
+	ACSF_IsPointerEqual,
+	ACSF_CanRaiseActor,
+
+	/* Zandronum's - these must be skipped when we reach 99!
+	-100:ResetMap(0),
+	-101 : PlayerIsSpectator(1),
+	-102 : ConsolePlayerNumber(0),
+	-103 : GetTeamProperty(2),
+	-104 : GetPlayerLivesLeft(1),
+	-105 : SetPlayerLivesLeft(2),
+	-106 : KickFromGame(2),
+	*/
+
+	// ZDaemon
+	ACSF_GetTeamScore = 19620,	// (int team)
+	ACSF_SetTeamScore,			// (int team, int value)
+};
+
+int DLevelScript::SideFromID(int id, int side)
+{
+	if (side != 0 && side != 1) return -1;
+	
+	if (id == 0)
+	{
+		if (activationline == NULL) return -1;
+		if (activationline->sidedef[side] == NULL) return -1;
+		return activationline->sidedef[side]->Index;
+	}
+	else
+	{
+		int line = P_FindLineFromID(id, -1);
+		if (line == -1) return -1;
+		if (lines[line].sidedef[side] == NULL) return -1;
+		return lines[line].sidedef[side]->Index;
+	}
+}
+
+int DLevelScript::LineFromID(int id)
+{
+	if (id == 0)
+	{
+		if (activationline == NULL) return -1;
+		return int(activationline - lines);
+	}
+	else
+	{
+		return P_FindLineFromID(id, -1);
+	}
+}
+
+static void SetUserVariable(AActor *self, FName varname, int index, int value)
+{
+	PSymbol *sym = self->GetClass()->Symbols.FindSymbol(varname, true);
+	int max;
+	PSymbolVariable *var;
+
+	if (sym == NULL || sym->SymbolType != SYM_Variable ||
+		!(var = static_cast<PSymbolVariable *>(sym))->bUserVar)
+	{
+		return;
+	}
+	if (var->ValueType.Type == VAL_Int)
+	{
+		max = 1;
+	}
+	else if (var->ValueType.Type == VAL_Array && var->ValueType.BaseType == VAL_Int)
+	{
+		max = var->ValueType.size;
+	}
+	else
+	{
+		return;
+	}
+	// Set the value of the specified user variable.
+	if (index >= 0 && index < max)
+	{
+		((int *)(reinterpret_cast<BYTE *>(self) + var->offset))[index] = value;
+	}
+}
+
+static int GetUserVariable(AActor *self, FName varname, int index)
+{
+	PSymbol *sym = self->GetClass()->Symbols.FindSymbol(varname, true);
+	int max;
+	PSymbolVariable *var;
+
+	if (sym == NULL || sym->SymbolType != SYM_Variable ||
+		!(var = static_cast<PSymbolVariable *>(sym))->bUserVar)
+	{
+		return 0;
+	}
+	if (var->ValueType.Type == VAL_Int)
+	{
+		max = 1;
+	}
+	else if (var->ValueType.Type == VAL_Array && var->ValueType.BaseType == VAL_Int)
+	{
+		max = var->ValueType.size;
+	}
+	else
+	{
+		return 0;
+	}
+	// Get the value of the specified user variable.
+	if (index >= 0 && index < max)
+	{
+		return ((int *)(reinterpret_cast<BYTE *>(self) + var->offset))[index];
+	}
+	return 0;
+}
+
+// Converts fixed- to floating-point as required.
+static void DoSetCVar(FBaseCVar *cvar, int value, bool is_string, bool force=false)
+{
+	UCVarValue val;
+	ECVarType type;
+
+	// For serverinfo variables, only the arbitrator should set it.
+	// The actual change to this cvar will not show up until it's
+	// been replicated to all peers.
+	if ((cvar->GetFlags() & CVAR_SERVERINFO) && consoleplayer != Net_Arbitrator)
+	{
+		return;
+	}
+	if (is_string)
+	{
+		val.String = FBehavior::StaticLookupString(value);
+		type = CVAR_String;
+	}
+	else if (cvar->GetRealType() == CVAR_Float)
+	{
+		val.Float = FIXED2FLOAT(value);
+		type = CVAR_Float;
+	}
+	else
+	{
+		val.Int = value;
+		type = CVAR_Int;
+	}
+	if (force)
+	{
+		cvar->ForceSet(val, type, true);
+	}
+	else
+	{
+		cvar->SetGenericRep(val, type);
+	}
+}
+
+// Converts floating- to fixed-point as required.
+static int DoGetCVar(FBaseCVar *cvar, bool is_string, const SDWORD *stack, int stackdepth)
+{
+	UCVarValue val;
+
+	if (is_string)
+	{
+		val = cvar->GetGenericRep(CVAR_String);
+		return GlobalACSStrings.AddString(val.String, stack, stackdepth);
+	}
+	else if (cvar->GetRealType() == CVAR_Float)
+	{
+		val = cvar->GetGenericRep(CVAR_Float);
+		return FLOAT2FIXED(val.Float);
+	}
+	else
+	{
+		val = cvar->GetGenericRep(CVAR_Int);
+		return val.Int;
+	}
+}
+
+static int GetUserCVar(int playernum, const char *cvarname, bool is_string, const SDWORD *stack, int stackdepth)
+{
+	if ((unsigned)playernum >= MAXPLAYERS || !playeringame[playernum])
+	{
+		return 0;
+	}
+	FBaseCVar **cvar_p = players[playernum].userinfo.CheckKey(FName(cvarname, true));
+	FBaseCVar *cvar;
+	if (cvar_p == NULL || (cvar = *cvar_p) == NULL || (cvar->GetFlags() & CVAR_IGNORE))
+	{
+		return 0;
+	}
+	return DoGetCVar(cvar, is_string, stack, stackdepth);
+}
+
+static int GetCVar(AActor *activator, const char *cvarname, bool is_string, const SDWORD *stack, int stackdepth)
+{
+	FBaseCVar *cvar = FindCVar(cvarname, NULL);
+	// Either the cvar doesn't exist, or it's for a mod that isn't loaded, so return 0.
+	if (cvar == NULL || (cvar->GetFlags() & CVAR_IGNORE))
+	{
+		return 0;
+	}
+	else
+	{
+		// For userinfo cvars, redirect to GetUserCVar
+		if (cvar->GetFlags() & CVAR_USERINFO)
+		{
+			if (activator == NULL || activator->player == NULL)
+			{
+				return 0;
+			}
+			return GetUserCVar(int(activator->player - players), cvarname, is_string, stack, stackdepth);
+		}
+		return DoGetCVar(cvar, is_string, stack, stackdepth);
+	}
+}
+
+static int SetUserCVar(int playernum, const char *cvarname, int value, bool is_string)
+{
+	if ((unsigned)playernum >= MAXPLAYERS || !playeringame[playernum])
+	{
+		return 0;
+	}
+	FBaseCVar **cvar_p = players[playernum].userinfo.CheckKey(FName(cvarname, true));
+	FBaseCVar *cvar;
+	// Only mod-created cvars may be set.
+	if (cvar_p == NULL || (cvar = *cvar_p) == NULL || (cvar->GetFlags() & CVAR_IGNORE) || !(cvar->GetFlags() & CVAR_MOD))
+	{
+		return 0;
+	}
+	DoSetCVar(cvar, value, is_string);
+
+	// If we are this player, then also reflect this change in the local version of this cvar.
+	if (playernum == consoleplayer)
+	{
+		FBaseCVar *cvar = FindCVar(cvarname, NULL);
+		// If we can find it in the userinfo, then we should also be able to find it in the normal cvar list,
+		// but check just to be safe.
+		if (cvar != NULL)
+		{
+			DoSetCVar(cvar, value, is_string, true);
+		}
+	}
+
+	return 1;
+}
+
+static int SetCVar(AActor *activator, const char *cvarname, int value, bool is_string)
+{
+	FBaseCVar *cvar = FindCVar(cvarname, NULL);
+	// Only mod-created cvars may be set.
+	if (cvar == NULL || (cvar->GetFlags() & (CVAR_IGNORE|CVAR_NOSET)) || !(cvar->GetFlags() & CVAR_MOD))
+	{
+		return 0;
+	}
+	// For userinfo cvars, redirect to SetUserCVar
+	if (cvar->GetFlags() & CVAR_USERINFO)
+	{
+		if (activator == NULL || activator->player == NULL)
+		{
+			return 0;
+		}
+		return SetUserCVar(int(activator->player - players), cvarname, value, is_string);
+	}
+	DoSetCVar(cvar, value, is_string);
+	return 1;
+}
+
+static bool DoSpawnDecal(AActor *actor, const FDecalTemplate *tpl, int flags, angle_t angle, fixed_t zofs, fixed_t distance)
+{
+	if (!(flags & SDF_ABSANGLE))
+	{
+		angle += actor->angle;
+	}
+	return NULL != ShootDecal(tpl, actor, actor->Sector, actor->x, actor->y,
+		actor->z + (actor->height>>1) - actor->floorclip + actor->GetBobOffset() + zofs,
+		angle, distance, !!(flags & SDF_PERMANENT));
+}
+
+static void SetActorAngle(AActor *activator, int tid, int angle, bool interpolate)
+{
+	if (tid == 0)
+	{
+		if (activator != NULL)
+		{
+			activator->SetAngle(angle << 16, interpolate);
+		}
+	}
+	else
+	{
+		FActorIterator iterator(tid);
+		AActor *actor;
+
+		while ((actor = iterator.Next()))
+		{
+			actor->SetAngle(angle << 16, interpolate);
+		}
+	}
+}
+
+static void SetActorPitch(AActor *activator, int tid, int angle, bool interpolate)
+{
+	if (tid == 0)
+	{
+		if (activator != NULL)
+		{
+			activator->SetPitch(angle << 16, interpolate);
+		}
+	}
+	else
+	{
+		FActorIterator iterator(tid);
+		AActor *actor;
+
+		while ((actor = iterator.Next()))
+		{
+			actor->SetPitch(angle << 16, interpolate);
+		}
+	}
+}
+
+
+
+int DLevelScript::CallFunction(int argCount, int funcIndex, SDWORD *args, const SDWORD *stack, int stackdepth)
+{
+	AActor *actor;
+	switch(funcIndex)
+	{
+		case ACSF_GetLineUDMFInt:
+			return GetUDMFInt(UDMF_Line, LineFromID(args[0]), FBehavior::StaticLookupString(args[1]));
+
+		case ACSF_GetLineUDMFFixed:
+			return GetUDMFFixed(UDMF_Line, LineFromID(args[0]), FBehavior::StaticLookupString(args[1]));
+
+		case ACSF_GetThingUDMFInt:
+		case ACSF_GetThingUDMFFixed:
+			return 0;	// Not implemented yet
+
+		case ACSF_GetSectorUDMFInt:
+			return GetUDMFInt(UDMF_Sector, P_FindSectorFromTag(args[0], -1), FBehavior::StaticLookupString(args[1]));
+
+		case ACSF_GetSectorUDMFFixed:
+			return GetUDMFFixed(UDMF_Sector, P_FindSectorFromTag(args[0], -1), FBehavior::StaticLookupString(args[1]));
+
+		case ACSF_GetSideUDMFInt:
+			return GetUDMFInt(UDMF_Side, SideFromID(args[0], args[1]), FBehavior::StaticLookupString(args[2]));
+
+		case ACSF_GetSideUDMFFixed:
+			return GetUDMFFixed(UDMF_Side, SideFromID(args[0], args[1]), FBehavior::StaticLookupString(args[2]));
+
+		case ACSF_GetActorVelX:
+			actor = SingleActorFromTID(args[0], activator);
+			return actor != NULL? actor->velx : 0;
+
+		case ACSF_GetActorVelY:
+			actor = SingleActorFromTID(args[0], activator);
+			return actor != NULL? actor->vely : 0;
+
+		case ACSF_GetActorVelZ:
+			actor = SingleActorFromTID(args[0], activator);
+			return actor != NULL? actor->velz : 0;
+
+		case ACSF_SetPointer:
+			if (activator)
+			{
+				AActor *ptr = SingleActorFromTID(args[1], activator);
+				if (argCount > 2)
+				{
+					ptr = COPY_AAPTR(ptr, args[2]);
+				}
+				if (ptr == activator) ptr = NULL;
+				ASSIGN_AAPTR(activator, args[0], ptr, (argCount > 3) ? args[3] : 0);
+				return ptr != NULL;
+			}
+			return 0;
+
+		case ACSF_SetActivator:
+			if (argCount > 1 && args[1] != AAPTR_DEFAULT) // condition (x != AAPTR_DEFAULT) is essentially condition (x).
+			{
+				activator = COPY_AAPTR(SingleActorFromTID(args[0], activator), args[1]);
+			}
+			else
+			{
+				activator = SingleActorFromTID(args[0], NULL);
+			}
+			return activator != NULL;
+		
+		case ACSF_SetActivatorToTarget:
+			// [KS] I revised this a little bit
+			actor = SingleActorFromTID(args[0], activator);
+			if (actor != NULL)
+			{
+				if (actor->player != NULL && actor->player->playerstate == PST_LIVE)
+				{
+					P_BulletSlope(actor, &actor);
+				}
+				else
+				{
+					actor = actor->target;
+				}
+				if (actor != NULL) // [FDARI] moved this (actor != NULL)-branch inside the other, so that it is only tried when it can be true
+				{
+					activator = actor;
+					return 1;
+				}
+			}
+			return 0;
+
+		case ACSF_GetActorViewHeight:
+			actor = SingleActorFromTID(args[0], activator);
+			if (actor != NULL)
+			{
+				if (actor->player != NULL)
+				{
+					return actor->player->mo->ViewHeight + actor->player->crouchviewdelta;
+				}
+				else
+				{
+					return actor->GetClass()->Meta.GetMetaFixed(AMETA_CameraHeight, actor->height/2);
+				}
+			}
+			else return 0;
+
+		case ACSF_GetChar:
+		{
+			const char *p = FBehavior::StaticLookupString(args[0]);
+			if (p != NULL && args[1] >= 0 && args[1] < int(strlen(p)))
+			{
+				return p[args[1]];
+			}
+			else 
+			{
+				return 0;
+			}
+		}
+
+		case ACSF_GetAirSupply:
+		{
+			if (args[0] < 0 || args[0] >= MAXPLAYERS || !playeringame[args[0]])
+			{
+				return 0;
+			}
+			else
+			{
+				return players[args[0]].air_finished - level.time;
+			}
+		}
+
+		case ACSF_SetAirSupply:
+		{
+			if (args[0] < 0 || args[0] >= MAXPLAYERS || !playeringame[args[0]])
+			{
+				return 0;
+			}
+			else
+			{
+				players[args[0]].air_finished = args[1] + level.time;
+				return 1;
+			}
+		}
+
+		case ACSF_SetSkyScrollSpeed:
+		{
+			if (args[0] == 1) level.skyspeed1 = FIXED2FLOAT(args[1]);
+			else if (args[0] == 2) level.skyspeed2 = FIXED2FLOAT(args[1]);
+			return 1;
+		}
+
+		case ACSF_GetArmorType:
+		{
+			if (args[1] < 0 || args[1] >= MAXPLAYERS || !playeringame[args[1]])
+			{
+				return 0;
+			}
+			else
+			{
+				FName p(FBehavior::StaticLookupString(args[0]));
+				ABasicArmor * armor = (ABasicArmor *) players[args[1]].mo->FindInventory(NAME_BasicArmor);
+				if (armor && armor->ArmorType == p) return armor->Amount;
+			}
+			return 0;
+		}
+
+		case ACSF_GetArmorInfo:
+		{
+			if (activator == NULL || activator->player == NULL) return 0;
+
+			ABasicArmor * equippedarmor = (ABasicArmor *) activator->FindInventory(NAME_BasicArmor);
+
+			if (equippedarmor && equippedarmor->Amount != 0)
+			{
+				switch(args[0])
+				{
+					case ARMORINFO_CLASSNAME:
+						return GlobalACSStrings.AddString(equippedarmor->ArmorType.GetChars(), stack, stackdepth);
+
+					case ARMORINFO_SAVEAMOUNT:
+						return equippedarmor->MaxAmount;
+
+					case ARMORINFO_SAVEPERCENT:
+						return equippedarmor->SavePercent;
+
+					case ARMORINFO_MAXABSORB:
+						return equippedarmor->MaxAbsorb;
+
+					case ARMORINFO_MAXFULLABSORB:
+						return equippedarmor->MaxFullAbsorb;
+
+					case ARMORINFO_ACTUALSAVEAMOUNT:
+						return equippedarmor->ActualSaveAmount;
+
+					default:
+						return 0;
+				}
+			}
+			return args[0] == ARMORINFO_CLASSNAME ? GlobalACSStrings.AddString("None", stack, stackdepth) : 0;
+		}
+
+		case ACSF_SpawnSpotForced:
+			return DoSpawnSpot(args[0], args[1], args[2], args[3], true);
+
+		case ACSF_SpawnSpotFacingForced:
+			return DoSpawnSpotFacing(args[0], args[1], args[2], true);
+
+		case ACSF_CheckActorProperty:
+			return (CheckActorProperty(args[0], args[1], args[2]));
+        
+        case ACSF_SetActorVelocity:
+            if (args[0] == 0)
+            {
+				P_Thing_SetVelocity(activator, args[1], args[2], args[3], !!args[4], !!args[5]);
+            }
+            else
+            {
+                TActorIterator<AActor> iterator (args[0]);
+                
+                while ( (actor = iterator.Next ()) )
+                {
+					P_Thing_SetVelocity(actor, args[1], args[2], args[3], !!args[4], !!args[5]);
+                }
+            }
+			return 0;
+
+		case ACSF_SetUserVariable:
+		{
+			int cnt = 0;
+			FName varname(FBehavior::StaticLookupString(args[1]), true);
+			if (varname != NAME_None)
+			{
+				if (args[0] == 0)
+				{
+					if (activator != NULL)
+					{
+						SetUserVariable(activator, varname, 0, args[2]);
+					}
+					cnt++;
+				}
+				else
+				{
+					TActorIterator<AActor> iterator(args[0]);
+	                
+					while ( (actor = iterator.Next()) )
+					{
+						SetUserVariable(actor, varname, 0, args[2]);
+						cnt++;
+					}
+				}
+			}
+			return cnt;
+		}
+		
+		case ACSF_GetUserVariable:
+		{
+			FName varname(FBehavior::StaticLookupString(args[1]), true);
+			if (varname != NAME_None)
+			{
+				AActor *a = SingleActorFromTID(args[0], activator); 
+				return a != NULL ? GetUserVariable(a, varname, 0) : 0;
+			}
+			return 0;
+		}
+
+		case ACSF_SetUserArray:
+		{
+			int cnt = 0;
+			FName varname(FBehavior::StaticLookupString(args[1]), true);
+			if (varname != NAME_None)
+			{
+				if (args[0] == 0)
+				{
+					if (activator != NULL)
+					{
+						SetUserVariable(activator, varname, args[2], args[3]);
+					}
+					cnt++;
+				}
+				else
+				{
+					TActorIterator<AActor> iterator(args[0]);
+	                
+					while ( (actor = iterator.Next()) )
+					{
+						SetUserVariable(actor, varname, args[2], args[3]);
+						cnt++;
+					}
+				}
+			}
+			return cnt;
+		}
+		
+		case ACSF_GetUserArray:
+		{
+			FName varname(FBehavior::StaticLookupString(args[1]), true);
+			if (varname != NAME_None)
+			{
+				AActor *a = SingleActorFromTID(args[0], activator); 
+				return a != NULL ? GetUserVariable(a, varname, args[2]) : 0;
+			}
+			return 0;
+		}
+
+		case ACSF_Radius_Quake2:
+			P_StartQuake(activator, args[0], args[1], args[2], args[3], args[4], FBehavior::StaticLookupString(args[5]));
+			break;
+
+		case ACSF_CheckActorClass:
+		{
+			AActor *a = SingleActorFromTID(args[0], activator);
+			return a == NULL ? false : a->GetClass()->TypeName == FName(FBehavior::StaticLookupString(args[1]));
+		}
+
+		case ACSF_GetActorClass:
+		{
+			AActor *a = SingleActorFromTID(args[0], activator);
+			return GlobalACSStrings.AddString(a == NULL ? "None" : a->GetClass()->TypeName.GetChars(), stack, stackdepth);
+		}
+
+		case ACSF_SoundSequenceOnActor:
+			{
+				const char *seqname = FBehavior::StaticLookupString(args[1]);
+				if (seqname != NULL)
+				{
+					if (args[0] == 0)
+					{
+						if (activator != NULL)
+						{
+							SN_StartSequence(activator, seqname, 0);
+						}
+					}
+					else
+					{
+						FActorIterator it(args[0]);
+						AActor *actor;
+
+						while ( (actor = it.Next()) )
+						{
+							SN_StartSequence(actor, seqname, 0);
+						}
+					}
+				}
+			}
+			break;
+
+		case ACSF_SoundSequenceOnSector:
+			{
+				const char *seqname = FBehavior::StaticLookupString(args[1]);
+				int space = args[2] < CHAN_FLOOR || args[2] > CHAN_INTERIOR ? CHAN_FULLHEIGHT : args[2];
+				if (seqname != NULL)
+				{
+					int secnum = -1;
+
+					while ((secnum = P_FindSectorFromTag(args[0], secnum)) >= 0)
+					{
+						SN_StartSequence(&sectors[secnum], args[2], seqname, 0);
+					}
+				}
+			}
+			break;
+
+		case ACSF_SoundSequenceOnPolyobj:
+			{
+				const char *seqname = FBehavior::StaticLookupString(args[1]);
+				if (seqname != NULL)
+				{
+					FPolyObj *poly = PO_GetPolyobj(args[0]);
+					if (poly != NULL)
+					{
+						SN_StartSequence(poly, seqname, 0);
+					}
+				}
+			}
+			break;
+
+		case ACSF_GetPolyobjX:
+			{
+				FPolyObj *poly = PO_GetPolyobj(args[0]);
+				if (poly != NULL)
+				{
+					return poly->StartSpot.x;
+				}
+			}
+			return FIXED_MAX;
+
+		case ACSF_GetPolyobjY:
+			{
+				FPolyObj *poly = PO_GetPolyobj(args[0]);
+				if (poly != NULL)
+				{
+					return poly->StartSpot.y;
+				}
+			}
+			return FIXED_MAX;
+        
+        case ACSF_CheckSight:
+        {
+			AActor *source;
+			AActor *dest;
+
+			int flags = SF_IGNOREVISIBILITY;
+
+			if (args[2] & 1) flags |= SF_IGNOREWATERBOUNDARY;
+			if (args[2] & 2) flags |= SF_SEEPASTBLOCKEVERYTHING | SF_SEEPASTSHOOTABLELINES;
+
+			if (args[0] == 0) 
+			{
+				source = (AActor *) activator;
+
+				if (args[1] == 0) return 1; // [KS] I'm sure the activator can see itself.
+
+				TActorIterator<AActor> dstiter (args[1]);
+
+				while ( (dest = dstiter.Next ()) )
+				{
+					if (P_CheckSight(source, dest, flags)) return 1;
+				}
+			}
+			else
+			{
+				TActorIterator<AActor> srciter (args[0]);
+
+				while ( (source = srciter.Next ()) )
+				{
+					if (args[1] != 0)
+					{
+						TActorIterator<AActor> dstiter (args[1]);
+						while ( (dest = dstiter.Next ()) )
+						{
+							if (P_CheckSight(source, dest, flags)) return 1;
+						}
+					}
+					else
+					{
+						if (P_CheckSight(source, activator, flags)) return 1;
+					}
+				}
+			}
+            return 0;
+        }
+
+		case ACSF_SpawnForced:
+			return DoSpawn(args[0], args[1], args[2], args[3], args[4], args[5], true);
+
+		case ACSF_ACS_NamedExecute:
+		case ACSF_ACS_NamedSuspend:
+		case ACSF_ACS_NamedTerminate:
+		case ACSF_ACS_NamedLockedExecute:
+		case ACSF_ACS_NamedLockedExecuteDoor:
+		case ACSF_ACS_NamedExecuteWithResult:
+		case ACSF_ACS_NamedExecuteAlways:
+			{
+				int scriptnum = -FName(FBehavior::StaticLookupString(args[0]));
+				int arg1 = argCount > 1 ? args[1] : 0;
+				int arg2 = argCount > 2 ? args[2] : 0;
+				int arg3 = argCount > 3 ? args[3] : 0;
+				int arg4 = argCount > 4 ? args[4] : 0;
+				return P_ExecuteSpecial(NamedACSToNormalACS[funcIndex - ACSF_ACS_NamedExecute],
+					activationline, activator, backSide,
+					scriptnum, arg1, arg2, arg3, arg4);
+			}
+			break;
+
+		case ACSF_UniqueTID:
+			return P_FindUniqueTID(argCount > 0 ? args[0] : 0, (argCount > 1 && args[1] >= 0) ? args[1] : 0);
+
+		case ACSF_IsTIDUsed:
+			return P_IsTIDUsed(args[0]);
+
+		case ACSF_Sqrt:
+			return xs_FloorToInt(sqrt(double(args[0])));
+
+		case ACSF_FixedSqrt:
+			return FLOAT2FIXED(sqrt(FIXED2DBL(args[0])));
+
+		case ACSF_VectorLength:
+			return FLOAT2FIXED(TVector2<double>(FIXED2DBL(args[0]), FIXED2DBL(args[1])).Length());
+
+		case ACSF_SetHUDClipRect:
+			ClipRectLeft = argCount > 0 ? args[0] : 0;
+			ClipRectTop = argCount > 1 ? args[1] : 0;
+			ClipRectWidth = argCount > 2 ? args[2] : 0;
+			ClipRectHeight = argCount > 3 ? args[3] : 0;
+			WrapWidth = argCount > 4 ? args[4] : 0;
+			break;
+
+		case ACSF_SetHUDWrapWidth:
+			WrapWidth = argCount > 0 ? args[0] : 0;
+			break;
+
+		case ACSF_GetCVarString:
+			if (argCount == 1)
+			{
+				return GetCVar(activator, FBehavior::StaticLookupString(args[0]), true, stack, stackdepth);
+			}
+			break;
+
+		case ACSF_SetCVar:
+			if (argCount == 2)
+			{
+				return SetCVar(activator, FBehavior::StaticLookupString(args[0]), args[1], false);
+			}
+			break;
+
+		case ACSF_SetCVarString:
+			if (argCount == 2)
+			{
+				return SetCVar(activator, FBehavior::StaticLookupString(args[0]), args[1], true);
+			}
+			break;
+
+		case ACSF_GetUserCVar:
+			if (argCount == 2)
+			{
+				return GetUserCVar(args[0], FBehavior::StaticLookupString(args[1]), false, stack, stackdepth);
+			}
+			break;
+
+		case ACSF_GetUserCVarString:
+			if (argCount == 2)
+			{
+				return GetUserCVar(args[0], FBehavior::StaticLookupString(args[1]), true, stack, stackdepth);
+			}
+			break;
+
+		case ACSF_SetUserCVar:
+			if (argCount == 3)
+			{
+				return SetUserCVar(args[0], FBehavior::StaticLookupString(args[1]), args[2], false);
+			}
+			break;
+
+		case ACSF_SetUserCVarString:
+			if (argCount == 3)
+			{
+				return SetUserCVar(args[0], FBehavior::StaticLookupString(args[1]), args[2], true);
+			}
+			break;
+
+		//[RC] A bullet firing function for ACS. Thanks to DavidPH.
+		case ACSF_LineAttack:
+			{
+				fixed_t	angle		= args[1] << FRACBITS;
+				fixed_t	pitch		= args[2] << FRACBITS;
+				int	damage			= args[3];
+				FName pufftype		= argCount > 4 && args[4]? FName(FBehavior::StaticLookupString(args[4])) : NAME_BulletPuff;
+				FName damagetype	= argCount > 5 && args[5]? FName(FBehavior::StaticLookupString(args[5])) : NAME_None;
+				fixed_t	range		= argCount > 6 && args[6]? args[6] : MISSILERANGE;
+				int flags			= argCount > 7 && args[7]? args[7] : 0;
+
+				int fhflags = (flags & FHF_NORANDOMPUFFZ)? LAF_NORANDOMPUFFZ : 0;
+
+				if (args[0] == 0)
+				{
+					P_LineAttack(activator, angle, range, pitch, damage, damagetype, pufftype, fhflags);
+				}
+				else
+				{
+					AActor *source;
+					FActorIterator it(args[0]);
+
+					while ((source = it.Next()) != NULL)
+					{
+						P_LineAttack(source, angle, range, pitch, damage, damagetype, pufftype, fhflags);
+					}
+				}
+			}
+			break;
+
+		case ACSF_PlaySound:
+		case ACSF_PlayActorSound:
+			// PlaySound(tid, "SoundName", channel, volume, looping, attenuation)
+			{
+				FSoundID sid;
+
+				if (funcIndex == ACSF_PlaySound)
+				{
+					const char *lookup = FBehavior::StaticLookupString(args[1]);
+					if (lookup != NULL)
+					{
+						sid = lookup;
+					}
+				}
+				if (sid != 0 || funcIndex == ACSF_PlayActorSound)
+				{
+					FActorIterator it(args[0]);
+					AActor *spot;
+
+					int chan = argCount > 2 ? args[2] : CHAN_BODY;
+					float vol = argCount > 3 ? FIXED2FLOAT(args[3]) : 1.f;
+					INTBOOL looping = argCount > 4 ? args[4] : false;
+					float atten = argCount > 5 ? FIXED2FLOAT(args[5]) : ATTN_NORM;
+
+					if (args[0] == 0)
+					{
+						spot = activator;
+						goto doplaysound;
+					}
+					while ((spot = it.Next()) != NULL)
+					{
+doplaysound:			if (funcIndex == ACSF_PlayActorSound)
+						{
+							sid = GetActorSound(spot, args[1]);
+						}
+						if (sid != 0)
+						{
+							if (!looping)
+							{
+								S_Sound(spot, chan, sid, vol, atten);
+							}
+							else if (!S_IsActorPlayingSomething(spot, chan & 7, sid))
+							{
+								S_Sound(spot, chan | CHAN_LOOP, sid, vol, atten);
+							}
+						}
+					}
+				}
+			}
+			break;
+
+		case ACSF_StopSound:
+			{
+				int chan = argCount > 1 ? args[1] : CHAN_BODY;
+
+				if (args[0] == 0)
+				{
+					S_StopSound(activator, chan);
+				}
+				else
+				{
+					FActorIterator it(args[0]);
+					AActor *spot;
+
+					while ((spot = it.Next()) != NULL)
+					{
+						S_StopSound(spot, chan);
+					}
+				}
+			}
+			break;
+
+		case ACSF_SoundVolume:
+			// SoundVolume(int tid, int channel, fixed volume)
+			{
+				int chan = args[1];
+				float volume = FIXED2FLOAT(args[2]);
+
+				if (args[0] == 0)
+				{
+					S_ChangeSoundVolume(activator, chan, volume);
+				}
+				else
+				{
+					FActorIterator it(args[0]);
+					AActor *spot;
+
+					while ((spot = it.Next()) != NULL)
+					{
+						S_ChangeSoundVolume(spot, chan, volume);
+					}
+				}
+			}
+			break;
+
+		case ACSF_strcmp:
+		case ACSF_stricmp:
+			if (argCount >= 2)
+			{
+				const char *a, *b;
+				a = FBehavior::StaticLookupString(args[0]);
+				b = FBehavior::StaticLookupString(args[1]);
+
+				// Don't crash on invalid strings.
+				if (a == NULL) a = "";
+				if (b == NULL) b = "";
+
+				if (argCount > 2)
+				{
+					int n = args[2];
+					return (funcIndex == ACSF_strcmp) ? strncmp(a, b, n) : strnicmp(a, b, n);
+				}
+				else
+				{
+					return (funcIndex == ACSF_strcmp) ? strcmp(a, b) : stricmp(a, b);
+				}
+			}
+			break;
+
+		case ACSF_StrLeft:
+		case ACSF_StrRight:
+			if (argCount >= 2)
+			{
+				const char *oldstr = FBehavior::StaticLookupString(args[0]);
+				if (oldstr == NULL || *oldstr == '\0')
+				{
+					return GlobalACSStrings.AddString("", stack, stackdepth);
+				}
+				size_t oldlen = strlen(oldstr);
+				size_t newlen = args[1];
+
+				if (oldlen < newlen)
+				{
+					newlen = oldlen;
+				}
+				FString newstr(funcIndex == ACSF_StrLeft ? oldstr : oldstr + oldlen - newlen, newlen);
+				return GlobalACSStrings.AddString(newstr, stack, stackdepth);
+			}
+			break;
+
+		case ACSF_StrMid:
+			if (argCount >= 3)
+			{
+				const char *oldstr = FBehavior::StaticLookupString(args[0]);
+				if (oldstr == NULL || *oldstr == '\0')
+				{
+					return GlobalACSStrings.AddString("", stack, stackdepth);
+				}
+				size_t oldlen = strlen(oldstr);
+				size_t pos = args[1];
+				size_t newlen = args[2];
+
+				if (pos >= oldlen)
+				{
+					return GlobalACSStrings.AddString("", stack, stackdepth);
+				}
+				if (pos + newlen > oldlen || pos + newlen < pos)
+				{
+					newlen = oldlen - pos;
+				}
+				return GlobalACSStrings.AddString(FString(oldstr + pos, newlen), stack, stackdepth);
+			}
+			break;
+
+		case ACSF_GetWeapon:
+            if (activator == NULL || activator->player == NULL || // Non-players do not have weapons
+                activator->player->ReadyWeapon == NULL)
+            {
+                return GlobalACSStrings.AddString("None", stack, stackdepth);
+            }
+            else
+            {
+				return GlobalACSStrings.AddString(activator->player->ReadyWeapon->GetClass()->TypeName.GetChars(), stack, stackdepth);
+            }
+
+		case ACSF_SpawnDecal:
+			// int SpawnDecal(int tid, str decalname, int flags, fixed angle, int zoffset, int distance)
+			// Returns number of decals spawned (not including spreading)
+			{
+				int count = 0;
+				const FDecalTemplate *tpl = DecalLibrary.GetDecalByName(FBehavior::StaticLookupString(args[1]));
+				if (tpl != NULL)
+				{
+					int flags = (argCount > 2) ? args[2] : 0;
+					angle_t angle = (argCount > 3) ? (args[3] << FRACBITS) : 0;
+					fixed_t zoffset = (argCount > 4) ? (args[4] << FRACBITS) : 0;
+					fixed_t distance = (argCount > 5) ? (args[5] << FRACBITS) : 64*FRACUNIT;
+
+					if (args[0] == 0)
+					{
+						if (activator != NULL)
+						{
+							count += DoSpawnDecal(activator, tpl, flags, angle, zoffset, distance);
+						}
+					}
+					else
+					{
+						FActorIterator it(args[0]);
+						AActor *actor;
+
+						while ((actor = it.Next()) != NULL)
+						{
+							count += DoSpawnDecal(actor, tpl, flags, angle, zoffset, distance);
+						}
+					}
+				}
+				return count;
+			}
+			break;
+
+		case ACSF_CheckFont:
+			// bool CheckFont(str fontname)
+			return V_GetFont(FBehavior::StaticLookupString(args[0])) != NULL;
+
+		case ACSF_DropItem:
+		{
+			const char *type = FBehavior::StaticLookupString(args[1]);
+			int amount = argCount >= 3? args[2] : -1;
+			int chance = argCount >= 4? args[3] : 256;
+			const PClass *cls = PClass::FindClass(type);
+			int cnt = 0;
+			if (cls != NULL)
+			{
+				if (args[0] == 0)
+				{
+					if (activator != NULL)
+					{
+						P_DropItem(activator, cls, amount, chance);
+						cnt++;
+					}
+				}
+				else
+				{
+					FActorIterator it(args[0]);
+					AActor *actor;
+
+					while ((actor = it.Next()) != NULL)
+					{
+						P_DropItem(actor, cls, amount, chance);
+						cnt++;
+					}
+				}
+				return cnt;
+			}
+			break;
+		}
+
+		case ACSF_DropInventory:
+		{
+			const char *type = FBehavior::StaticLookupString(args[1]);
+			AInventory *inv;
+			
+			if (type != NULL)
+			{
+				if (args[0] == 0)
+				{
+					if (activator != NULL)
+					{
+						inv = activator->FindInventory(type);
+						if (inv)
+						{
+							activator->DropInventory(inv);
+						}
+					}
+				}
+				else
+				{
+					FActorIterator it(args[0]);
+					AActor *actor;
+					
+					while ((actor = it.Next()) != NULL)
+					{
+						inv = actor->FindInventory(type);
+						if (inv)
+						{
+							actor->DropInventory(inv);
+						}
+					}
+				}
+			}
+		break;
+		}
+
+		case ACSF_CheckFlag:
+		{
+			AActor *actor = SingleActorFromTID(args[0], activator);
+			if (actor != NULL)
+			{
+				return !!CheckActorFlag(actor, FBehavior::StaticLookupString(args[1]));
+			}
+			break;
+		}
+
+		case ACSF_SetLineActivation:
+			if (argCount >= 2)
+			{
+				int line = -1;
+
+				while ((line = P_FindLineFromID(args[0], line)) >= 0)
+				{
+					lines[line].activation = args[1];
+				}
+			}
+			break;
+
+		case ACSF_GetLineActivation:
+			if (argCount > 0)
+			{
+				int line = P_FindLineFromID(args[0], -1);
+				return line >= 0 ? lines[line].activation : 0;
+			}
+			break;
+
+		case ACSF_GetActorPowerupTics:
+			if (argCount >= 2)
+			{
+				const PClass *powerupclass = PClass::FindClass(FBehavior::StaticLookupString(args[1]));
+				if (powerupclass == NULL || !RUNTIME_CLASS(APowerup)->IsAncestorOf(powerupclass))
+				{
+					Printf("'%s' is not a type of Powerup.\n", FBehavior::StaticLookupString(args[1]));
+					return 0;
+				}
+
+				AActor *actor = SingleActorFromTID(args[0], activator);
+				if (actor != NULL)
+				{
+					APowerup* powerup = (APowerup*)actor->FindInventory(powerupclass);
+					if (powerup != NULL)
+						return powerup->EffectTics;
+				}
+				return 0;
+			}
+			break;
+
+		case ACSF_ChangeActorAngle:
+			if (argCount >= 2)
+			{
+				SetActorAngle(activator, args[0], args[1], argCount > 2 ? !!args[2] : false);
+			}
+			break;
+
+		case ACSF_ChangeActorPitch:
+			if (argCount >= 2)
+			{
+				SetActorPitch(activator, args[0], args[1], argCount > 2 ? !!args[2] : false);
+			}
+			break;
+
+		case ACSF_PickActor:
+			if (argCount >= 5)
+			{
+				actor = SingleActorFromTID(args[0], activator);
+				if (actor == NULL)
+				{
+					return 0;
+				}
+
+				DWORD actorMask = MF_SHOOTABLE;
+				if (argCount >= 6) {
+					actorMask = args[5];
+				}
+
+				DWORD wallMask = ML_BLOCKEVERYTHING | ML_BLOCKHITSCAN;
+				if (argCount >= 7) {
+					wallMask = args[6];
+				}
+
+				AActor* pickedActor = P_LinePickActor(actor, args[1] << 16, args[3], args[2] << 16, actorMask, wallMask);
+				if (pickedActor == NULL) {
+					return 0;
+				}
+
+				pickedActor->RemoveFromHash();
+				pickedActor->tid = args[4];
+				pickedActor->AddToHash();
+				
+				return 1;
+			}
+			break;
+
+		case ACSF_IsPointerEqual:
+			{
+				int tid1 = 0, tid2 = 0;
+				switch (argCount)
+				{
+				case 4: tid2 = args[3];
+				case 3: tid1 = args[2];
+				}
+
+				actor = SingleActorFromTID(tid1, activator);
+				AActor * actor2 = tid2 == tid1 ? actor : SingleActorFromTID(tid2, activator);
+
+				return COPY_AAPTR(actor, args[0]) == COPY_AAPTR(actor2, args[1]);
+			}
+			break;
+
+		case ACSF_CanRaiseActor:
+			if (argCount >= 1) {
+				if (args[0] == 0) {
+					actor = SingleActorFromTID(args[0], activator);
+					if (actor != NULL) {
+						return P_Thing_CanRaise(actor);
+					}
+				}
+
+				FActorIterator iterator(args[0]);
+				bool canraiseall = false;
+				while ((actor = iterator.Next()))
+				{
+					canraiseall = !P_Thing_CanRaise(actor) | canraiseall;
+				}
+				
+				return !canraiseall;
+			}
+			break;
+
+		default:
+			break;
+	}
+
+	return 0;
+}
+
+enum
+{
+	PRINTNAME_LEVELNAME		= -1,
+	PRINTNAME_LEVEL			= -2,
+	PRINTNAME_SKILL			= -3,
+};
+
+
+#define NEXTWORD	(LittleLong(*pc++))
+#define NEXTBYTE	(fmt==ACS_LittleEnhanced?getbyte(pc):NEXTWORD)
+#define NEXTSHORT	(fmt==ACS_LittleEnhanced?getshort(pc):NEXTWORD)
+#define STACK(a)	(Stack[sp - (a)])
+#define PushToStack(a)	(Stack[sp++] = (a))
+// Direct instructions that take strings need to have the tag applied.
+#define TAGSTR(a)	(a|activeBehavior->GetLibraryID())
+
+inline int getbyte (int *&pc)
+{
+	int res = *(BYTE *)pc;
+	pc = (int *)((BYTE *)pc+1);
+	return res;
+}
+
+inline int getshort (int *&pc)
+{
+	int res = LittleShort( *(SWORD *)pc);
+	pc = (int *)((BYTE *)pc+2);
+	return res;
+}
+
+static bool CharArrayParms(int &capacity, int &offset, int &a, int *Stack, int &sp, bool ranged)
+{
+	if (ranged)
+	{
+		capacity = STACK(1);
+		offset = STACK(2);
+		if (capacity < 1 || offset < 0)
+		{
+			sp -= 4;
+			return false;
+		}
+		sp -= 2;
+	}
+	else
+	{
+		capacity = INT_MAX;
+		offset = 0;
+	}
+	a = STACK(1);
+	offset += STACK(2);
+	sp -= 2;
+	return true;
+}
+
+int DLevelScript::RunScript ()
+{
+	DACSThinker *controller = DACSThinker::ActiveThinker;
+	SDWORD *locals = localvars;
+	ACSLocalArrays noarrays;
+	ACSLocalArrays *localarrays = &noarrays;
+	ScriptFunction *activeFunction = NULL;
+	FRemapTable *translation = 0;
+	int resultValue = 1;
+
+	if (InModuleScriptNumber >= 0)
+	{
+		ScriptPtr *ptr = activeBehavior->GetScriptPtr(InModuleScriptNumber);
+		assert(ptr != NULL);
+		if (ptr != NULL)
+		{
+			localarrays = &ptr->LocalArrays;
+		}
+	}
+
+	// Hexen truncates all special arguments to bytes (only when using an old MAPINFO and old ACS format
+	const int specialargmask = ((level.flags2 & LEVEL2_HEXENHACK) && activeBehavior->GetFormat() == ACS_Old) ? 255 : ~0;
+
+	switch (state)
+	{
+	case SCRIPT_Delayed:
+		// Decrement the delay counter and enter state running
+		// if it hits 0
+		if (--statedata == 0)
+			state = SCRIPT_Running;
+		break;
+
+	case SCRIPT_TagWait:
+		// Wait for tagged sector(s) to go inactive, then enter
+		// state running
+	{
+		int secnum = -1;
+
+		while ((secnum = P_FindSectorFromTag (statedata, secnum)) >= 0)
+			if (sectors[secnum].floordata || sectors[secnum].ceilingdata)
+				return resultValue;
+
+		// If we got here, none of the tagged sectors were busy
+		state = SCRIPT_Running;
+	}
+	break;
+
+	case SCRIPT_PolyWait:
+		// Wait for polyobj(s) to stop moving, then enter state running
+		if (!PO_Busy (statedata))
+		{
+			state = SCRIPT_Running;
+		}
+		break;
+
+	case SCRIPT_ScriptWaitPre:
+		// Wait for a script to start running, then enter state scriptwait
+		if (controller->RunningScripts.CheckKey(statedata) != NULL)
+			state = SCRIPT_ScriptWait;
+		break;
+
+	case SCRIPT_ScriptWait:
+		// Wait for a script to stop running, then enter state running
+		if (controller->RunningScripts.CheckKey(statedata) != NULL)
+			return resultValue;
+
+		state = SCRIPT_Running;
+		PutFirst ();
+		break;
+
+	default:
+		break;
+	}
+
+	SDWORD Stack[STACK_SIZE];
+	int sp = 0;
+	int *pc = this->pc;
+	ACSFormat fmt = activeBehavior->GetFormat();
+	unsigned int runaway = 0;	// used to prevent infinite loops
+	int pcd;
+	FString work;
+	const char *lookup;
+	int optstart = -1;
+	int temp;
+
+	while (state == SCRIPT_Running)
+	{
+		if (++runaway > 2000000)
+		{
+			Printf ("Runaway %s terminated\n", ScriptPresentation(script).GetChars());
+			state = SCRIPT_PleaseRemove;
+			break;
+		}
+
+		if (fmt == ACS_LittleEnhanced)
+		{
+			pcd = getbyte(pc);
+			if (pcd >= 256-16)
+			{
+				pcd = (256-16) + ((pcd - (256-16)) << 8) + getbyte(pc);
+			}
+		}
+		else
+		{
+			pcd = NEXTWORD;
+		}
+
+		switch (pcd)
+		{
+		default:
+			Printf ("Unknown P-Code %d in %s\n", pcd, ScriptPresentation(script).GetChars());
+			// fall through
+		case PCD_TERMINATE:
+			DPrintf ("%s finished\n", ScriptPresentation(script).GetChars());
+			state = SCRIPT_PleaseRemove;
+			break;
+
+		case PCD_NOP:
+			break;
+
+		case PCD_SUSPEND:
+			state = SCRIPT_Suspended;
+			break;
+
+		case PCD_TAGSTRING:
+			//Stack[sp-1] |= activeBehavior->GetLibraryID();
+			Stack[sp-1] = GlobalACSStrings.AddString(activeBehavior->LookupString(Stack[sp-1]), Stack, sp);
+			break;
+
+		case PCD_PUSHNUMBER:
+			PushToStack (uallong(pc[0]));
+			pc++;
+			break;
+
+		case PCD_PUSHBYTE:
+			PushToStack (*(BYTE *)pc);
+			pc = (int *)((BYTE *)pc + 1);
+			break;
+
+		case PCD_PUSH2BYTES:
+			Stack[sp] = ((BYTE *)pc)[0];
+			Stack[sp+1] = ((BYTE *)pc)[1];
+			sp += 2;
+			pc = (int *)((BYTE *)pc + 2);
+			break;
+
+		case PCD_PUSH3BYTES:
+			Stack[sp] = ((BYTE *)pc)[0];
+			Stack[sp+1] = ((BYTE *)pc)[1];
+			Stack[sp+2] = ((BYTE *)pc)[2];
+			sp += 3;
+			pc = (int *)((BYTE *)pc + 3);
+			break;
+
+		case PCD_PUSH4BYTES:
+			Stack[sp] = ((BYTE *)pc)[0];
+			Stack[sp+1] = ((BYTE *)pc)[1];
+			Stack[sp+2] = ((BYTE *)pc)[2];
+			Stack[sp+3] = ((BYTE *)pc)[3];
+			sp += 4;
+			pc = (int *)((BYTE *)pc + 4);
+			break;
+
+		case PCD_PUSH5BYTES:
+			Stack[sp] = ((BYTE *)pc)[0];
+			Stack[sp+1] = ((BYTE *)pc)[1];
+			Stack[sp+2] = ((BYTE *)pc)[2];
+			Stack[sp+3] = ((BYTE *)pc)[3];
+			Stack[sp+4] = ((BYTE *)pc)[4];
+			sp += 5;
+			pc = (int *)((BYTE *)pc + 5);
+			break;
+
+		case PCD_PUSHBYTES:
+			temp = *(BYTE *)pc;
+			pc = (int *)((BYTE *)pc + temp + 1);
+			for (temp = -temp; temp; temp++)
+			{
+				PushToStack (*((BYTE *)pc + temp));
+			}
+			break;
+
+		case PCD_DUP:
+			Stack[sp] = Stack[sp-1];
+			sp++;
+			break;
+
+		case PCD_SWAP:
+			swapvalues(Stack[sp-2], Stack[sp-1]);
+			break;
+
+		case PCD_LSPEC1:
+			P_ExecuteSpecial(NEXTBYTE, activationline, activator, backSide,
+									STACK(1) & specialargmask, 0, 0, 0, 0);
+			sp -= 1;
+			break;
+
+		case PCD_LSPEC2:
+			P_ExecuteSpecial(NEXTBYTE, activationline, activator, backSide,
+									STACK(2) & specialargmask,
+									STACK(1) & specialargmask, 0, 0, 0);
+			sp -= 2;
+			break;
+
+		case PCD_LSPEC3:
+			P_ExecuteSpecial(NEXTBYTE, activationline, activator, backSide,
+									STACK(3) & specialargmask,
+									STACK(2) & specialargmask,
+									STACK(1) & specialargmask, 0, 0);
+			sp -= 3;
+			break;
+
+		case PCD_LSPEC4:
+			P_ExecuteSpecial(NEXTBYTE, activationline, activator, backSide,
+									STACK(4) & specialargmask,
+									STACK(3) & specialargmask,
+									STACK(2) & specialargmask,
+									STACK(1) & specialargmask, 0);
+			sp -= 4;
+			break;
+
+		case PCD_LSPEC5:
+			P_ExecuteSpecial(NEXTBYTE, activationline, activator, backSide,
+									STACK(5) & specialargmask,
+									STACK(4) & specialargmask,
+									STACK(3) & specialargmask,
+									STACK(2) & specialargmask,
+									STACK(1) & specialargmask);
+			sp -= 5;
+			break;
+
+		case PCD_LSPEC5RESULT:
+			STACK(5) = P_ExecuteSpecial(NEXTBYTE, activationline, activator, backSide,
+									STACK(5) & specialargmask,
+									STACK(4) & specialargmask,
+									STACK(3) & specialargmask,
+									STACK(2) & specialargmask,
+									STACK(1) & specialargmask);
+			sp -= 4;
+			break;
+
+		case PCD_LSPEC1DIRECT:
+			temp = NEXTBYTE;
+			P_ExecuteSpecial(temp, activationline, activator, backSide,
+								uallong(pc[0]) & specialargmask ,0, 0, 0, 0);
+			pc += 1;
+			break;
+
+		case PCD_LSPEC2DIRECT:
+			temp = NEXTBYTE;
+			P_ExecuteSpecial(temp, activationline, activator, backSide,
+								uallong(pc[0]) & specialargmask,
+								uallong(pc[1]) & specialargmask, 0, 0, 0);
+			pc += 2;
+			break;
+
+		case PCD_LSPEC3DIRECT:
+			temp = NEXTBYTE;
+			P_ExecuteSpecial(temp, activationline, activator, backSide,
+								uallong(pc[0]) & specialargmask,
+								uallong(pc[1]) & specialargmask,
+								uallong(pc[2]) & specialargmask, 0, 0);
+			pc += 3;
+			break;
+
+		case PCD_LSPEC4DIRECT:
+			temp = NEXTBYTE;
+			P_ExecuteSpecial(temp, activationline, activator, backSide,
+								uallong(pc[0]) & specialargmask,
+								uallong(pc[1]) & specialargmask,
+								uallong(pc[2]) & specialargmask,
+								uallong(pc[3]) & specialargmask, 0);
+			pc += 4;
+			break;
+
+		case PCD_LSPEC5DIRECT:
+			temp = NEXTBYTE;
+			P_ExecuteSpecial(temp, activationline, activator, backSide,
+								uallong(pc[0]) & specialargmask,
+								uallong(pc[1]) & specialargmask,
+								uallong(pc[2]) & specialargmask,
+								uallong(pc[3]) & specialargmask,
+								uallong(pc[4]) & specialargmask);
+			pc += 5;
+			break;
+
+		// Parameters for PCD_LSPEC?DIRECTB are by definition bytes so never need and-ing.
+		case PCD_LSPEC1DIRECTB:
+			P_ExecuteSpecial(((BYTE *)pc)[0], activationline, activator, backSide,
+				((BYTE *)pc)[1], 0, 0, 0, 0);
+			pc = (int *)((BYTE *)pc + 2);
+			break;
+
+		case PCD_LSPEC2DIRECTB:
+			P_ExecuteSpecial(((BYTE *)pc)[0], activationline, activator, backSide,
+				((BYTE *)pc)[1], ((BYTE *)pc)[2], 0, 0, 0);
+			pc = (int *)((BYTE *)pc + 3);
+			break;
+
+		case PCD_LSPEC3DIRECTB:
+			P_ExecuteSpecial(((BYTE *)pc)[0], activationline, activator, backSide,
+				((BYTE *)pc)[1], ((BYTE *)pc)[2], ((BYTE *)pc)[3], 0, 0);
+			pc = (int *)((BYTE *)pc + 4);
+			break;
+
+		case PCD_LSPEC4DIRECTB:
+			P_ExecuteSpecial(((BYTE *)pc)[0], activationline, activator, backSide,
+				((BYTE *)pc)[1], ((BYTE *)pc)[2], ((BYTE *)pc)[3],
+				((BYTE *)pc)[4], 0);
+			pc = (int *)((BYTE *)pc + 5);
+			break;
+
+		case PCD_LSPEC5DIRECTB:
+			P_ExecuteSpecial(((BYTE *)pc)[0], activationline, activator, backSide,
+				((BYTE *)pc)[1], ((BYTE *)pc)[2], ((BYTE *)pc)[3],
+				((BYTE *)pc)[4], ((BYTE *)pc)[5]);
+			pc = (int *)((BYTE *)pc + 6);
+			break;
+
+		case PCD_CALLFUNC:
+			{
+				int argCount = NEXTBYTE;
+				int funcIndex = NEXTSHORT;
+
+				int retval = CallFunction(argCount, funcIndex, &STACK(argCount), Stack, sp);
+				sp -= argCount-1;
+				STACK(1) = retval;
+			}
+			break;
+
+		case PCD_PUSHFUNCTION:
+		{
+			int funcnum = NEXTBYTE;
+			// Not technically a string, but since we use the same tagging mechanism
+			PushToStack(TAGSTR(funcnum));
+			break;
+		}
+		case PCD_CALL:
+		case PCD_CALLDISCARD:
+		case PCD_CALLSTACK:
+			{
+				int funcnum;
+				int i;
+				ScriptFunction *func;
+				FBehavior *module;
+				SDWORD *mylocals;
+
+				if(pcd == PCD_CALLSTACK)
+				{
+					funcnum = STACK(1);
+					module = FBehavior::StaticGetModule(funcnum>>LIBRARYID_SHIFT);
+					--sp;
+
+					funcnum &= 0xFFFF; // Clear out tag
+				}
+				else
+				{
+					module = activeBehavior;
+					funcnum = NEXTBYTE;
+				}
+				func = module->GetFunction (funcnum, module);
+
+				if (func == NULL)
+				{
+					Printf ("Function %d in %s out of range\n", funcnum, ScriptPresentation(script).GetChars());
+					state = SCRIPT_PleaseRemove;
+					break;
+				}
+				if (sp + func->LocalCount + 64 > STACK_SIZE)
+				{ // 64 is the margin for the function's working space
+					Printf ("Out of stack space in %s\n", ScriptPresentation(script).GetChars());
+					state = SCRIPT_PleaseRemove;
+					break;
+				}
+				mylocals = locals;
+				// The function's first argument is also its first local variable.
+				locals = &Stack[sp - func->ArgCount];
+				// Make space on the stack for any other variables the function uses.
+				for (i = 0; i < func->LocalCount; ++i)
+				{
+					Stack[sp+i] = 0;
+				}
+				sp += i;
+				::new(&Stack[sp]) CallReturn(activeBehavior->PC2Ofs(pc), activeFunction,
+					activeBehavior, mylocals, localarrays, pcd == PCD_CALLDISCARD, runaway);
+				sp += (sizeof(CallReturn) + sizeof(int) - 1) / sizeof(int);
+				pc = module->Ofs2PC (func->Address);
+				localarrays = &func->LocalArrays;
+				activeFunction = func;
+				activeBehavior = module;
+				fmt = module->GetFormat();
+			}
+			break;
+
+		case PCD_RETURNVOID:
+		case PCD_RETURNVAL:
+			{
+				int value;
+				union
+				{
+					SDWORD *retsp;
+					CallReturn *ret;
+				};
+
+				if (pcd == PCD_RETURNVAL)
+				{
+					value = Stack[--sp];
+				}
+				else
+				{
+					value = 0;
+				}
+				sp -= sizeof(CallReturn)/sizeof(int);
+				retsp = &Stack[sp];
+				activeBehavior->GetFunctionProfileData(activeFunction)->AddRun(runaway - ret->EntryInstrCount);
+				sp = int(locals - Stack);
+				pc = ret->ReturnModule->Ofs2PC(ret->ReturnAddress);
+				activeFunction = ret->ReturnFunction;
+				activeBehavior = ret->ReturnModule;
+				fmt = activeBehavior->GetFormat();
+				locals = ret->ReturnLocals;
+				localarrays = ret->ReturnArrays;
+				if (!ret->bDiscardResult)
+				{
+					Stack[sp++] = value;
+				}
+				ret->~CallReturn();
+			}
+			break;
+
+		case PCD_ADD:
+			STACK(2) = STACK(2) + STACK(1);
+			sp--;
+			break;
+
+		case PCD_SUBTRACT:
+			STACK(2) = STACK(2) - STACK(1);
+			sp--;
+			break;
+
+		case PCD_MULTIPLY:
+			STACK(2) = STACK(2) * STACK(1);
+			sp--;
+			break;
+
+		case PCD_DIVIDE:
+			if (STACK(1) == 0)
+			{
+				state = SCRIPT_DivideBy0;
+			}
+			else
+			{
+				STACK(2) = STACK(2) / STACK(1);
+				sp--;
+			}
+			break;
+
+		case PCD_MODULUS:
+			if (STACK(1) == 0)
+			{
+				state = SCRIPT_ModulusBy0;
+			}
+			else
+			{
+				STACK(2) = STACK(2) % STACK(1);
+				sp--;
+			}
+			break;
+
+		case PCD_EQ:
+			STACK(2) = (STACK(2) == STACK(1));
+			sp--;
+			break;
+
+		case PCD_NE:
+			STACK(2) = (STACK(2) != STACK(1));
+			sp--;
+			break;
+
+		case PCD_LT:
+			STACK(2) = (STACK(2) < STACK(1));
+			sp--;
+			break;
+
+		case PCD_GT:
+			STACK(2) = (STACK(2) > STACK(1));
+			sp--;
+			break;
+
+		case PCD_LE:
+			STACK(2) = (STACK(2) <= STACK(1));
+			sp--;
+			break;
+
+		case PCD_GE:
+			STACK(2) = (STACK(2) >= STACK(1));
+			sp--;
+			break;
+
+		case PCD_ASSIGNSCRIPTVAR:
+			locals[NEXTBYTE] = STACK(1);
+			sp--;
+			break;
+
+
+		case PCD_ASSIGNMAPVAR:
+			*(activeBehavior->MapVars[NEXTBYTE]) = STACK(1);
+			sp--;
+			break;
+
+		case PCD_ASSIGNWORLDVAR:
+			ACS_WorldVars[NEXTBYTE] = STACK(1);
+			sp--;
+			break;
+
+		case PCD_ASSIGNGLOBALVAR:
+			ACS_GlobalVars[NEXTBYTE] = STACK(1);
+			sp--;
+			break;
+
+		case PCD_ASSIGNSCRIPTARRAY:
+			localarrays->Set(locals, NEXTBYTE, STACK(2), STACK(1));
+			sp -= 2;
+			break;
+
+		case PCD_ASSIGNMAPARRAY:
+			activeBehavior->SetArrayVal (*(activeBehavior->MapVars[NEXTBYTE]), STACK(2), STACK(1));
+			sp -= 2;
+			break;
+
+		case PCD_ASSIGNWORLDARRAY:
+			ACS_WorldArrays[NEXTBYTE][STACK(2)] = STACK(1);
+			sp -= 2;
+			break;
+
+		case PCD_ASSIGNGLOBALARRAY:
+			ACS_GlobalArrays[NEXTBYTE][STACK(2)] = STACK(1);
+			sp -= 2;
+			break;
+
+		case PCD_PUSHSCRIPTVAR:
+			PushToStack (locals[NEXTBYTE]);
+			break;
+
+		case PCD_PUSHMAPVAR:
+			PushToStack (*(activeBehavior->MapVars[NEXTBYTE]));
+			break;
+
+		case PCD_PUSHWORLDVAR:
+			PushToStack (ACS_WorldVars[NEXTBYTE]);
+			break;
+
+		case PCD_PUSHGLOBALVAR:
+			PushToStack (ACS_GlobalVars[NEXTBYTE]);
+			break;
+
+		case PCD_PUSHSCRIPTARRAY:
+			STACK(1) = localarrays->Get(locals, NEXTBYTE, STACK(1));
+			break;
+
+		case PCD_PUSHMAPARRAY:
+			STACK(1) = activeBehavior->GetArrayVal (*(activeBehavior->MapVars[NEXTBYTE]), STACK(1));
+			break;
+
+		case PCD_PUSHWORLDARRAY:
+			STACK(1) = ACS_WorldArrays[NEXTBYTE][STACK(1)];
+			break;
+
+		case PCD_PUSHGLOBALARRAY:
+			STACK(1) = ACS_GlobalArrays[NEXTBYTE][STACK(1)];
+			break;
+
+		case PCD_ADDSCRIPTVAR:
+			locals[NEXTBYTE] += STACK(1);
+			sp--;
+			break;
+
+		case PCD_ADDMAPVAR:
+			*(activeBehavior->MapVars[NEXTBYTE]) += STACK(1);
+			sp--;
+			break;
+
+		case PCD_ADDWORLDVAR:
+			ACS_WorldVars[NEXTBYTE] += STACK(1);
+			sp--;
+			break;
+
+		case PCD_ADDGLOBALVAR:
+			ACS_GlobalVars[NEXTBYTE] += STACK(1);
+			sp--;
+			break;
+
+		case PCD_ADDSCRIPTARRAY:
+			{
+				int a = NEXTBYTE, i = STACK(2);
+				localarrays->Set(locals, a, i, localarrays->Get(locals, a, i) + STACK(1));
+				sp -= 2;
+			}
+			break;
+
+		case PCD_ADDMAPARRAY:
+			{
+				int a = *(activeBehavior->MapVars[NEXTBYTE]);
+				int i = STACK(2);
+				activeBehavior->SetArrayVal (a, i, activeBehavior->GetArrayVal (a, i) + STACK(1));
+				sp -= 2;
+			}
+			break;
+
+		case PCD_ADDWORLDARRAY:
+			{
+				int a = NEXTBYTE;
+				ACS_WorldArrays[a][STACK(2)] += STACK(1);
+				sp -= 2;
+			}
+			break;
+
+		case PCD_ADDGLOBALARRAY:
+			{
+				int a = NEXTBYTE;
+				ACS_GlobalArrays[a][STACK(2)] += STACK(1);
+				sp -= 2;
+			}
+			break;
+
+		case PCD_SUBSCRIPTVAR:
+			locals[NEXTBYTE] -= STACK(1);
+			sp--;
+			break;
+
+		case PCD_SUBMAPVAR:
+			*(activeBehavior->MapVars[NEXTBYTE]) -= STACK(1);
+			sp--;
+			break;
+
+		case PCD_SUBWORLDVAR:
+			ACS_WorldVars[NEXTBYTE] -= STACK(1);
+			sp--;
+			break;
+
+		case PCD_SUBGLOBALVAR:
+			ACS_GlobalVars[NEXTBYTE] -= STACK(1);
+			sp--;
+			break;
+
+		case PCD_SUBSCRIPTARRAY:
+			{
+				int a = NEXTBYTE, i = STACK(2);
+				localarrays->Set(locals, a, i, localarrays->Get(locals, a, i) - STACK(1));
+				sp -= 2;
+			}
+			break;
+
+		case PCD_SUBMAPARRAY:
+			{
+				int a = *(activeBehavior->MapVars[NEXTBYTE]);
+				int i = STACK(2);
+				activeBehavior->SetArrayVal (a, i, activeBehavior->GetArrayVal (a, i) - STACK(1));
+				sp -= 2;
+			}
+			break;
+
+		case PCD_SUBWORLDARRAY:
+			{
+				int a = NEXTBYTE;
+				ACS_WorldArrays[a][STACK(2)] -= STACK(1);
+				sp -= 2;
+			}
+			break;
+
+		case PCD_SUBGLOBALARRAY:
+			{
+				int a = NEXTBYTE;
+				ACS_GlobalArrays[a][STACK(2)] -= STACK(1);
+				sp -= 2;
+			}
+			break;
+
+		case PCD_MULSCRIPTVAR:
+			locals[NEXTBYTE] *= STACK(1);
+			sp--;
+			break;
+
+		case PCD_MULMAPVAR:
+			*(activeBehavior->MapVars[NEXTBYTE]) *= STACK(1);
+			sp--;
+			break;
+
+		case PCD_MULWORLDVAR:
+			ACS_WorldVars[NEXTBYTE] *= STACK(1);
+			sp--;
+			break;
+
+		case PCD_MULGLOBALVAR:
+			ACS_GlobalVars[NEXTBYTE] *= STACK(1);
+			sp--;
+			break;
+
+		case PCD_MULSCRIPTARRAY:
+			{
+				int a = NEXTBYTE, i = STACK(2);
+				localarrays->Set(locals, a, i, localarrays->Get(locals, a, i) * STACK(1));
+				sp -= 2;
+			}
+			break;
+
+		case PCD_MULMAPARRAY:
+			{
+				int a = *(activeBehavior->MapVars[NEXTBYTE]);
+				int i = STACK(2);
+				activeBehavior->SetArrayVal (a, i, activeBehavior->GetArrayVal (a, i) * STACK(1));
+				sp -= 2;
+			}
+			break;
+
+		case PCD_MULWORLDARRAY:
+			{
+				int a = NEXTBYTE;
+				ACS_WorldArrays[a][STACK(2)] *= STACK(1);
+				sp -= 2;
+			}
+			break;
+
+		case PCD_MULGLOBALARRAY:
+			{
+				int a = NEXTBYTE;
+				ACS_GlobalArrays[a][STACK(2)] *= STACK(1);
+				sp -= 2;
+			}
+			break;
+
+		case PCD_DIVSCRIPTVAR:
+			if (STACK(1) == 0)
+			{
+				state = SCRIPT_DivideBy0;
+			}
+			else
+			{
+				locals[NEXTBYTE] /= STACK(1);
+				sp--;
+			}
+			break;
+
+		case PCD_DIVMAPVAR:
+			if (STACK(1) == 0)
+			{
+				state = SCRIPT_DivideBy0;
+			}
+			else
+			{
+				*(activeBehavior->MapVars[NEXTBYTE]) /= STACK(1);
+				sp--;
+			}
+			break;
+
+		case PCD_DIVWORLDVAR:
+			if (STACK(1) == 0)
+			{
+				state = SCRIPT_DivideBy0;
+			}
+			else
+			{
+				ACS_WorldVars[NEXTBYTE] /= STACK(1);
+				sp--;
+			}
+			break;
+
+		case PCD_DIVGLOBALVAR:
+			if (STACK(1) == 0)
+			{
+				state = SCRIPT_DivideBy0;
+			}
+			else
+			{
+				ACS_GlobalVars[NEXTBYTE] /= STACK(1);
+				sp--;
+			}
+			break;
+
+		case PCD_DIVSCRIPTARRAY:
+			if (STACK(1) == 0)
+			{
+				state = SCRIPT_DivideBy0;
+			}
+			else
+			{
+				int a = NEXTBYTE, i = STACK(2);
+				localarrays->Set(locals, a, i, localarrays->Get(locals, a, i) / STACK(1));
+				sp -= 2;
+			}
+			break;
+
+		case PCD_DIVMAPARRAY:
+			if (STACK(1) == 0)
+			{
+				state = SCRIPT_DivideBy0;
+			}
+			else
+			{
+				int a = *(activeBehavior->MapVars[NEXTBYTE]);
+				int i = STACK(2);
+				activeBehavior->SetArrayVal (a, i, activeBehavior->GetArrayVal (a, i) / STACK(1));
+				sp -= 2;
+			}
+			break;
+
+		case PCD_DIVWORLDARRAY:
+			if (STACK(1) == 0)
+			{
+				state = SCRIPT_DivideBy0;
+			}
+			else
+			{
+				int a = NEXTBYTE;
+				ACS_WorldArrays[a][STACK(2)] /= STACK(1);
+				sp -= 2;
+			}
+			break;
+
+		case PCD_DIVGLOBALARRAY:
+			if (STACK(1) == 0)
+			{
+				state = SCRIPT_DivideBy0;
+			}
+			else
+			{
+				int a = NEXTBYTE;
+				ACS_GlobalArrays[a][STACK(2)] /= STACK(1);
+				sp -= 2;
+			}
+			break;
+
+		case PCD_MODSCRIPTVAR:
+			if (STACK(1) == 0)
+			{
+				state = SCRIPT_ModulusBy0;
+			}
+			else
+			{
+				locals[NEXTBYTE] %= STACK(1);
+				sp--;
+			}
+			break;
+
+		case PCD_MODMAPVAR:
+			if (STACK(1) == 0)
+			{
+				state = SCRIPT_ModulusBy0;
+			}
+			else
+			{
+				*(activeBehavior->MapVars[NEXTBYTE]) %= STACK(1);
+				sp--;
+			}
+			break;
+
+		case PCD_MODWORLDVAR:
+			if (STACK(1) == 0)
+			{
+				state = SCRIPT_ModulusBy0;
+			}
+			else
+			{
+				ACS_WorldVars[NEXTBYTE] %= STACK(1);
+				sp--;
+			}
+			break;
+
+		case PCD_MODGLOBALVAR:
+			if (STACK(1) == 0)
+			{
+				state = SCRIPT_ModulusBy0;
+			}
+			else
+			{
+				ACS_GlobalVars[NEXTBYTE] %= STACK(1);
+				sp--;
+			}
+			break;
+
+		case PCD_MODSCRIPTARRAY:
+			if (STACK(1) == 0)
+			{
+				state = SCRIPT_ModulusBy0;
+			}
+			else
+			{
+				int a = NEXTBYTE, i = STACK(2);
+				localarrays->Set(locals, a, i, localarrays->Get(locals, a, i) % STACK(1));
+				sp -= 2;
+			}
+			break;
+
+		case PCD_MODMAPARRAY:
+			if (STACK(1) == 0)
+			{
+				state = SCRIPT_ModulusBy0;
+			}
+			else
+			{
+				int a = *(activeBehavior->MapVars[NEXTBYTE]);
+				int i = STACK(2);
+				activeBehavior->SetArrayVal (a, i, activeBehavior->GetArrayVal (a, i) % STACK(1));
+				sp -= 2;
+			}
+			break;
+
+		case PCD_MODWORLDARRAY:
+			if (STACK(1) == 0)
+			{
+				state = SCRIPT_ModulusBy0;
+			}
+			else
+			{
+				int a = NEXTBYTE;
+				ACS_WorldArrays[a][STACK(2)] %= STACK(1);
+				sp -= 2;
+			}
+			break;
+
+		case PCD_MODGLOBALARRAY:
+			if (STACK(1) == 0)
+			{
+				state = SCRIPT_ModulusBy0;
+			}
+			else
+			{
+				int a = NEXTBYTE;
+				ACS_GlobalArrays[a][STACK(2)] %= STACK(1);
+				sp -= 2;
+			}
+			break;
+
+		//[MW] start
+		case PCD_ANDSCRIPTVAR:
+			locals[NEXTBYTE] &= STACK(1);
+			sp--;
+			break;
+
+		case PCD_ANDMAPVAR:
+			*(activeBehavior->MapVars[NEXTBYTE]) &= STACK(1);
+			sp--;
+			break;
+
+		case PCD_ANDWORLDVAR:
+			ACS_WorldVars[NEXTBYTE] &= STACK(1);
+			sp--;
+			break;
+
+		case PCD_ANDGLOBALVAR:
+			ACS_GlobalVars[NEXTBYTE] &= STACK(1);
+			sp--;
+			break;
+
+		case PCD_ANDSCRIPTARRAY:
+			{
+				int a = NEXTBYTE, i = STACK(2);
+				localarrays->Set(locals, a, i, localarrays->Get(locals, a, i) & STACK(1));
+				sp -= 2;
+			}
+			break;
+
+		case PCD_ANDMAPARRAY:
+			{
+				int a = *(activeBehavior->MapVars[NEXTBYTE]);
+				int i = STACK(2);
+				activeBehavior->SetArrayVal (a, i, activeBehavior->GetArrayVal (a, i) & STACK(1));
+				sp -= 2;
+			}
+			break;
+
+		case PCD_ANDWORLDARRAY:
+			{
+				int a = NEXTBYTE;
+				ACS_WorldArrays[a][STACK(2)] &= STACK(1);
+				sp -= 2;
+			}
+			break;
+
+		case PCD_ANDGLOBALARRAY:
+			{
+				int a = NEXTBYTE;
+				ACS_GlobalArrays[a][STACK(2)] &= STACK(1);
+				sp -= 2;
+			}
+			break;
+
+		case PCD_EORSCRIPTVAR:
+			locals[NEXTBYTE] ^= STACK(1);
+			sp--;
+			break;
+
+		case PCD_EORMAPVAR:
+			*(activeBehavior->MapVars[NEXTBYTE]) ^= STACK(1);
+			sp--;
+			break;
+
+		case PCD_EORWORLDVAR:
+			ACS_WorldVars[NEXTBYTE] ^= STACK(1);
+			sp--;
+			break;
+
+		case PCD_EORGLOBALVAR:
+			ACS_GlobalVars[NEXTBYTE] ^= STACK(1);
+			sp--;
+			break;
+
+		case PCD_EORSCRIPTARRAY:
+			{
+				int a = NEXTBYTE, i = STACK(2);
+				localarrays->Set(locals, a, i, localarrays->Get(locals, a, i) ^ STACK(1));
+				sp -= 2;
+			}
+			break;
+
+		case PCD_EORMAPARRAY:
+			{
+				int a = *(activeBehavior->MapVars[NEXTBYTE]);
+				int i = STACK(2);
+				activeBehavior->SetArrayVal (a, i, activeBehavior->GetArrayVal (a, i) ^ STACK(1));
+				sp -= 2;
+			}
+			break;
+
+		case PCD_EORWORLDARRAY:
+			{
+				int a = NEXTBYTE;
+				ACS_WorldArrays[a][STACK(2)] ^= STACK(1);
+				sp -= 2;
+			}
+			break;
+
+		case PCD_EORGLOBALARRAY:
+			{
+				int a = NEXTBYTE;
+				ACS_GlobalArrays[a][STACK(2)] ^= STACK(1);
+				sp -= 2;
+			}
+			break;
+
+		case PCD_ORSCRIPTVAR:
+			locals[NEXTBYTE] |= STACK(1);
+			sp--;
+			break;
+
+		case PCD_ORMAPVAR:
+			*(activeBehavior->MapVars[NEXTBYTE]) |= STACK(1);
+			sp--;
+			break;
+
+		case PCD_ORWORLDVAR:
+			ACS_WorldVars[NEXTBYTE] |= STACK(1);
+			sp--;
+			break;
+
+		case PCD_ORGLOBALVAR:
+			ACS_GlobalVars[NEXTBYTE] |= STACK(1);
+			sp--;
+			break;
+
+		case PCD_ORSCRIPTARRAY:
+			{
+				int a = NEXTBYTE, i = STACK(2);
+				localarrays->Set(locals, a, i, localarrays->Get(locals, a, i) | STACK(1));
+				sp -= 2;
+			}
+			break;
+
+		case PCD_ORMAPARRAY:
+			{
+				int a = *(activeBehavior->MapVars[NEXTBYTE]);
+				int i = STACK(2);
+				activeBehavior->SetArrayVal (a, i, activeBehavior->GetArrayVal (a, i) | STACK(1));
+				sp -= 2;
+			}
+			break;
+
+		case PCD_ORWORLDARRAY:
+			{
+				int a = NEXTBYTE;
+				ACS_WorldArrays[a][STACK(2)] |= STACK(1);
+				sp -= 2;
+			}
+			break;
+
+		case PCD_ORGLOBALARRAY:
+			{
+				int a = NEXTBYTE;
+				int i = STACK(2);
+				ACS_GlobalArrays[a][STACK(2)] |= STACK(1);
+				sp -= 2;
+			}
+			break;
+
+		case PCD_LSSCRIPTVAR:
+			locals[NEXTBYTE] <<= STACK(1);
+			sp--;
+			break;
+
+		case PCD_LSMAPVAR:
+			*(activeBehavior->MapVars[NEXTBYTE]) <<= STACK(1);
+			sp--;
+			break;
+
+		case PCD_LSWORLDVAR:
+			ACS_WorldVars[NEXTBYTE] <<= STACK(1);
+			sp--;
+			break;
+
+		case PCD_LSGLOBALVAR:
+			ACS_GlobalVars[NEXTBYTE] <<= STACK(1);
+			sp--;
+			break;
+
+		case PCD_LSSCRIPTARRAY:
+			{
+				int a = NEXTBYTE, i = STACK(2);
+				localarrays->Set(locals, a, i, localarrays->Get(locals, a, i) << STACK(1));
+				sp -= 2;
+			}
+			break;
+
+		case PCD_LSMAPARRAY:
+			{
+				int a = *(activeBehavior->MapVars[NEXTBYTE]);
+				int i = STACK(2);
+				activeBehavior->SetArrayVal (a, i, activeBehavior->GetArrayVal (a, i) << STACK(1));
+				sp -= 2;
+			}
+			break;
+
+		case PCD_LSWORLDARRAY:
+			{
+				int a = NEXTBYTE;
+				ACS_WorldArrays[a][STACK(2)] <<= STACK(1);
+				sp -= 2;
+			}
+			break;
+
+		case PCD_LSGLOBALARRAY:
+			{
+				int a = NEXTBYTE;
+				ACS_GlobalArrays[a][STACK(2)] <<= STACK(1);
+				sp -= 2;
+			}
+			break;
+
+		case PCD_RSSCRIPTVAR:
+			locals[NEXTBYTE] >>= STACK(1);
+			sp--;
+			break;
+
+		case PCD_RSMAPVAR:
+			*(activeBehavior->MapVars[NEXTBYTE]) >>= STACK(1);
+			sp--;
+			break;
+
+		case PCD_RSWORLDVAR:
+			ACS_WorldVars[NEXTBYTE] >>= STACK(1);
+			sp--;
+			break;
+
+		case PCD_RSGLOBALVAR:
+			ACS_GlobalVars[NEXTBYTE] >>= STACK(1);
+			sp--;
+			break;
+
+		case PCD_RSSCRIPTARRAY:
+			{
+				int a = NEXTBYTE, i = STACK(2);
+				localarrays->Set(locals, a, i, localarrays->Get(locals, a, i) >> STACK(1));
+				sp -= 2;
+			}
+			break;
+
+		case PCD_RSMAPARRAY:
+			{
+				int a = *(activeBehavior->MapVars[NEXTBYTE]);
+				int i = STACK(2);
+				activeBehavior->SetArrayVal (a, i, activeBehavior->GetArrayVal (a, i) >> STACK(1));
+				sp -= 2;
+			}
+			break;
+
+		case PCD_RSWORLDARRAY:
+			{
+				int a = NEXTBYTE;
+				ACS_WorldArrays[a][STACK(2)] >>= STACK(1);
+				sp -= 2;
+			}
+			break;
+
+		case PCD_RSGLOBALARRAY:
+			{
+				int a = NEXTBYTE;
+				ACS_GlobalArrays[a][STACK(2)] >>= STACK(1);
+				sp -= 2;
+			}
+			break;
+		//[MW] end
+
+		case PCD_INCSCRIPTVAR:
+			++locals[NEXTBYTE];
+			break;
+
+		case PCD_INCMAPVAR:
+			*(activeBehavior->MapVars[NEXTBYTE]) += 1;
+			break;
+
+		case PCD_INCWORLDVAR:
+			++ACS_WorldVars[NEXTBYTE];
+			break;
+
+		case PCD_INCGLOBALVAR:
+			++ACS_GlobalVars[NEXTBYTE];
+			break;
+
+		case PCD_INCSCRIPTARRAY:
+			{
+				int a = NEXTBYTE, i = STACK(1);
+				localarrays->Set(locals, a, i, localarrays->Get(locals, a, i) + 1);
+				sp--;
+			}
+			break;
+
+		case PCD_INCMAPARRAY:
+			{
+				int a = *(activeBehavior->MapVars[NEXTBYTE]);
+				int i = STACK(1);
+				activeBehavior->SetArrayVal (a, i, activeBehavior->GetArrayVal (a, i) + 1);
+				sp--;
+			}
+			break;
+
+		case PCD_INCWORLDARRAY:
+			{
+				int a = NEXTBYTE;
+				ACS_WorldArrays[a][STACK(1)] += 1;
+				sp--;
+			}
+			break;
+
+		case PCD_INCGLOBALARRAY:
+			{
+				int a = NEXTBYTE;
+				ACS_GlobalArrays[a][STACK(1)] += 1;
+				sp--;
+			}
+			break;
+
+		case PCD_DECSCRIPTVAR:
+			--locals[NEXTBYTE];
+			break;
+
+		case PCD_DECMAPVAR:
+			*(activeBehavior->MapVars[NEXTBYTE]) -= 1;
+			break;
+
+		case PCD_DECWORLDVAR:
+			--ACS_WorldVars[NEXTBYTE];
+			break;
+
+		case PCD_DECGLOBALVAR:
+			--ACS_GlobalVars[NEXTBYTE];
+			break;
+
+		case PCD_DECSCRIPTARRAY:
+			{
+				int a = NEXTBYTE, i = STACK(1);
+				localarrays->Set(locals, a, i, localarrays->Get(locals, a, i) - 1);
+				sp--;
+			}
+			break;
+
+		case PCD_DECMAPARRAY:
+			{
+				int a = *(activeBehavior->MapVars[NEXTBYTE]);
+				int i = STACK(1);
+				activeBehavior->SetArrayVal (a, i, activeBehavior->GetArrayVal (a, i) - 1);
+				sp--;
+			}
+			break;
+
+		case PCD_DECWORLDARRAY:
+			{
+				int a = NEXTBYTE;
+				ACS_WorldArrays[a][STACK(1)] -= 1;
+				sp--;
+			}
+			break;
+
+		case PCD_DECGLOBALARRAY:
+			{
+				int a = NEXTBYTE;
+				int i = STACK(1);
+				ACS_GlobalArrays[a][STACK(1)] -= 1;
+				sp--;
+			}
+			break;
+
+		case PCD_GOTO:
+			pc = activeBehavior->Ofs2PC (LittleLong(*pc));
+			break;
+
+		case PCD_GOTOSTACK:
+			pc = activeBehavior->Jump2PC (STACK(1));
+			sp--;
+			break;
+
+		case PCD_IFGOTO:
+			if (STACK(1))
+				pc = activeBehavior->Ofs2PC (LittleLong(*pc));
+			else
+				pc++;
+			sp--;
+			break;
+
+		case PCD_DROP:
+		case PCD_SETRESULTVALUE:
+			resultValue = STACK(1);
+			sp--;
+			break;
+
+		case PCD_DELAY:
+			statedata = STACK(1) + (fmt == ACS_Old && gameinfo.gametype == GAME_Hexen);
+			if (statedata > 0)
+			{
+				state = SCRIPT_Delayed;
+			}
+			sp--;
+			break;
+
+		case PCD_DELAYDIRECT:
+			statedata = uallong(pc[0]) + (fmt == ACS_Old && gameinfo.gametype == GAME_Hexen);
+			pc++;
+			if (statedata > 0)
+			{
+				state = SCRIPT_Delayed;
+			}
+			break;
+
+		case PCD_DELAYDIRECTB:
+			statedata = *(BYTE *)pc + (fmt == ACS_Old && gameinfo.gametype == GAME_Hexen);
+			if (statedata > 0)
+			{
+				state = SCRIPT_Delayed;
+			}
+			pc = (int *)((BYTE *)pc + 1);
+			break;
+
+		case PCD_RANDOM:
+			STACK(2) = Random (STACK(2), STACK(1));
+			sp--;
+			break;
+
+		case PCD_RANDOMDIRECT:
+			PushToStack (Random (uallong(pc[0]), uallong(pc[1])));
+			pc += 2;
+			break;
+
+		case PCD_RANDOMDIRECTB:
+			PushToStack (Random (((BYTE *)pc)[0], ((BYTE *)pc)[1]));
+			pc = (int *)((BYTE *)pc + 2);
+			break;
+
+		case PCD_THINGCOUNT:
+			STACK(2) = ThingCount (STACK(2), -1, STACK(1), -1);
+			sp--;
+			break;
+
+		case PCD_THINGCOUNTDIRECT:
+			PushToStack (ThingCount (uallong(pc[0]), -1, uallong(pc[1]), -1));
+			pc += 2;
+			break;
+
+		case PCD_THINGCOUNTNAME:
+			STACK(2) = ThingCount (-1, STACK(2), STACK(1), -1);
+			sp--;
+			break;
+
+		case PCD_THINGCOUNTNAMESECTOR:
+			STACK(3) = ThingCount (-1, STACK(3), STACK(2), STACK(1));
+			sp -= 2;
+			break;
+
+		case PCD_THINGCOUNTSECTOR:
+			STACK(3) = ThingCount (STACK(3), -1, STACK(2), STACK(1));
+			sp -= 2;
+			break;
+
+		case PCD_TAGWAIT:
+			state = SCRIPT_TagWait;
+			statedata = STACK(1);
+			sp--;
+			break;
+
+		case PCD_TAGWAITDIRECT:
+			state = SCRIPT_TagWait;
+			statedata = uallong(pc[0]);
+			pc++;
+			break;
+
+		case PCD_POLYWAIT:
+			state = SCRIPT_PolyWait;
+			statedata = STACK(1);
+			sp--;
+			break;
+
+		case PCD_POLYWAITDIRECT:
+			state = SCRIPT_PolyWait;
+			statedata = uallong(pc[0]);
+			pc++;
+			break;
+
+		case PCD_CHANGEFLOOR:
+			ChangeFlat (STACK(2), STACK(1), 0);
+			sp -= 2;
+			break;
+
+		case PCD_CHANGEFLOORDIRECT:
+			ChangeFlat (uallong(pc[0]), TAGSTR(uallong(pc[1])), 0);
+			pc += 2;
+			break;
+
+		case PCD_CHANGECEILING:
+			ChangeFlat (STACK(2), STACK(1), 1);
+			sp -= 2;
+			break;
+
+		case PCD_CHANGECEILINGDIRECT:
+			ChangeFlat (uallong(pc[0]), TAGSTR(uallong(pc[1])), 1);
+			pc += 2;
+			break;
+
+		case PCD_RESTART:
+			{
+				const ScriptPtr *scriptp;
+
+				scriptp = activeBehavior->FindScript (script);
+				pc = activeBehavior->GetScriptAddress (scriptp);
+			}
+			break;
+
+		case PCD_ANDLOGICAL:
+			STACK(2) = (STACK(2) && STACK(1));
+			sp--;
+			break;
+
+		case PCD_ORLOGICAL:
+			STACK(2) = (STACK(2) || STACK(1));
+			sp--;
+			break;
+
+		case PCD_ANDBITWISE:
+			STACK(2) = (STACK(2) & STACK(1));
+			sp--;
+			break;
+
+		case PCD_ORBITWISE:
+			STACK(2) = (STACK(2) | STACK(1));
+			sp--;
+			break;
+
+		case PCD_EORBITWISE:
+			STACK(2) = (STACK(2) ^ STACK(1));
+			sp--;
+			break;
+
+		case PCD_NEGATELOGICAL:
+			STACK(1) = !STACK(1);
+			break;
+
+
+
+
+		case PCD_NEGATEBINARY:
+			STACK(1) = ~STACK(1);
+			break;
+
+		case PCD_LSHIFT:
+			STACK(2) = (STACK(2) << STACK(1));
+			sp--;
+			break;
+
+		case PCD_RSHIFT:
+			STACK(2) = (STACK(2) >> STACK(1));
+			sp--;
+			break;
+
+		case PCD_UNARYMINUS:
+			STACK(1) = -STACK(1);
+			break;
+
+		case PCD_IFNOTGOTO:
+			if (!STACK(1))
+				pc = activeBehavior->Ofs2PC (LittleLong(*pc));
+			else
+				pc++;
+			sp--;
+			break;
+
+		case PCD_LINESIDE:
+			PushToStack (backSide);
+			break;
+
+		case PCD_SCRIPTWAIT:
+			statedata = STACK(1);
+			sp--;
+scriptwait:
+			if (controller->RunningScripts.CheckKey(statedata) != NULL)
+				state = SCRIPT_ScriptWait;
+			else
+				state = SCRIPT_ScriptWaitPre;
+			PutLast ();
+			break;
+
+		case PCD_SCRIPTWAITDIRECT:
+			statedata = uallong(pc[0]);
+			pc++;
+			goto scriptwait;
+
+		case PCD_SCRIPTWAITNAMED:
+			statedata = -FName(FBehavior::StaticLookupString(STACK(1)));
+			sp--;
+			goto scriptwait;
+
+		case PCD_CLEARLINESPECIAL:
+			if (activationline != NULL)
+			{
+				activationline->special = 0;
+				DPrintf("Cleared line special on line %d\n", (int)(activationline - lines));
+			}
+			break;
+
+		case PCD_CASEGOTO:
+			if (STACK(1) == uallong(pc[0]))
+			{
+				pc = activeBehavior->Ofs2PC (uallong(pc[1]));
+				sp--;
+			}
+			else
+			{
+				pc += 2;
+			}
+			break;
+
+		case PCD_CASEGOTOSORTED:
+			// The count and jump table are 4-byte aligned
+			pc = (int *)(((size_t)pc + 3) & ~3);
+			{
+				int numcases = uallong(pc[0]); pc++;
+				int min = 0, max = numcases-1;
+				while (min <= max)
+				{
+					int mid = (min + max) / 2;
+					SDWORD caseval = pc[mid*2];
+					if (caseval == STACK(1))
+					{
+						pc = activeBehavior->Ofs2PC (LittleLong(pc[mid*2+1]));
+						sp--;
+						break;
+					}
+					else if (caseval < STACK(1))
+					{
+						min = mid + 1;
+					}
+					else
+					{
+						max = mid - 1;
+					}
+				}
+				if (min > max)
+				{
+					// The case was not found, so go to the next instruction.
+					pc += numcases * 2;
+				}
+			}
+			break;
+
+		case PCD_BEGINPRINT:
+			STRINGBUILDER_START(work);
+			break;
+
+		case PCD_PRINTSTRING:
+		case PCD_PRINTLOCALIZED:
+			lookup = FBehavior::StaticLookupString (STACK(1));
+			if (pcd == PCD_PRINTLOCALIZED)
+			{
+				lookup = GStrings(lookup);
+			}
+			if (lookup != NULL)
+			{
+				work += lookup;
+			}
+			--sp;
+			break;
+
+		case PCD_PRINTNUMBER:
+			work.AppendFormat ("%d", STACK(1));
+			--sp;
+			break;
+
+		case PCD_PRINTBINARY:
+#if (defined(__GNUC__) && (__GNUC__ > 4 || (__GNUC__ == 4 && (__GNUC_MINOR__ >= 6)))) || defined(__clang__)
+#define HAS_DIAGNOSTIC_PRAGMA
+#endif
+#ifdef HAS_DIAGNOSTIC_PRAGMA
+#pragma GCC diagnostic push
+#ifdef __clang__
+#pragma GCC diagnostic ignored "-Wformat-invalid-specifier"
+#else
+#pragma GCC diagnostic ignored "-Wformat="
+#endif
+#pragma GCC diagnostic ignored "-Wformat-extra-args"
+#endif
+			work.AppendFormat ("%B", STACK(1));
+#ifdef HAS_DIAGNOSTIC_PRAGMA
+#pragma GCC diagnostic pop
+#endif
+			--sp;
+			break;
+
+		case PCD_PRINTHEX:
+			work.AppendFormat ("%X", STACK(1));
+			--sp;
+			break;
+
+		case PCD_PRINTCHARACTER:
+			work += (char)STACK(1);
+			--sp;
+			break;
+
+		case PCD_PRINTFIXED:
+			work.AppendFormat ("%g", FIXED2FLOAT(STACK(1)));
+			--sp;
+			break;
+
+		// [BC] Print activator's name
+		// [RH] Fancied up a bit
+		case PCD_PRINTNAME:
+			{
+				player_t *player = NULL;
+
+				if (STACK(1) < 0)
+				{
+					switch (STACK(1))
+					{
+					case PRINTNAME_LEVELNAME:
+						work += level.LevelName;
+						break;
+
+					case PRINTNAME_LEVEL:
+						work += level.MapName;
+						break;
+
+					case PRINTNAME_SKILL:
+						work += G_SkillName();
+						break;
+
+					default:
+						work += ' ';
+						break;
+					}
+					sp--;
+					break;
+
+				}
+				else if (STACK(1) == 0 || (unsigned)STACK(1) > MAXPLAYERS)
+				{
+					if (activator)
+					{
+						player = activator->player;
+					}
+				}
+				else if (playeringame[STACK(1)-1])
+				{
+					player = &players[STACK(1)-1];
+				}
+				else
+				{
+					work.AppendFormat ("Player %d", STACK(1));
+					sp--;
+					break;
+				}
+				if (player)
+				{
+					work += player->userinfo.GetName();
+				}
+				else if (activator)
+				{
+					work += activator->GetTag();
+				}
+				else
+				{
+					work += ' ';
+				}
+				sp--;
+			}
+			break;
+
+		// Print script character array
+		case PCD_PRINTSCRIPTCHARARRAY:
+		case PCD_PRINTSCRIPTCHRANGE:
+			{
+				int capacity, offset, a, c;
+				if (CharArrayParms(capacity, offset, a, Stack, sp, pcd == PCD_PRINTSCRIPTCHRANGE))
+				{
+					while (capacity-- && (c = localarrays->Get(locals, a, offset)) != '\0')
+					{
+						work += (char)c;
+						offset++;
+					}
+				}
+			}
+			break;
+
+		// [JB] Print map character array
+		case PCD_PRINTMAPCHARARRAY:
+		case PCD_PRINTMAPCHRANGE:
+			{
+				int capacity, offset, a, c;
+				if (CharArrayParms(capacity, offset, a, Stack, sp, pcd == PCD_PRINTMAPCHRANGE))
+				{
+					while (capacity-- && (c = activeBehavior->GetArrayVal (a, offset)) != '\0')
+					{
+						work += (char)c;
+						offset++;
+					}
+				}
+			}
+			break;
+
+		// [JB] Print world character array
+		case PCD_PRINTWORLDCHARARRAY:
+		case PCD_PRINTWORLDCHRANGE:
+			{
+				int capacity, offset, a, c;
+				if (CharArrayParms(capacity, offset, a, Stack, sp, pcd == PCD_PRINTWORLDCHRANGE))
+				{
+					while (capacity-- && (c = ACS_WorldArrays[a][offset]) != '\0')
+					{
+						work += (char)c;
+						offset++;
+					}
+				}
+			}
+			break;
+
+		// [JB] Print global character array
+		case PCD_PRINTGLOBALCHARARRAY:
+		case PCD_PRINTGLOBALCHRANGE:
+			{
+				int capacity, offset, a, c;
+				if (CharArrayParms(capacity, offset, a, Stack, sp, pcd == PCD_PRINTGLOBALCHRANGE))
+				{
+					while (capacity-- && (c = ACS_GlobalArrays[a][offset]) != '\0')
+					{
+						work += (char)c;
+						offset++;
+					}
+				}
+			}
+			break;
+
+		// [GRB] Print key name(s) for a command
+		case PCD_PRINTBIND:
+			lookup = FBehavior::StaticLookupString (STACK(1));
+			if (lookup != NULL)
+			{
+				int key1 = 0, key2 = 0;
+
+				Bindings.GetKeysForCommand ((char *)lookup, &key1, &key2);
+
+				if (key2)
+					work << KeyNames[key1] << " or " << KeyNames[key2];
+				else if (key1)
+					work << KeyNames[key1];
+				else
+					work << "??? (" << (char *)lookup << ')';
+			}
+			--sp;
+			break;
+
+		case PCD_ENDPRINT:
+		case PCD_ENDPRINTBOLD:
+		case PCD_MOREHUDMESSAGE:
+		case PCD_ENDLOG:
+			if (pcd == PCD_ENDLOG)
+			{
+				Printf ("%s\n", work.GetChars());
+				STRINGBUILDER_FINISH(work);
+			}
+			else if (pcd != PCD_MOREHUDMESSAGE)
+			{
+				AActor *screen = activator;
+				// If a missile is the activator, make the thing that
+				// launched the missile the target of the print command.
+				if (screen != NULL &&
+					screen->player == NULL &&
+					(screen->flags & MF_MISSILE) &&
+					screen->target != NULL)
+				{
+					screen = screen->target;
+				}
+				if (pcd == PCD_ENDPRINTBOLD || screen == NULL ||
+					screen->CheckLocalView (consoleplayer))
+				{
+					C_MidPrint (activefont, work);
+				}
+				STRINGBUILDER_FINISH(work);
+			}
+			else
+			{
+				optstart = -1;
+			}
+			break;
+
+		case PCD_OPTHUDMESSAGE:
+			optstart = sp;
+			break;
+
+		case PCD_ENDHUDMESSAGE:
+		case PCD_ENDHUDMESSAGEBOLD:
+			if (optstart == -1)
+			{
+				optstart = sp;
+			}
+			{
+				AActor *screen = activator;
+				if (screen != NULL &&
+					screen->player == NULL &&
+					(screen->flags & MF_MISSILE) &&
+					screen->target != NULL)
+				{
+					screen = screen->target;
+				}
+				if (pcd == PCD_ENDHUDMESSAGEBOLD || screen == NULL ||
+					players[consoleplayer].mo == screen)
+				{
+					int type = Stack[optstart-6];
+					int id = Stack[optstart-5];
+					EColorRange color;
+					float x = FIXED2FLOAT(Stack[optstart-3]);
+					float y = FIXED2FLOAT(Stack[optstart-2]);
+					float holdTime = FIXED2FLOAT(Stack[optstart-1]);
+					fixed_t alpha;
+					DHUDMessage *msg;
+
+					if (type & HUDMSG_COLORSTRING)
+					{
+						color = V_FindFontColor(FBehavior::StaticLookupString(Stack[optstart-4]));
+					}
+					else
+					{
+						color = CLAMPCOLOR(Stack[optstart-4]);
+					}
+
+					switch (type & 0xFF)
+					{
+					default:	// normal
+						alpha = (optstart < sp) ? Stack[optstart] : FRACUNIT;
+						msg = new DHUDMessage (activefont, work, x, y, hudwidth, hudheight, color, holdTime);
+						break;
+					case 1:		// fade out
+						{
+							float fadeTime = (optstart < sp) ? FIXED2FLOAT(Stack[optstart]) : 0.5f;
+							alpha = (optstart < sp-1) ? Stack[optstart+1] : FRACUNIT;
+							msg = new DHUDMessageFadeOut (activefont, work, x, y, hudwidth, hudheight, color, holdTime, fadeTime);
+						}
+						break;
+					case 2:		// type on, then fade out
+						{
+							float typeTime = (optstart < sp) ? FIXED2FLOAT(Stack[optstart]) : 0.05f;
+							float fadeTime = (optstart < sp-1) ? FIXED2FLOAT(Stack[optstart+1]) : 0.5f;
+							alpha = (optstart < sp-2) ? Stack[optstart+2] : FRACUNIT;
+							msg = new DHUDMessageTypeOnFadeOut (activefont, work, x, y, hudwidth, hudheight, color, typeTime, holdTime, fadeTime);
+						}
+						break;
+					case 3:		// fade in, then fade out
+						{
+							float inTime = (optstart < sp) ? FIXED2FLOAT(Stack[optstart]) : 0.5f;
+							float outTime = (optstart < sp-1) ? FIXED2FLOAT(Stack[optstart+1]) : 0.5f;
+							alpha = (optstart < sp-2) ? Stack[optstart+2] : FRACUNIT;
+							msg = new DHUDMessageFadeInOut (activefont, work, x, y, hudwidth, hudheight, color, holdTime, inTime, outTime);
+						}
+						break;
+					}
+					msg->SetClipRect(ClipRectLeft, ClipRectTop, ClipRectWidth, ClipRectHeight);
+					if (WrapWidth != 0)
+					{
+						msg->SetWrapWidth(WrapWidth);
+					}
+					msg->SetVisibility((type & HUDMSG_VISIBILITY_MASK) >> HUDMSG_VISIBILITY_SHIFT);
+					if (type & HUDMSG_NOWRAP)
+					{
+						msg->SetNoWrap(true);
+					}
+					if (type & HUDMSG_ALPHA)
+					{
+						msg->SetAlpha(alpha);
+					}
+					if (type & HUDMSG_ADDBLEND)
+					{
+						msg->SetRenderStyle(STYLE_Add);
+					}
+					StatusBar->AttachMessage (msg, id ? 0xff000000|id : 0,
+						(type & HUDMSG_LAYER_MASK) >> HUDMSG_LAYER_SHIFT);
+					if (type & HUDMSG_LOG)
+					{
+						static const char bar[] = TEXTCOLOR_ORANGE "\n\35\36\36\36\36\36\36\36\36\36\36\36\36\36\36\36\36\36\36\36"
+					"\36\36\36\36\36\36\36\36\36\36\36\36\37" TEXTCOLOR_NORMAL "\n";
+						static const char logbar[] = "\n<------------------------------->\n";
+						char consolecolor[3];
+
+						consolecolor[0] = '\x1c';
+						consolecolor[1] = color >= CR_BRICK && color <= CR_YELLOW ? color + 'A' : '-';
+						consolecolor[2] = '\0';
+						AddToConsole (-1, bar);
+						AddToConsole (-1, consolecolor);
+						AddToConsole (-1, work);
+						AddToConsole (-1, bar);
+						if (Logfile)
+						{
+							fputs (logbar, Logfile);
+							fputs (work, Logfile);
+							fputs (logbar, Logfile);
+							fflush (Logfile);
+						}
+					}
+				}
+			}
+			STRINGBUILDER_FINISH(work);
+			sp = optstart-6;
+			break;
+
+		case PCD_SETFONT:
+			DoSetFont (STACK(1));
+			sp--;
+			break;
+
+		case PCD_SETFONTDIRECT:
+			DoSetFont (TAGSTR(uallong(pc[0])));
+			pc++;
+			break;
+
+		case PCD_PLAYERCOUNT:
+			PushToStack (CountPlayers ());
+			break;
+
+		case PCD_GAMETYPE:
+			if (gamestate == GS_TITLELEVEL)
+				PushToStack (GAME_TITLE_MAP);
+			else if (deathmatch)
+				PushToStack (GAME_NET_DEATHMATCH);
+			else if (multiplayer)
+				PushToStack (GAME_NET_COOPERATIVE);
+			else
+				PushToStack (GAME_SINGLE_PLAYER);
+			break;
+
+		case PCD_GAMESKILL:
+			PushToStack (G_SkillProperty(SKILLP_ACSReturn));
+			break;
+
+// [BC] Start ST PCD's
+		case PCD_PLAYERHEALTH:
+			if (activator)
+				PushToStack (activator->health);
+			else
+				PushToStack (0);
+			break;
+
+		case PCD_PLAYERARMORPOINTS:
+			if (activator)
+			{
+				ABasicArmor *armor = activator->FindInventory<ABasicArmor>();
+				PushToStack (armor ? armor->Amount : 0);
+			}
+			else
+			{
+				PushToStack (0);
+			}
+			break;
+
+		case PCD_PLAYERFRAGS:
+			if (activator && activator->player)
+				PushToStack (activator->player->fragcount);
+			else
+				PushToStack (0);
+			break;
+
+		case PCD_MUSICCHANGE:
+			lookup = FBehavior::StaticLookupString (STACK(2));
+			if (lookup != NULL)
+			{
+				S_ChangeMusic (lookup, STACK(1));
+			}
+			sp -= 2;
+			break;
+
+		case PCD_SINGLEPLAYER:
+			PushToStack (!netgame);
+			break;
+// [BC] End ST PCD's
+
+		case PCD_TIMER:
+			PushToStack (level.time);
+			break;
+
+		case PCD_SECTORSOUND:
+			lookup = FBehavior::StaticLookupString (STACK(2));
+			if (lookup != NULL)
+			{
+				if (activationline)
+				{
+					S_Sound (
+						activationline->frontsector,
+						CHAN_AUTO,	// Not CHAN_AREA, because that'd probably break existing scripts.
+						lookup,
+						(float)(STACK(1)) / 127.f,
+						ATTN_NORM);
+				}
+				else
+				{
+					S_Sound (
+						CHAN_AUTO,
+						lookup,
+						(float)(STACK(1)) / 127.f,
+						ATTN_NORM);
+				}
+			}
+			sp -= 2;
+			break;
+
+		case PCD_AMBIENTSOUND:
+			lookup = FBehavior::StaticLookupString (STACK(2));
+			if (lookup != NULL)
+			{
+				S_Sound (CHAN_AUTO,
+						 lookup,
+						 (float)(STACK(1)) / 127.f, ATTN_NONE);
+			}
+			sp -= 2;
+			break;
+
+		case PCD_LOCALAMBIENTSOUND:
+			lookup = FBehavior::StaticLookupString (STACK(2));
+			if (lookup != NULL && activator->CheckLocalView (consoleplayer))
+			{
+				S_Sound (CHAN_AUTO,
+						 lookup,
+						 (float)(STACK(1)) / 127.f, ATTN_NONE);
+			}
+			sp -= 2;
+			break;
+
+		case PCD_ACTIVATORSOUND:
+			lookup = FBehavior::StaticLookupString (STACK(2));
+			if (lookup != NULL)
+			{
+				if (activator != NULL)
+				{
+					S_Sound (activator, CHAN_AUTO,
+							 lookup,
+							 (float)(STACK(1)) / 127.f, ATTN_NORM);
+				}
+				else
+				{
+					S_Sound (CHAN_AUTO,
+							 lookup,
+							 (float)(STACK(1)) / 127.f, ATTN_NONE);
+				}
+			}
+			sp -= 2;
+			break;
+
+		case PCD_SOUNDSEQUENCE:
+			lookup = FBehavior::StaticLookupString (STACK(1));
+			if (lookup != NULL)
+			{
+				if (activationline != NULL)
+				{
+					SN_StartSequence (activationline->frontsector, CHAN_FULLHEIGHT, lookup, 0);
+				}
+			}
+			sp--;
+			break;
+
+		case PCD_SETLINETEXTURE:
+			SetLineTexture (STACK(4), STACK(3), STACK(2), STACK(1));
+			sp -= 4;
+			break;
+
+		case PCD_REPLACETEXTURES:
+			ReplaceTextures (STACK(3), STACK(2), STACK(1));
+			sp -= 3;
+			break;
+
+		case PCD_SETLINEBLOCKING:
+			{
+				int line = -1;
+
+				while ((line = P_FindLineFromID (STACK(2), line)) >= 0)
+				{
+					switch (STACK(1))
+					{
+					case BLOCK_NOTHING:
+						lines[line].flags &= ~(ML_BLOCKING|ML_BLOCKEVERYTHING|ML_RAILING|ML_BLOCK_PLAYERS);
+						break;
+					case BLOCK_CREATURES:
+					default:
+						lines[line].flags &= ~(ML_BLOCKEVERYTHING|ML_RAILING|ML_BLOCK_PLAYERS);
+						lines[line].flags |= ML_BLOCKING;
+						break;
+					case BLOCK_EVERYTHING:
+						lines[line].flags &= ~(ML_RAILING|ML_BLOCK_PLAYERS);
+						lines[line].flags |= ML_BLOCKING|ML_BLOCKEVERYTHING;
+						break;
+					case BLOCK_RAILING:
+						lines[line].flags &= ~(ML_BLOCKEVERYTHING|ML_BLOCK_PLAYERS);
+						lines[line].flags |= ML_RAILING|ML_BLOCKING;
+						break;
+					case BLOCK_PLAYERS:
+						lines[line].flags &= ~(ML_BLOCKEVERYTHING|ML_BLOCKING|ML_RAILING);
+						lines[line].flags |= ML_BLOCK_PLAYERS;
+						break;
+					}
+				}
+
+				sp -= 2;
+			}
+			break;
+
+		case PCD_SETLINEMONSTERBLOCKING:
+			{
+				int line = -1;
+
+				while ((line = P_FindLineFromID (STACK(2), line)) >= 0)
+				{
+					if (STACK(1))
+						lines[line].flags |= ML_BLOCKMONSTERS;
+					else
+						lines[line].flags &= ~ML_BLOCKMONSTERS;
+				}
+
+				sp -= 2;
+			}
+			break;
+
+		case PCD_SETLINESPECIAL:
+			{
+				int linenum = -1;
+				int specnum = STACK(6);
+				int arg0 = STACK(5);
+
+				// Convert named ACS "specials" into real specials.
+				if (specnum >= -ACSF_ACS_NamedExecuteAlways && specnum <= -ACSF_ACS_NamedExecute)
+				{
+					specnum = NamedACSToNormalACS[-specnum - ACSF_ACS_NamedExecute];
+					arg0 = -FName(FBehavior::StaticLookupString(arg0));
+				}
+
+				while ((linenum = P_FindLineFromID (STACK(7), linenum)) >= 0)
+				{
+					line_t *line = &lines[linenum];
+					line->special = specnum;
+					line->args[0] = arg0;
+					line->args[1] = STACK(4);
+					line->args[2] = STACK(3);
+					line->args[3] = STACK(2);
+					line->args[4] = STACK(1);
+					DPrintf("Set special on line %d (id %d) to %d(%d,%d,%d,%d,%d)\n",
+						linenum, STACK(7), specnum, arg0, STACK(4), STACK(3), STACK(2), STACK(1));
+				}
+				sp -= 7;
+			}
+			break;
+
+		case PCD_SETTHINGSPECIAL:
+			{
+				int specnum = STACK(6);
+				int arg0 = STACK(5);
+
+				// Convert named ACS "specials" into real specials.
+				if (specnum >= -ACSF_ACS_NamedExecuteAlways && specnum <= -ACSF_ACS_NamedExecute)
+				{
+					specnum = NamedACSToNormalACS[-specnum - ACSF_ACS_NamedExecute];
+					arg0 = -FName(FBehavior::StaticLookupString(arg0));
+				}
+
+				if (STACK(7) != 0)
+				{
+					FActorIterator iterator (STACK(7));
+					AActor *actor;
+
+					while ( (actor = iterator.Next ()) )
+					{
+						actor->special = specnum;
+						actor->args[0] = arg0;
+						actor->args[1] = STACK(4);
+						actor->args[2] = STACK(3);
+						actor->args[3] = STACK(2);
+						actor->args[4] = STACK(1);
+					}
+				}
+				else if (activator != NULL)
+				{
+					activator->special = specnum;
+					activator->args[0] = arg0;
+					activator->args[1] = STACK(4);
+					activator->args[2] = STACK(3);
+					activator->args[3] = STACK(2);
+					activator->args[4] = STACK(1);
+				}
+				sp -= 7;
+			}
+			break;
+
+		case PCD_THINGSOUND:
+			lookup = FBehavior::StaticLookupString (STACK(2));
+			if (lookup != NULL)
+			{
+				FActorIterator iterator (STACK(3));
+				AActor *spot;
+
+				while ( (spot = iterator.Next ()) )
+				{
+					S_Sound (spot, CHAN_AUTO,
+							 lookup,
+							 (float)(STACK(1))/127.f, ATTN_NORM);
+				}
+			}
+			sp -= 3;
+			break;
+
+		case PCD_FIXEDMUL:
+			STACK(2) = FixedMul (STACK(2), STACK(1));
+			sp--;
+			break;
+
+		case PCD_FIXEDDIV:
+			STACK(2) = FixedDiv (STACK(2), STACK(1));
+			sp--;
+			break;
+
+		case PCD_SETGRAVITY:
+			level.gravity = (float)STACK(1) / 65536.f;
+			sp--;
+			break;
+
+		case PCD_SETGRAVITYDIRECT:
+			level.gravity = (float)uallong(pc[0]) / 65536.f;
+			pc++;
+			break;
+
+		case PCD_SETAIRCONTROL:
+			level.aircontrol = STACK(1);
+			sp--;
+			G_AirControlChanged ();
+			break;
+
+		case PCD_SETAIRCONTROLDIRECT:
+			level.aircontrol = uallong(pc[0]);
+			pc++;
+			G_AirControlChanged ();
+			break;
+
+		case PCD_SPAWN:
+			STACK(6) = DoSpawn (STACK(6), STACK(5), STACK(4), STACK(3), STACK(2), STACK(1), false);
+			sp -= 5;
+			break;
+
+		case PCD_SPAWNDIRECT:
+			PushToStack (DoSpawn (TAGSTR(uallong(pc[0])), uallong(pc[1]), uallong(pc[2]), uallong(pc[3]), uallong(pc[4]), uallong(pc[5]), false));
+			pc += 6;
+			break;
+
+		case PCD_SPAWNSPOT:
+			STACK(4) = DoSpawnSpot (STACK(4), STACK(3), STACK(2), STACK(1), false);
+			sp -= 3;
+			break;
+
+		case PCD_SPAWNSPOTDIRECT:
+			PushToStack (DoSpawnSpot (TAGSTR(uallong(pc[0])), uallong(pc[1]), uallong(pc[2]), uallong(pc[3]), false));
+			pc += 4;
+			break;
+
+		case PCD_SPAWNSPOTFACING:
+			STACK(3) = DoSpawnSpotFacing (STACK(3), STACK(2), STACK(1), false);
+			sp -= 2;
+			break;
+
+		case PCD_CLEARINVENTORY:
+			ClearInventory (activator);
+			break;
+
+		case PCD_CLEARACTORINVENTORY:
+			if (STACK(1) == 0)
+			{
+				ClearInventory(NULL);
+			}
+			else
+			{
+				FActorIterator it(STACK(1));
+				AActor *actor;
+				for (actor = it.Next(); actor != NULL; actor = it.Next())
+				{
+					ClearInventory(actor);
+				}
+			}
+			sp--;
+			break;
+
+		case PCD_GIVEINVENTORY:
+			GiveInventory (activator, FBehavior::StaticLookupString (STACK(2)), STACK(1));
+			sp -= 2;
+			break;
+
+		case PCD_GIVEACTORINVENTORY:
+			{
+				const char *type = FBehavior::StaticLookupString(STACK(2));
+				if (STACK(3) == 0)
+				{
+					GiveInventory(NULL, FBehavior::StaticLookupString(STACK(2)), STACK(1));
+				}
+				else
+				{
+					FActorIterator it(STACK(3));
+					AActor *actor;
+					for (actor = it.Next(); actor != NULL; actor = it.Next())
+					{
+						GiveInventory(actor, type, STACK(1));
+					}
+				}
+				sp -= 3;
+			}
+			break;
+
+		case PCD_GIVEINVENTORYDIRECT:
+			GiveInventory (activator, FBehavior::StaticLookupString (TAGSTR(uallong(pc[0]))), uallong(pc[1]));
+			pc += 2;
+			break;
+
+		case PCD_TAKEINVENTORY:
+			TakeInventory (activator, FBehavior::StaticLookupString (STACK(2)), STACK(1));
+			sp -= 2;
+			break;
+
+		case PCD_TAKEACTORINVENTORY:
+			{
+				const char *type = FBehavior::StaticLookupString(STACK(2));
+				if (STACK(3) == 0)
+				{
+					TakeInventory(NULL, type, STACK(1));
+				}
+				else
+				{
+					FActorIterator it(STACK(3));
+					AActor *actor;
+					for (actor = it.Next(); actor != NULL; actor = it.Next())
+					{
+						TakeInventory(actor, type, STACK(1));
+					}
+				}
+				sp -= 3;
+			}
+			break;
+
+		case PCD_TAKEINVENTORYDIRECT:
+			TakeInventory (activator, FBehavior::StaticLookupString (TAGSTR(uallong(pc[0]))), uallong(pc[1]));
+			pc += 2;
+			break;
+
+		case PCD_CHECKINVENTORY:
+			STACK(1) = CheckInventory (activator, FBehavior::StaticLookupString (STACK(1)));
+			break;
+
+		case PCD_CHECKACTORINVENTORY:
+			STACK(2) = CheckInventory (SingleActorFromTID(STACK(2), NULL),
+										FBehavior::StaticLookupString (STACK(1)));
+			sp--;
+			break;
+
+		case PCD_CHECKINVENTORYDIRECT:
+			PushToStack (CheckInventory (activator, FBehavior::StaticLookupString (TAGSTR(uallong(pc[0])))));
+			pc += 1;
+			break;
+
+		case PCD_USEINVENTORY:
+			STACK(1) = UseInventory (activator, FBehavior::StaticLookupString (STACK(1)));
+			break;
+
+		case PCD_USEACTORINVENTORY:
+			{
+				int ret = 0;
+				const char *type = FBehavior::StaticLookupString(STACK(1));
+				if (STACK(2) == 0)
+				{
+					ret = UseInventory(NULL, type);
+				}
+				else
+				{
+					FActorIterator it(STACK(2));
+					AActor *actor;
+					for (actor = it.Next(); actor != NULL; actor = it.Next())
+					{
+						ret += UseInventory(actor, type);
+					}
+				}
+				STACK(2) = ret;
+				sp--;
+			}
+			break;
+
+		case PCD_GETSIGILPIECES:
+			{
+				ASigil *sigil;
+
+				if (activator == NULL || (sigil = activator->FindInventory<ASigil>()) == NULL)
+				{
+					PushToStack (0);
+				}
+				else
+				{
+					PushToStack (sigil->NumPieces);
+				}
+			}
+			break;
+
+		case PCD_GETAMMOCAPACITY:
+			if (activator != NULL)
+			{
+				const PClass *type = PClass::FindClass (FBehavior::StaticLookupString (STACK(1)));
+				AInventory *item;
+
+				if (type != NULL && type->ParentClass == RUNTIME_CLASS(AAmmo))
+				{
+					item = activator->FindInventory (type);
+					if (item != NULL)
+					{
+						STACK(1) = item->MaxAmount;
+					}
+					else
+					{
+						STACK(1) = ((AInventory *)GetDefaultByType (type))->MaxAmount;
+					}
+				}
+				else
+				{
+					STACK(1) = 0;
+				}
+			}
+			else
+			{
+				STACK(1) = 0;
+			}
+			break;
+
+		case PCD_SETAMMOCAPACITY:
+			if (activator != NULL)
+			{
+				const PClass *type = PClass::FindClass (FBehavior::StaticLookupString (STACK(2)));
+				AInventory *item;
+
+				if (type != NULL && type->ParentClass == RUNTIME_CLASS(AAmmo))
+				{
+					item = activator->FindInventory (type);
+					if (item != NULL)
+					{
+						item->MaxAmount = STACK(1);
+					}
+					else
+					{
+						item = activator->GiveInventoryType (type);
+						item->MaxAmount = STACK(1);
+						item->Amount = 0;
+					}
+				}
+			}
+			sp -= 2;
+			break;
+
+		case PCD_SETMUSIC:
+			S_ChangeMusic (FBehavior::StaticLookupString (STACK(3)), STACK(2));
+			sp -= 3;
+			break;
+
+		case PCD_SETMUSICDIRECT:
+			S_ChangeMusic (FBehavior::StaticLookupString (TAGSTR(uallong(pc[0]))), uallong(pc[1]));
+			pc += 3;
+			break;
+
+		case PCD_LOCALSETMUSIC:
+			if (activator == players[consoleplayer].mo)
+			{
+				S_ChangeMusic (FBehavior::StaticLookupString (STACK(3)), STACK(2));
+			}
+			sp -= 3;
+			break;
+
+		case PCD_LOCALSETMUSICDIRECT:
+			if (activator == players[consoleplayer].mo)
+			{
+				S_ChangeMusic (FBehavior::StaticLookupString (TAGSTR(uallong(pc[0]))), uallong(pc[1]));
+			}
+			pc += 3;
+			break;
+
+		case PCD_FADETO:
+			DoFadeTo (STACK(5), STACK(4), STACK(3), STACK(2), STACK(1));
+			sp -= 5;
+			break;
+
+		case PCD_FADERANGE:
+			DoFadeRange (STACK(9), STACK(8), STACK(7), STACK(6),
+						 STACK(5), STACK(4), STACK(3), STACK(2), STACK(1));
+			sp -= 9;
+			break;
+
+		case PCD_CANCELFADE:
+			{
+				TThinkerIterator<DFlashFader> iterator;
+				DFlashFader *fader;
+
+				while ( (fader = iterator.Next()) )
+				{
+					if (activator == NULL || fader->WhoFor() == activator)
+					{
+						fader->Cancel ();
+					}
+				}
+			}
+			break;
+
+		case PCD_PLAYMOVIE:
+			STACK(1) = I_PlayMovie (FBehavior::StaticLookupString (STACK(1)));
+			break;
+
+		case PCD_SETACTORPOSITION:
+			{
+				bool result = false;
+				AActor *actor = SingleActorFromTID (STACK(5), activator);
+				if (actor != NULL)
+					result = P_MoveThing(actor, STACK(4), STACK(3), STACK(2), !!STACK(1));
+				sp -= 4;
+				STACK(1) = result;
+			}
+			break;
+
+		case PCD_GETACTORX:
+		case PCD_GETACTORY:
+		case PCD_GETACTORZ:
+			{
+				AActor *actor = SingleActorFromTID(STACK(1), activator);
+				if (actor == NULL)
+				{
+					STACK(1) = 0;
+				}
+				else if (pcd == PCD_GETACTORZ)
+				{
+					STACK(1) = actor->z + actor->GetBobOffset();
+				}
+				else
+				{
+					STACK(1) =  (&actor->x)[pcd - PCD_GETACTORX];
+				}
+			}
+			break;
+
+		case PCD_GETACTORFLOORZ:
+			{
+				AActor *actor = SingleActorFromTID(STACK(1), activator);
+				STACK(1) = actor == NULL ? 0 : actor->floorz;
+			}
+			break;
+
+		case PCD_GETACTORCEILINGZ:
+			{
+				AActor *actor = SingleActorFromTID(STACK(1), activator);
+				STACK(1) = actor == NULL ? 0 : actor->ceilingz;
+			}
+			break;
+
+		case PCD_GETACTORANGLE:
+			{
+				AActor *actor = SingleActorFromTID(STACK(1), activator);
+				STACK(1) = actor == NULL ? 0 : actor->angle >> 16;
+			}
+			break;
+
+		case PCD_GETACTORPITCH:
+			{
+				AActor *actor = SingleActorFromTID(STACK(1), activator);
+				STACK(1) = actor == NULL ? 0 : actor->pitch >> 16;
+			}
+			break;
+
+		case PCD_GETLINEROWOFFSET:
+			if (activationline != NULL)
+			{
+				PushToStack (activationline->sidedef[0]->GetTextureYOffset(side_t::mid) >> FRACBITS);
+			}
+			else
+			{
+				PushToStack (0);
+			}
+			break;
+
+		case PCD_GETSECTORFLOORZ:
+		case PCD_GETSECTORCEILINGZ:
+			// Arguments are (tag, x, y). If you don't use slopes, then (x, y) don't
+			// really matter and can be left as (0, 0) if you like.
+			// [Dusk] If tag = 0, then this returns the z height at whatever sector
+			// is in x, y.
+			{
+				int tag = STACK(3);
+				int secnum;
+				fixed_t x = STACK(2) << FRACBITS;
+				fixed_t y = STACK(1) << FRACBITS;
+				fixed_t z = 0;
+
+				if (tag != 0)
+					secnum = P_FindSectorFromTag (tag, -1);
+				else
+					secnum = int(P_PointInSector (x, y) - sectors);
+
+				if (secnum >= 0)
+				{
+					if (pcd == PCD_GETSECTORFLOORZ)
+					{
+						z = sectors[secnum].floorplane.ZatPoint (x, y);
+					}
+					else
+					{
+						z = sectors[secnum].ceilingplane.ZatPoint (x, y);
+					}
+				}
+				sp -= 2;
+				STACK(1) = z;
+			}
+			break;
+
+		case PCD_GETSECTORLIGHTLEVEL:
+			{
+				int secnum = P_FindSectorFromTag (STACK(1), -1);
+				int z = -1;
+
+				if (secnum >= 0)
+				{
+					z = sectors[secnum].lightlevel;
+				}
+				STACK(1) = z;
+			}
+			break;
+
+		case PCD_SETFLOORTRIGGER:
+			new DPlaneWatcher (activator, activationline, backSide, false, STACK(8),
+				STACK(7), STACK(6), STACK(5), STACK(4), STACK(3), STACK(2), STACK(1));
+			sp -= 8;
+			break;
+
+		case PCD_SETCEILINGTRIGGER:
+			new DPlaneWatcher (activator, activationline, backSide, true, STACK(8),
+				STACK(7), STACK(6), STACK(5), STACK(4), STACK(3), STACK(2), STACK(1));
+			sp -= 8;
+			break;
+
+		case PCD_STARTTRANSLATION:
+			{
+				int i = STACK(1);
+				sp--;
+				if (i >= 1 && i <= MAX_ACS_TRANSLATIONS)
+				{
+					translation = translationtables[TRANSLATION_LevelScripted].GetVal(i - 1);
+					if (translation == NULL)
+					{
+						translation = new FRemapTable;
+						translationtables[TRANSLATION_LevelScripted].SetVal(i - 1, translation);
+					}
+					translation->MakeIdentity();
+				}
+			}
+			break;
+
+		case PCD_TRANSLATIONRANGE1:
+			{ // translation using palette shifting
+				int start = STACK(4);
+				int end = STACK(3);
+				int pal1 = STACK(2);
+				int pal2 = STACK(1);
+				sp -= 4;
+
+				if (translation != NULL)
+					translation->AddIndexRange(start, end, pal1, pal2);
+			}
+			break;
+
+		case PCD_TRANSLATIONRANGE2:
+			{ // translation using RGB values
+			  // (would HSV be a good idea too?)
+				int start = STACK(8);
+				int end = STACK(7);
+				int r1 = STACK(6);
+				int g1 = STACK(5);
+				int b1 = STACK(4);
+				int r2 = STACK(3);
+				int g2 = STACK(2);
+				int b2 = STACK(1);
+				sp -= 8;
+
+				if (translation != NULL)
+					translation->AddColorRange(start, end, r1, g1, b1, r2, g2, b2);
+			}
+			break;
+
+		case PCD_TRANSLATIONRANGE3:
+			{ // translation using desaturation
+				int start = STACK(8);
+				int end = STACK(7);
+				fixed_t r1 = STACK(6);
+				fixed_t g1 = STACK(5);
+				fixed_t b1 = STACK(4);
+				fixed_t r2 = STACK(3);
+				fixed_t g2 = STACK(2);
+				fixed_t b2 = STACK(1);
+				sp -= 8;
+
+				if (translation != NULL)
+					translation->AddDesaturation(start, end,
+						FIXED2DBL(r1), FIXED2DBL(g1), FIXED2DBL(b1),
+						FIXED2DBL(r2), FIXED2DBL(g2), FIXED2DBL(b2));
+			}
+			break;
+
+		case PCD_ENDTRANSLATION:
+			// This might be useful for hardware rendering, but
+			// for software it is superfluous.
+			translation->UpdateNative();
+			translation = NULL;
+			break;
+
+		case PCD_SIN:
+			STACK(1) = finesine[angle_t(STACK(1)<<16)>>ANGLETOFINESHIFT];
+			break;
+
+		case PCD_COS:
+			STACK(1) = finecosine[angle_t(STACK(1)<<16)>>ANGLETOFINESHIFT];
+			break;
+
+		case PCD_VECTORANGLE:
+			STACK(2) = R_PointToAngle2 (0, 0, STACK(2), STACK(1)) >> 16;
+			sp--;
+			break;
+
+        case PCD_CHECKWEAPON:
+            if (activator == NULL || activator->player == NULL || // Non-players do not have weapons
+                activator->player->ReadyWeapon == NULL)
+            {
+                STACK(1) = 0;
+            }
+            else
+            {
+				STACK(1) = activator->player->ReadyWeapon->GetClass()->TypeName == FName(FBehavior::StaticLookupString (STACK(1)), true);
+            }
+            break;
+
+		case PCD_SETWEAPON:
+			if (activator == NULL || activator->player == NULL)
+			{
+				STACK(1) = 0;
+			}
+			else
+			{
+				AInventory *item = activator->FindInventory (PClass::FindClass (
+					FBehavior::StaticLookupString (STACK(1))));
+
+				if (item == NULL || !item->IsKindOf (RUNTIME_CLASS(AWeapon)))
+				{
+					STACK(1) = 0;
+				}
+				else if (activator->player->ReadyWeapon == item)
+				{
+					// The weapon is already selected, so setweapon succeeds by default,
+					// but make sure the player isn't switching away from it.
+					activator->player->PendingWeapon = WP_NOCHANGE;
+					STACK(1) = 1;
+				}
+				else
+				{
+					AWeapon *weap = static_cast<AWeapon *> (item);
+
+					if (weap->CheckAmmo (AWeapon::EitherFire, false))
+					{
+						// There's enough ammo, so switch to it.
+						STACK(1) = 1;
+						activator->player->PendingWeapon = weap;
+					}
+					else
+					{
+						STACK(1) = 0;
+					}
+				}
+			}
+			break;
+
+		case PCD_SETMARINEWEAPON:
+			if (STACK(2) != 0)
+			{
+				AScriptedMarine *marine;
+				TActorIterator<AScriptedMarine> iterator (STACK(2));
+
+				while ((marine = iterator.Next()) != NULL)
+				{
+					marine->SetWeapon ((AScriptedMarine::EMarineWeapon)STACK(1));
+				}
+			}
+			else
+			{
+				if (activator != NULL && activator->IsKindOf (RUNTIME_CLASS(AScriptedMarine)))
+				{
+					barrier_cast<AScriptedMarine *>(activator)->SetWeapon (
+						(AScriptedMarine::EMarineWeapon)STACK(1));
+				}
+			}
+			sp -= 2;
+			break;
+
+		case PCD_SETMARINESPRITE:
+			{
+				const PClass *type = PClass::FindClass (FBehavior::StaticLookupString (STACK(1)));
+
+				if (type != NULL)
+				{
+					if (STACK(2) != 0)
+					{
+						AScriptedMarine *marine;
+						TActorIterator<AScriptedMarine> iterator (STACK(2));
+
+						while ((marine = iterator.Next()) != NULL)
+						{
+							marine->SetSprite (type);
+						}
+					}
+					else
+					{
+						if (activator != NULL && activator->IsKindOf (RUNTIME_CLASS(AScriptedMarine)))
+						{
+							barrier_cast<AScriptedMarine *>(activator)->SetSprite (type);
+						}
+					}
+				}
+				else
+				{
+					Printf ("Unknown actor type: %s\n", FBehavior::StaticLookupString (STACK(1)));
+				}
+			}
+			sp -= 2;
+			break;
+
+		case PCD_SETACTORPROPERTY:
+			SetActorProperty (STACK(3), STACK(2), STACK(1));
+			sp -= 3;
+			break;
+
+		case PCD_GETACTORPROPERTY:
+			STACK(2) = GetActorProperty (STACK(2), STACK(1), Stack, sp);
+			sp -= 1;
+			break;
+
+		case PCD_GETPLAYERINPUT:
+			STACK(2) = GetPlayerInput (STACK(2), STACK(1));
+			sp -= 1;
+			break;
+
+		case PCD_PLAYERNUMBER:
+			if (activator == NULL || activator->player == NULL)
+			{
+				PushToStack (-1);
+			}
+			else
+			{
+				PushToStack (int(activator->player - players));
+			}
+			break;
+
+		case PCD_PLAYERINGAME:
+			if (STACK(1) < 0 || STACK(1) > MAXPLAYERS)
+			{
+				STACK(1) = false;
+			}
+			else
+			{
+				STACK(1) = playeringame[STACK(1)];
+			}
+			break;
+
+		case PCD_PLAYERISBOT:
+			if (STACK(1) < 0 || STACK(1) > MAXPLAYERS || !playeringame[STACK(1)])
+			{
+				STACK(1) = false;
+			}
+			else
+			{
+				STACK(1) = players[STACK(1)].isbot;
+			}
+			break;
+
+		case PCD_ACTIVATORTID:
+			if (activator == NULL)
+			{
+				PushToStack (0);
+			}
+			else
+			{
+				PushToStack (activator->tid);
+			}
+			break;
+
+		case PCD_GETSCREENWIDTH:
+			PushToStack (SCREENWIDTH);
+			break;
+
+		case PCD_GETSCREENHEIGHT:
+			PushToStack (SCREENHEIGHT);
+			break;
+
+		case PCD_THING_PROJECTILE2:
+			// Like Thing_Projectile(Gravity) specials, but you can give the
+			// projectile a TID.
+			// Thing_Projectile2 (tid, type, angle, speed, vspeed, gravity, newtid);
+			P_Thing_Projectile (STACK(7), activator, STACK(6), NULL, ((angle_t)(STACK(5)<<24)),
+				STACK(4)<<(FRACBITS-3), STACK(3)<<(FRACBITS-3), 0, NULL, STACK(2), STACK(1), false);
+			sp -= 7;
+			break;
+
+		case PCD_SPAWNPROJECTILE:
+			// Same, but takes an actor name instead of a spawn ID.
+			P_Thing_Projectile (STACK(7), activator, 0, FBehavior::StaticLookupString (STACK(6)), ((angle_t)(STACK(5)<<24)),
+				STACK(4)<<(FRACBITS-3), STACK(3)<<(FRACBITS-3), 0, NULL, STACK(2), STACK(1), false);
+			sp -= 7;
+			break;
+
+		case PCD_STRLEN:
+			STACK(1) = SDWORD(strlen(FBehavior::StaticLookupString (STACK(1))));
+			break;
+
+		case PCD_GETCVAR:
+			STACK(1) = GetCVar(activator, FBehavior::StaticLookupString(STACK(1)), false, Stack, sp);
+			break;
+
+		case PCD_SETHUDSIZE:
+			hudwidth = abs (STACK(3));
+			hudheight = abs (STACK(2));
+			if (STACK(1) != 0)
+			{ // Negative height means to cover the status bar
+				hudheight = -hudheight;
+			}
+			sp -= 3;
+			break;
+
+		case PCD_GETLEVELINFO:
+			switch (STACK(1))
+			{
+			case LEVELINFO_PAR_TIME:		STACK(1) = level.partime;			break;
+			case LEVELINFO_SUCK_TIME:		STACK(1) = level.sucktime;			break;
+			case LEVELINFO_CLUSTERNUM:		STACK(1) = level.cluster;			break;
+			case LEVELINFO_LEVELNUM:		STACK(1) = level.levelnum;			break;
+			case LEVELINFO_TOTAL_SECRETS:	STACK(1) = level.total_secrets;		break;
+			case LEVELINFO_FOUND_SECRETS:	STACK(1) = level.found_secrets;		break;
+			case LEVELINFO_TOTAL_ITEMS:		STACK(1) = level.total_items;		break;
+			case LEVELINFO_FOUND_ITEMS:		STACK(1) = level.found_items;		break;
+			case LEVELINFO_TOTAL_MONSTERS:	STACK(1) = level.total_monsters;	break;
+			case LEVELINFO_KILLED_MONSTERS:	STACK(1) = level.killed_monsters;	break;
+			default:						STACK(1) = 0;						break;
+			}
+			break;
+
+		case PCD_CHANGESKY:
+			{
+				const char *sky1name, *sky2name;
+
+				sky1name = FBehavior::StaticLookupString (STACK(2));
+				sky2name = FBehavior::StaticLookupString (STACK(1));
+				if (sky1name[0] != 0)
+				{
+					sky1texture = level.skytexture1 = TexMan.GetTexture (sky1name, FTexture::TEX_Wall, FTextureManager::TEXMAN_Overridable|FTextureManager::TEXMAN_ReturnFirst);
+				}
+				if (sky2name[0] != 0)
+				{
+					sky2texture = level.skytexture2 = TexMan.GetTexture (sky2name, FTexture::TEX_Wall, FTextureManager::TEXMAN_Overridable|FTextureManager::TEXMAN_ReturnFirst);
+				}
+				R_InitSkyMap ();
+				sp -= 2;
+			}
+			break;
+
+		case PCD_SETCAMERATOTEXTURE:
+			{
+				const char *picname = FBehavior::StaticLookupString (STACK(2));
+				AActor *camera;
+
+				if (STACK(3) == 0)
+				{
+					camera = activator;
+				}
+				else
+				{
+					FActorIterator it (STACK(3));
+					camera = it.Next ();
+				}
+
+				if (camera != NULL)
+				{
+					FTextureID picnum = TexMan.CheckForTexture (picname, FTexture::TEX_Wall, FTextureManager::TEXMAN_Overridable);
+					if (!picnum.Exists())
+					{
+						Printf ("SetCameraToTexture: %s is not a texture\n", picname);
+					}
+					else
+					{
+						FCanvasTextureInfo::Add (camera, picnum, STACK(1));
+					}
+				}
+				sp -= 3;
+			}
+			break;
+
+		case PCD_SETACTORANGLE:		// [GRB]
+			SetActorAngle(activator, STACK(2), STACK(1), false);
+			sp -= 2;
+			break;
+
+		case PCD_SETACTORPITCH:
+			SetActorPitch(activator, STACK(2), STACK(1), false);
+			sp -= 2;
+			break;
+
+		case PCD_SETACTORSTATE:
+			{
+				const char *statename = FBehavior::StaticLookupString (STACK(2));
+				FState *state;
+
+				if (STACK(3) == 0)
+				{
+					if (activator != NULL)
+					{
+						state = activator->GetClass()->ActorInfo->FindStateByString (statename, !!STACK(1));
+						if (state != NULL)
+						{
+							activator->SetState (state);
+							STACK(3) = 1;
+						}
+						else
+						{
+							STACK(3) = 0;
+						}
+					}
+				}
+				else
+				{
+					FActorIterator iterator (STACK(3));
+					AActor *actor;
+					int count = 0;
+
+					while ( (actor = iterator.Next ()) )
+					{
+						state = actor->GetClass()->ActorInfo->FindStateByString (statename, !!STACK(1));
+						if (state != NULL)
+						{
+							actor->SetState (state);
+							count++;
+						}
+					}
+					STACK(3) = count;
+				}
+				sp -= 2;
+			}
+			break;
+
+		case PCD_PLAYERCLASS:		// [GRB]
+			if (STACK(1) < 0 || STACK(1) >= MAXPLAYERS || !playeringame[STACK(1)])
+			{
+				STACK(1) = -1;
+			}
+			else
+			{
+				STACK(1) = players[STACK(1)].CurrentPlayerClass;
+			}
+			break;
+
+		case PCD_GETPLAYERINFO:		// [GRB]
+			if (STACK(2) < 0 || STACK(2) >= MAXPLAYERS || !playeringame[STACK(2)])
+			{
+				STACK(2) = -1;
+			}
+			else
+			{
+				player_t *pl = &players[STACK(2)];
+				userinfo_t *userinfo = &pl->userinfo;
+				switch (STACK(1))
+				{
+				case PLAYERINFO_TEAM:			STACK(2) = userinfo->GetTeam(); break;
+				case PLAYERINFO_AIMDIST:		STACK(2) = userinfo->GetAimDist(); break;
+				case PLAYERINFO_COLOR:			STACK(2) = userinfo->GetColor(); break;
+				case PLAYERINFO_GENDER:			STACK(2) = userinfo->GetGender(); break;
+				case PLAYERINFO_NEVERSWITCH:	STACK(2) = userinfo->GetNeverSwitch(); break;
+				case PLAYERINFO_MOVEBOB:		STACK(2) = userinfo->GetMoveBob(); break;
+				case PLAYERINFO_STILLBOB:		STACK(2) = userinfo->GetStillBob(); break;
+				case PLAYERINFO_PLAYERCLASS:	STACK(2) = userinfo->GetPlayerClassNum(); break;
+				case PLAYERINFO_DESIREDFOV:		STACK(2) = (int)pl->DesiredFOV; break;
+				case PLAYERINFO_FOV:			STACK(2) = (int)pl->FOV; break;
+				default:						STACK(2) = 0; break;
+				}
+			}
+			sp -= 1;
+			break;
+
+		case PCD_CHANGELEVEL:
+			{
+				G_ChangeLevel(FBehavior::StaticLookupString(STACK(4)), STACK(3), STACK(2), STACK(1));
+				sp -= 4;
+			}
+			break;
+
+		case PCD_SECTORDAMAGE:
+			{
+				int tag = STACK(5);
+				int amount = STACK(4);
+				FName type = FBehavior::StaticLookupString(STACK(3));
+				FName protection = FName (FBehavior::StaticLookupString(STACK(2)), true);
+				const PClass *protectClass = PClass::FindClass (protection);
+				int flags = STACK(1);
+				sp -= 5;
+
+				P_SectorDamage(tag, amount, type, protectClass, flags);
+			}
+			break;
+
+		case PCD_THINGDAMAGE2:
+			STACK(3) = P_Thing_Damage (STACK(3), activator, STACK(2), FName(FBehavior::StaticLookupString(STACK(1))));
+			sp -= 2;
+			break;
+
+		case PCD_CHECKACTORCEILINGTEXTURE:
+			STACK(2) = DoCheckActorTexture(STACK(2), activator, STACK(1), false);
+			sp--;
+			break;
+
+		case PCD_CHECKACTORFLOORTEXTURE:
+			STACK(2) = DoCheckActorTexture(STACK(2), activator, STACK(1), true);
+			sp--;
+			break;
+
+		case PCD_GETACTORLIGHTLEVEL:
+		{
+			AActor *actor = SingleActorFromTID(STACK(1), activator);
+			if (actor != NULL)
+			{
+				STACK(1) = actor->Sector->lightlevel;
+			}
+			else STACK(1) = 0;
+			break;
+		}
+
+		case PCD_SETMUGSHOTSTATE:
+			StatusBar->SetMugShotState(FBehavior::StaticLookupString(STACK(1)));
+			sp--;
+			break;
+
+		case PCD_CHECKPLAYERCAMERA:
+			{
+				int playernum = STACK(1);
+
+				if (playernum < 0 || playernum >= MAXPLAYERS || !playeringame[playernum] || players[playernum].camera == NULL || players[playernum].camera->player != NULL)
+				{
+					STACK(1) = -1;
+				}
+				else
+				{
+					STACK(1) = players[playernum].camera->tid;
+				}
+			}
+			break;
+
+		case PCD_CLASSIFYACTOR:
+			STACK(1) = DoClassifyActor(STACK(1));
+			break;
+
+		case PCD_MORPHACTOR:
+			{
+				int tag = STACK(7);
+				FName playerclass_name = FBehavior::StaticLookupString(STACK(6));
+				const PClass *playerclass = PClass::FindClass (playerclass_name);
+				FName monsterclass_name = FBehavior::StaticLookupString(STACK(5));
+				const PClass *monsterclass = PClass::FindClass (monsterclass_name);
+				int duration = STACK(4);
+				int style = STACK(3);
+				FName morphflash_name = FBehavior::StaticLookupString(STACK(2));
+				const PClass *morphflash = PClass::FindClass (morphflash_name);
+				FName unmorphflash_name = FBehavior::StaticLookupString(STACK(1));
+				const PClass *unmorphflash = PClass::FindClass (unmorphflash_name);
+				int changes = 0;
+
+				if (tag == 0)
+				{
+					if (activator != NULL && activator->player)
+					{
+						changes += P_MorphPlayer(activator->player, activator->player, playerclass, duration, style, morphflash, unmorphflash);
+					}
+					else
+					{
+						changes += P_MorphMonster(activator, monsterclass, duration, style, morphflash, unmorphflash);
+					}
+				}
+				else
+				{
+					FActorIterator iterator (tag);
+					AActor *actor;
+
+					while ( (actor = iterator.Next ()) )
+					{
+						if (actor->player)
+						{
+							changes += P_MorphPlayer(activator == NULL ? NULL : activator->player,
+								actor->player, playerclass, duration, style, morphflash, unmorphflash);
+						}
+						else
+						{
+							changes += P_MorphMonster(actor, monsterclass, duration, style, morphflash, unmorphflash);
+						}
+					}
+				}
+
+				STACK(7) = changes;
+				sp -= 6;
+			}	
+			break;
+
+		case PCD_UNMORPHACTOR:
+			{
+				int tag = STACK(2);
+				bool force = !!STACK(1);
+				int changes = 0;
+
+				if (tag == 0)
+				{
+					if (activator->player)
+					{
+						if (P_UndoPlayerMorph(activator->player, activator->player, force))
+						{
+							changes++;
+						}
+					}
+					else
+					{
+						if (activator->GetClass()->IsDescendantOf(RUNTIME_CLASS(AMorphedMonster)))
+						{
+							AMorphedMonster *morphed_actor = barrier_cast<AMorphedMonster *>(activator);
+							if (P_UndoMonsterMorph(morphed_actor, force))
+							{
+								changes++;
+							}
+						}
+					}
+				}
+				else
+				{
+					FActorIterator iterator (tag);
+					AActor *actor;
+
+					while ( (actor = iterator.Next ()) )
+					{
+						if (actor->player)
+						{
+							if (P_UndoPlayerMorph(activator->player, actor->player, force))
+							{
+								changes++;
+							}
+						}
+						else
+						{
+							if (actor->GetClass()->IsDescendantOf(RUNTIME_CLASS(AMorphedMonster)))
+							{
+								AMorphedMonster *morphed_actor = static_cast<AMorphedMonster *>(actor);
+								if (P_UndoMonsterMorph(morphed_actor, force))
+								{
+									changes++;
+								}
+							}
+						}
+					}
+				}
+
+				STACK(2) = changes;
+				sp -= 1;
+			}	
+			break;
+
+		case PCD_SAVESTRING:
+			// Saves the string
+			{
+				const int str = GlobalACSStrings.AddString(work, Stack, sp);
+				PushToStack(str);
+				STRINGBUILDER_FINISH(work);
+			}		
+			break;
+
+		case PCD_STRCPYTOSCRIPTCHRANGE:
+		case PCD_STRCPYTOMAPCHRANGE:
+		case PCD_STRCPYTOWORLDCHRANGE:
+		case PCD_STRCPYTOGLOBALCHRANGE:
+			// source: stringid(2); stringoffset(1)
+			// destination: capacity (3); stringoffset(4); arrayid (5); offset(6)
+
+			{
+				int index = STACK(4);
+				int capacity = STACK(3);
+
+				if (index < 0 || STACK(1) < 0)
+				{
+					// no writable destination, or negative offset to source string
+					sp -= 5;
+					Stack[sp-1] = 0; // false
+					break;
+				}
+
+				index += STACK(6);
+				
+				lookup = FBehavior::StaticLookupString (STACK(2));
+				
+				if (!lookup) {
+					// no data, operation complete
+	STRCPYTORANGECOMPLETE:
+					sp -= 5;
+					Stack[sp-1] = 1; // true
+					break;
+				}
+
+				for (int i = 0; i < STACK(1); i++)
+				{
+					if (! (*(lookup++)))
+					{
+						// no data, operation complete
+						goto STRCPYTORANGECOMPLETE;
+					}
+				}
+
+				switch (pcd)
+				{
+				case PCD_STRCPYTOSCRIPTCHRANGE:
+					{
+						int a = STACK(5);
+
+						while (capacity-- > 0)
+						{
+							localarrays->Set(locals, a, index++, *lookup);
+							if (! (*(lookup++))) goto STRCPYTORANGECOMPLETE; // complete with terminating 0
+						}
+						
+						Stack[sp-6] = !(*lookup); // true/success if only terminating 0 was not copied
+					}
+					break;
+				case PCD_STRCPYTOMAPCHRANGE:
+					{
+						int a = STACK(5);
+						if (a < NUM_MAPVARS && a > 0 &&
+							activeBehavior->MapVars[a])
+						{
+							Stack[sp-6] = activeBehavior->CopyStringToArray(*(activeBehavior->MapVars[a]), index, capacity, lookup);
+						}
+					}
+					break;
+				case PCD_STRCPYTOWORLDCHRANGE:
+					{
+						int a = STACK(5);
+
+						while (capacity-- > 0)
+						{
+							ACS_WorldArrays[a][index++] = *lookup;
+							if (! (*(lookup++))) goto STRCPYTORANGECOMPLETE; // complete with terminating 0
+						}
+						
+						Stack[sp-6] = !(*lookup); // true/success if only terminating 0 was not copied
+					}
+					break;
+				case PCD_STRCPYTOGLOBALCHRANGE:
+					{
+						int a = STACK(5);
+
+						while (capacity-- > 0)
+						{
+							ACS_GlobalArrays[a][index++] = *lookup;
+							if (! (*(lookup++))) goto STRCPYTORANGECOMPLETE; // complete with terminating 0
+						}
+						
+						Stack[sp-6] = !(*lookup); // true/success if only terminating 0 was not copied
+					}
+					break;
+				}
+				sp -= 5;
+			}
+			break;
+
+ 		}
+ 	}
+
+	if (runaway != 0 && InModuleScriptNumber >= 0)
+	{
+		activeBehavior->GetScriptPtr(InModuleScriptNumber)->ProfileData.AddRun(runaway);
+	}
+
+	if (state == SCRIPT_DivideBy0)
+	{
+		Printf ("Divide by zero in %s\n", ScriptPresentation(script).GetChars());
+		state = SCRIPT_PleaseRemove;
+	}
+	else if (state == SCRIPT_ModulusBy0)
+	{
+		Printf ("Modulus by zero in %s\n", ScriptPresentation(script).GetChars());
+		state = SCRIPT_PleaseRemove;
+	}
+	if (state == SCRIPT_PleaseRemove)
+	{
+		Unlink ();
+		DLevelScript **running;
+		if ((running = controller->RunningScripts.CheckKey(script)) != NULL &&
+			*running == this)
+		{
+			controller->RunningScripts.Remove(script);
+		}
+	}
+	else
+	{
+		this->pc = pc;
+		assert (sp == 0);
+	}
+	return resultValue;
+}
+
+#undef PushtoStack
+
+static DLevelScript *P_GetScriptGoing (AActor *who, line_t *where, int num, const ScriptPtr *code, FBehavior *module,
+	const int *args, int argcount, int flags)
+{
+	DACSThinker *controller = DACSThinker::ActiveThinker;
+	DLevelScript **running;
+
+	if (controller && !(flags & ACS_ALWAYS) && (running = controller->RunningScripts.CheckKey(num)) != NULL)
+	{
+		if ((*running)->GetState() == DLevelScript::SCRIPT_Suspended)
+		{
+			(*running)->SetState(DLevelScript::SCRIPT_Running);
+			return *running;
+		}
+		return NULL;
+	}
+
+	return new DLevelScript (who, where, num, code, module, args, argcount, flags);
+}
+
+DLevelScript::DLevelScript (AActor *who, line_t *where, int num, const ScriptPtr *code, FBehavior *module,
+	const int *args, int argcount, int flags)
+	: activeBehavior (module)
+{
+	if (DACSThinker::ActiveThinker == NULL)
+		new DACSThinker;
+
+	script = num;
+	assert(code->VarCount >= code->ArgCount);
+	numlocalvars = code->VarCount;
+	localvars = new SDWORD[code->VarCount];
+	memset(localvars, 0, code->VarCount * sizeof(SDWORD));
+	for (int i = 0; i < MIN<int>(argcount, code->ArgCount); ++i)
+	{
+		localvars[i] = args[i];
+	}
+	pc = module->GetScriptAddress(code);
+	InModuleScriptNumber = module->GetScriptIndex(code);
+	activator = who;
+	activationline = where;
+	backSide = flags & ACS_BACKSIDE;
+	activefont = SmallFont;
+	hudwidth = hudheight = 0;
+	ClipRectLeft = ClipRectTop = ClipRectWidth = ClipRectHeight = WrapWidth = 0;
+	state = SCRIPT_Running;
+
+	// Hexen waited one second before executing any open scripts. I didn't realize
+	// this when I wrote my ACS implementation. Now that I know, it's still best to
+	// run them right away because there are several map properties that can't be
+	// set in an editor. If an open script sets them, it looks dumb if a second
+	// goes by while they're in their default state.
+
+	if (!(flags & ACS_ALWAYS))
+		DACSThinker::ActiveThinker->RunningScripts[num] = this;
+
+	Link();
+
+	if (level.flags2 & LEVEL2_HEXENHACK)
+	{
+		PutLast();
+	}
+
+	DPrintf("%s started.\n", ScriptPresentation(num).GetChars());
+}
+
+static void SetScriptState (int script, DLevelScript::EScriptState state)
+{
+	DACSThinker *controller = DACSThinker::ActiveThinker;
+	DLevelScript **running;
+
+	if (controller != NULL && (running = controller->RunningScripts.CheckKey(script)) != NULL)
+	{
+		(*running)->SetState (state);
+	}
+}
+
+void P_DoDeferedScripts ()
+{
+	acsdefered_t *def;
+	const ScriptPtr *scriptdata;
+	FBehavior *module;
+
+	// Handle defered scripts in this step, too
+	def = level.info->defered;
+	while (def)
+	{
+		acsdefered_t *next = def->next;
+		switch (def->type)
+		{
+		case acsdefered_t::defexecute:
+		case acsdefered_t::defexealways:
+			scriptdata = FBehavior::StaticFindScript (def->script, module);
+			if (scriptdata)
+			{
+				P_GetScriptGoing ((unsigned)def->playernum < MAXPLAYERS &&
+					playeringame[def->playernum] ? players[def->playernum].mo : NULL,
+					NULL, def->script,
+					scriptdata, module,
+					def->args, 3,
+					def->type == acsdefered_t::defexealways ? ACS_ALWAYS : 0);
+			}
+			else
+			{
+				Printf ("P_DoDeferredScripts: Unknown %s\n", ScriptPresentation(def->script).GetChars());
+			}
+			break;
+
+		case acsdefered_t::defsuspend:
+			SetScriptState (def->script, DLevelScript::SCRIPT_Suspended);
+			DPrintf ("Deferred suspend of %s\n", ScriptPresentation(def->script).GetChars());
+			break;
+
+		case acsdefered_t::defterminate:
+			SetScriptState (def->script, DLevelScript::SCRIPT_PleaseRemove);
+			DPrintf ("Deferred terminate of %s\n", ScriptPresentation(def->script).GetChars());
+			break;
+		}
+		delete def;
+		def = next;
+	}
+	level.info->defered = NULL;
+}
+
+static void addDefered (level_info_t *i, acsdefered_t::EType type, int script, const int *args, int argcount, AActor *who)
+{
+	if (i)
+	{
+		acsdefered_t *def = new acsdefered_t;
+		int j;
+
+		def->next = i->defered;
+		def->type = type;
+		def->script = script;
+		for (j = 0; (size_t)j < countof(def->args) && j < argcount; ++j)
+		{
+			def->args[j] = args[j];
+		}
+		while ((size_t)j < countof(def->args))
+		{
+			def->args[j++] = 0;
+		}
+		if (who != NULL && who->player != NULL)
+		{
+			def->playernum = int(who->player - players);
+		}
+		else
+		{
+			def->playernum = -1;
+		}
+		i->defered = def;
+		DPrintf ("%s on map %s deferred\n", ScriptPresentation(script).GetChars(), i->MapName.GetChars());
+	}
+}
+
+EXTERN_CVAR (Bool, sv_cheats)
+
+int P_StartScript (AActor *who, line_t *where, int script, const char *map, const int *args, int argcount, int flags)
+{
+	if (map == NULL || 0 == strnicmp (level.MapName, map, 8))
+	{
+		FBehavior *module = NULL;
+		const ScriptPtr *scriptdata;
+
+		if ((scriptdata = FBehavior::StaticFindScript (script, module)) != NULL)
+		{
+			if ((flags & ACS_NET) && netgame && !sv_cheats)
+			{
+				// If playing multiplayer and cheats are disallowed, check to
+				// make sure only net scripts are run.
+				if (!(scriptdata->Flags & SCRIPTF_Net))
+				{
+					Printf(PRINT_BOLD, "%s tried to puke %s (\n",
+						who->player->userinfo.GetName(), ScriptPresentation(script).GetChars());
+					for (int i = 0; i < argcount; ++i)
+					{
+						Printf(PRINT_BOLD, "%d%s", args[i], i == argcount-1 ? "" : ", ");
+					}
+					Printf(PRINT_BOLD, ")\n");
+					return false;
+				}
+			}
+			DLevelScript *runningScript = P_GetScriptGoing (who, where, script,
+				scriptdata, module, args, argcount, flags);
+			if (runningScript != NULL)
+			{
+				if (flags & ACS_WANTRESULT)
+				{
+					return runningScript->RunScript();
+				}
+				return true;
+			}
+			return false;
+		}
+		else
+		{
+			if (!(flags & ACS_NET) || (who && who->player == &players[consoleplayer]))
+			{
+				Printf("P_StartScript: Unknown %s\n", ScriptPresentation(script).GetChars());
+			}
+		}
+	}
+	else
+	{
+		addDefered (FindLevelInfo (map),
+					(flags & ACS_ALWAYS) ? acsdefered_t::defexealways : acsdefered_t::defexecute,
+					script, args, argcount, who);
+		return true;
+	}
+	return false;
+}
+
+void P_SuspendScript (int script, const char *map)
+{
+	if (strnicmp (level.MapName, map, 8))
+		addDefered (FindLevelInfo (map), acsdefered_t::defsuspend, script, NULL, 0, NULL);
+	else
+		SetScriptState (script, DLevelScript::SCRIPT_Suspended);
+}
+
+void P_TerminateScript (int script, const char *map)
+{
+	if (strnicmp (level.MapName, map, 8))
+		addDefered (FindLevelInfo (map), acsdefered_t::defterminate, script, NULL, 0, NULL);
+	else
+		SetScriptState (script, DLevelScript::SCRIPT_PleaseRemove);
+}
+
+FArchive &operator<< (FArchive &arc, acsdefered_t *&defertop)
+{
+	BYTE more;
+
+	if (arc.IsStoring ())
+	{
+		acsdefered_t *defer = defertop;
+		more = 1;
+		while (defer)
+		{
+			BYTE type;
+			arc << more;
+			type = (BYTE)defer->type;
+			arc << type;
+			P_SerializeACSScriptNumber(arc, defer->script, false);
+			arc << defer->playernum << defer->args[0] << defer->args[1] << defer->args[2];
+			defer = defer->next;
+		}
+		more = 0;
+		arc << more;
+	}
+	else
+	{
+		acsdefered_t **defer = &defertop;
+
+		arc << more;
+		while (more)
+		{
+			*defer = new acsdefered_t;
+			arc << more;
+			(*defer)->type = (acsdefered_t::EType)more;
+			P_SerializeACSScriptNumber(arc, (*defer)->script, false);
+			arc << (*defer)->playernum << (*defer)->args[0] << (*defer)->args[1] << (*defer)->args[2];
+			defer = &((*defer)->next);
+			arc << more;
+		}
+		*defer = NULL;
+	}
+	return arc;
+}
+
+CCMD (scriptstat)
+{
+	if (DACSThinker::ActiveThinker == NULL)
+	{
+		Printf ("No scripts are running.\n");
+	}
+	else
+	{
+		DACSThinker::ActiveThinker->DumpScriptStatus ();
+	}
+}
+
+void DACSThinker::DumpScriptStatus ()
+{
+	static const char *stateNames[] =
+	{
+		"Running",
+		"Suspended",
+		"Delayed",
+		"TagWait",
+		"PolyWait",
+		"ScriptWaitPre",
+		"ScriptWait",
+		"PleaseRemove"
+	};
+	DLevelScript *script = Scripts;
+
+	while (script != NULL)
+	{
+		Printf("%s: %s\n", ScriptPresentation(script->script).GetChars(), stateNames[script->state]);
+		script = script->next;
+	}
+}
+
+// Profiling support --------------------------------------------------------
+
+ACSProfileInfo::ACSProfileInfo()
+{
+	Reset();
+}
+
+void ACSProfileInfo::Reset()
+{
+	TotalInstr = 0;
+	NumRuns = 0;
+	MinInstrPerRun = UINT_MAX;
+	MaxInstrPerRun = 0;
+}
+
+void ACSProfileInfo::AddRun(unsigned int num_instr)
+{
+	TotalInstr += num_instr;
+	NumRuns++;
+	if (num_instr < MinInstrPerRun)
+	{
+		MinInstrPerRun = num_instr;
+	}
+	if (num_instr > MaxInstrPerRun)
+	{
+		MaxInstrPerRun = num_instr;
+	}
+}
+
+void ArrangeScriptProfiles(TArray<ProfileCollector> &profiles)
+{
+	for (unsigned int mod_num = 0; mod_num < FBehavior::StaticModules.Size(); ++mod_num)
+	{
+		FBehavior *module = FBehavior::StaticModules[mod_num];
+		ProfileCollector prof;
+		prof.Module = module;
+		for (int i = 0; i < module->NumScripts; ++i)
+		{
+			prof.Index = i;
+			prof.ProfileData = &module->Scripts[i].ProfileData;
+			profiles.Push(prof);
+		}
+	}
+}
+
+void ArrangeFunctionProfiles(TArray<ProfileCollector> &profiles)
+{
+	for (unsigned int mod_num = 0; mod_num < FBehavior::StaticModules.Size(); ++mod_num)
+	{
+		FBehavior *module = FBehavior::StaticModules[mod_num];
+		ProfileCollector prof;
+		prof.Module = module;
+		for (int i = 0; i < module->NumFunctions; ++i)
+		{
+			ScriptFunction *func = (ScriptFunction *)module->Functions + i;
+			if (func->ImportNum == 0)
+			{
+				prof.Index = i;
+				prof.ProfileData = module->FunctionProfileData + i;
+				profiles.Push(prof);
+			}
+		}
+	}
+}
+
+void ClearProfiles(TArray<ProfileCollector> &profiles)
+{
+	for (unsigned int i = 0; i < profiles.Size(); ++i)
+	{
+		profiles[i].ProfileData->Reset();
+	}
+}
+
+static int STACK_ARGS sort_by_total_instr(const void *a_, const void *b_)
+{
+	const ProfileCollector *a = (const ProfileCollector *)a_;
+	const ProfileCollector *b = (const ProfileCollector *)b_;
+
+	assert(a != NULL && a->ProfileData != NULL);
+	assert(b != NULL && b->ProfileData != NULL);
+	return (int)(b->ProfileData->TotalInstr - a->ProfileData->TotalInstr);
+}
+
+static int STACK_ARGS sort_by_min(const void *a_, const void *b_)
+{
+	const ProfileCollector *a = (const ProfileCollector *)a_;
+	const ProfileCollector *b = (const ProfileCollector *)b_;
+
+	return b->ProfileData->MinInstrPerRun - a->ProfileData->MinInstrPerRun;
+}
+
+static int STACK_ARGS sort_by_max(const void *a_, const void *b_)
+{
+	const ProfileCollector *a = (const ProfileCollector *)a_;
+	const ProfileCollector *b = (const ProfileCollector *)b_;
+
+	return b->ProfileData->MaxInstrPerRun - a->ProfileData->MaxInstrPerRun;
+}
+
+static int STACK_ARGS sort_by_avg(const void *a_, const void *b_)
+{
+	const ProfileCollector *a = (const ProfileCollector *)a_;
+	const ProfileCollector *b = (const ProfileCollector *)b_;
+
+	int a_avg = a->ProfileData->NumRuns == 0 ? 0 : int(a->ProfileData->TotalInstr / a->ProfileData->NumRuns);
+	int b_avg = b->ProfileData->NumRuns == 0 ? 0 : int(b->ProfileData->TotalInstr / b->ProfileData->NumRuns);
+	return b_avg - a_avg;
+}
+
+static int STACK_ARGS sort_by_runs(const void *a_, const void *b_)
+{
+	const ProfileCollector *a = (const ProfileCollector *)a_;
+	const ProfileCollector *b = (const ProfileCollector *)b_;
+
+	return b->ProfileData->NumRuns - a->ProfileData->NumRuns;
+}
+
+static void ShowProfileData(TArray<ProfileCollector> &profiles, long ilimit,
+	int (STACK_ARGS *sorter)(const void *, const void *), bool functions)
+{
+	static const char *const typelabels[2] = { "script", "function" };
+
+	if (profiles.Size() == 0)
+	{
+		return;
+	}
+
+	unsigned int limit;
+	char modname[13];
+	char scriptname[21];
+
+	qsort(&profiles[0], profiles.Size(), sizeof(ProfileCollector), sorter);
+
+	if (ilimit > 0)
+	{
+		Printf(TEXTCOLOR_ORANGE "Top %ld %ss:\n", ilimit, typelabels[functions]);
+		limit = (unsigned int)ilimit;
+	}
+	else
+	{
+		Printf(TEXTCOLOR_ORANGE "All %ss:\n", typelabels[functions]);
+		limit = UINT_MAX;
+	}
+
+	Printf(TEXTCOLOR_YELLOW "Module       %-20s      Total    Runs     Avg     Min     Max\n", typelabels[functions]);
+	Printf(TEXTCOLOR_YELLOW "------------ -------------------- ---------- ------- ------- ------- -------\n");
+	for (unsigned int i = 0; i < limit && i < profiles.Size(); ++i)
+	{
+		ProfileCollector *prof = &profiles[i];
+		if (prof->ProfileData->NumRuns == 0)
+		{ // Don't list ones that haven't run.
+			continue;
+		}
+
+		// Module name
+		mysnprintf(modname, sizeof(modname), "%s", prof->Module->GetModuleName());
+
+		// Script/function name
+		if (functions)
+		{
+			DWORD *fnames = (DWORD *)prof->Module->FindChunk(MAKE_ID('F','N','A','M'));
+			if (prof->Index >= 0 && prof->Index < (int)LittleLong(fnames[2]))
+			{
+				mysnprintf(scriptname, sizeof(scriptname), "%s",
+					(char *)(fnames + 2) + LittleLong(fnames[3+prof->Index]));
+			}
+			else
+			{
+				mysnprintf(scriptname, sizeof(scriptname), "Function %d", prof->Index);
+			}
+		}
+		else
+		{
+			mysnprintf(scriptname, sizeof(scriptname), "%s",
+				ScriptPresentation(prof->Module->GetScriptPtr(prof->Index)->Number).GetChars() + 7);
+		}
+		Printf("%-12s %-20s%11llu%8u%8u%8u%8u\n",
+			modname, scriptname,
+			prof->ProfileData->TotalInstr,
+			prof->ProfileData->NumRuns,
+			unsigned(prof->ProfileData->TotalInstr / prof->ProfileData->NumRuns),
+			prof->ProfileData->MinInstrPerRun,
+			prof->ProfileData->MaxInstrPerRun
+			);
+	}
+}
+
+CCMD(acsprofile)
+{
+	static int (STACK_ARGS *sort_funcs[])(const void*, const void *) =
+	{
+		sort_by_total_instr,
+		sort_by_min,
+		sort_by_max,
+		sort_by_avg,
+		sort_by_runs
+	};
+	static const char *sort_names[] = { "total", "min", "max", "avg", "runs" };
+	static const BYTE sort_match_len[] = {   1,     2,     2,     1,      1 };
+
+	TArray<ProfileCollector> ScriptProfiles, FuncProfiles;
+	long limit = 10;
+	int (STACK_ARGS *sorter)(const void *, const void *) = sort_by_total_instr;
+
+	assert(countof(sort_names) == countof(sort_match_len));
+
+	ArrangeScriptProfiles(ScriptProfiles);
+	ArrangeFunctionProfiles(FuncProfiles);
+
+	if (argv.argc() > 1)
+	{
+		// `acsprofile clear` will zero all profiling information collected so far.
+		if (stricmp(argv[1], "clear") == 0)
+		{
+			ClearProfiles(ScriptProfiles);
+			ClearProfiles(FuncProfiles);
+			return;
+		}
+		for (int i = 1; i < argv.argc(); ++i)
+		{
+			// If it's a number, set the display limit.
+			char *endptr;
+			long num = strtol(argv[i], &endptr, 0);
+			if (endptr != argv[i])
+			{
+				limit = num;
+				continue;
+			}
+			// If it's a name, set the sort method. We accept partial matches for
+			// options that are shorter than the sort name.
+			size_t optlen = strlen(argv[i]);
+			unsigned int j;
+			for (j = 0; j < countof(sort_names); ++j)
+			{
+				if (optlen < sort_match_len[j] || optlen > strlen(sort_names[j]))
+				{ // Too short or long to match.
+					continue;
+				}
+				if (strnicmp(argv[i], sort_names[j], optlen) == 0)
+				{
+					sorter = sort_funcs[j];
+					break;
+				}
+			}
+			if (j == countof(sort_names))
+			{
+				Printf("Unknown option '%s'\n", argv[i]);
+				Printf("acsprofile clear : Reset profiling information\n");
+				Printf("acsprofile [total|min|max|avg|runs] [<limit>]\n");
+				return;
+			}
+		}
+	}
+
+	ShowProfileData(ScriptProfiles, limit, sorter, false);
+	ShowProfileData(FuncProfiles, limit, sorter, true);
+}