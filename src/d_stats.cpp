
#ifdef NO_SEND_STATS

void D_DoAnonStats()
{
}

void D_ConfirmSendStats()
{
}

#else // !NO_SEND_STATS

#if defined(_WIN32)
#define _WIN32_WINNT 0x0501
#define WIN32_LEAN_AND_MEAN
#include <windows.h>
#include <winsock2.h>
extern int sys_ostype;
#else
#ifdef __APPLE__
#include <CoreFoundation/CoreFoundation.h>
#else // !__APPLE__
#include <SDL.h>
#endif // __APPLE__
#include <sys/socket.h>
#include <sys/types.h>
#include <netinet/in.h>
#include <netdb.h>
#include <unistd.h>
#endif

#include <thread>
#include "c_cvars.h"
#include "x86.h"
#include "version.h"
#include "v_video.h"

EXTERN_CVAR(Bool, vid_glswfb)
extern int currentrenderer;
<<<<<<< HEAD

=======
>>>>>>> 832fc42e
CVAR(Int, sys_statsenabled, -1, CVAR_ARCHIVE | CVAR_GLOBALCONFIG | CVAR_NOSET)
CVAR(String, sys_statshost, "gzstats.drdteam.org", CVAR_ARCHIVE|CVAR_GLOBALCONFIG|CVAR_NOSET)
CVAR(Int, sys_statsport, 80, CVAR_ARCHIVE|CVAR_GLOBALCONFIG|CVAR_NOSET)

// Each machine will only send two  reports, one when started with hardware rendering and one when started with software rendering.
#define CHECKVERSION 331
#define CHECKVERSIONSTR "331"
CVAR(Int, sentstats_swr_done, 0, CVAR_ARCHIVE | CVAR_GLOBALCONFIG | CVAR_NOSET)
CVAR(Int, sentstats_hwr_done, 0, CVAR_ARCHIVE | CVAR_GLOBALCONFIG | CVAR_NOSET)

std::pair<double, bool> gl_getInfo();


#ifdef _WIN32

bool I_HTTPRequest(const char* request)
{
	if (sys_statshost.GetHumanString() == NULL)
		return false; // no host, disable

	WSADATA wsaData;
	if (WSAStartup(MAKEWORD(2, 2), &wsaData) != 0)
	{
		DPrintf(DMSG_ERROR, "WSAStartup failed.\n");
		return false;
	}
	SOCKET Socket = socket(AF_INET, SOCK_STREAM, IPPROTO_TCP);
	struct hostent *host;
	host = gethostbyname(sys_statshost.GetHumanString());
	if (host == nullptr)
	{
		DPrintf(DMSG_ERROR, "Error looking up hostname.\n");
		return false;
	}
	SOCKADDR_IN SockAddr;
	SockAddr.sin_port = htons(sys_statsport);
	SockAddr.sin_family = AF_INET;
	SockAddr.sin_addr.s_addr = *((uint32_t*)host->h_addr);
	DPrintf(DMSG_NOTIFY, "Connecting to host %s\n", sys_statshost.GetHumanString());
	if (connect(Socket, (SOCKADDR*)(&SockAddr), sizeof(SockAddr)) != 0)
	{
		DPrintf(DMSG_ERROR, "Connection to host %s failed!\n", sys_statshost.GetHumanString());
		return false;
	}
	send(Socket, request, (int)strlen(request), 0);
	char buffer[1024];
	int nDataLength;
	while ((nDataLength = recv(Socket, buffer, 1024, 0)) > 0)
	{
		int i = 0;
		while (buffer[i] >= 32 || buffer[i] == '\n' || buffer[i] == '\r')
		{
			i++;
		}
	}
	closesocket(Socket);
	WSACleanup();
	DPrintf(DMSG_NOTIFY, "Stats send successful.\n");
	return true;
}
#else
bool I_HTTPRequest(const char* request)
{
	if (sys_statshost.GetHumanString() == NULL || sys_statshost.GetHumanString()[0] == 0)
		return false; // no host, disable

	int sockfd, portno, n;
		struct sockaddr_in serv_addr;
		struct hostent *server;

		portno = sys_statsport;
		sockfd = socket(AF_INET, SOCK_STREAM, 0);

	if (sockfd < 0)
	{
		DPrintf(DMSG_ERROR, "Error opening TCP socket.\n");
		return false;
	}

	server = gethostbyname(sys_statshost.GetHumanString());
	if (server == NULL)
	{
		DPrintf(DMSG_ERROR, "Error looking up hostname.\n");
		return false;
	}
	bzero((char*) &serv_addr, sizeof(serv_addr));
	serv_addr.sin_family = AF_INET;
	bcopy((char *)server->h_addr,
		  (char *)&serv_addr.sin_addr.s_addr,
		  server->h_length);
	serv_addr.sin_port = htons(portno);

	DPrintf(DMSG_NOTIFY, "Connecting to host %s\n", sys_statshost.GetHumanString());
	if (connect(sockfd, (struct sockaddr *)&serv_addr, sizeof(serv_addr)) < 0)
	{
		DPrintf(DMSG_ERROR, "Connection to host %s failed!\n", sys_statshost.GetHumanString());
		return false;
	}

	n = write(sockfd, request, strlen(request));
	if (n<0)
	{
		DPrintf(DMSG_ERROR, "Error writing to socket.\n");
		close(sockfd);
		return false;
	}

	char buffer[1024] = {};
	n = read(sockfd, buffer, 1023);
	close(sockfd);
	DPrintf(DMSG_NOTIFY, "Stats send successful.\n");
	return true;
}
#endif

static int GetOSVersion()
{
#ifdef _WIN32
	if (sys_ostype == 1) return 1;
	if (sizeof(void*) == 4)	// 32 bit
	{
		BOOL res;
		if (IsWow64Process(GetCurrentProcess(), &res) && res)
		{
			return 6;
		}
		if (sys_ostype == 2) return 2;
		else return 4;
	}
	else
	{
		if (sys_ostype == 2) return 3;
		else return 5;
	}

#elif defined __APPLE__

	if (sizeof(void*) == 4)	// 32 bit
	{
		return 7;
	}
	else
	{
		return 8;
	}

#else

// fall-through linux stuff here
#ifdef __arm__
	return 10;
#elif __ppc__
	return 9;
#else
	if (sizeof(void*) == 4)	// 32 bit
	{
		return 11;
	}
	else
	{
		return 12;
	}
#endif


#endif
}


#ifdef _WIN32

static int  GetCoreInfo()
{
	PSYSTEM_LOGICAL_PROCESSOR_INFORMATION buffer = NULL;
	PSYSTEM_LOGICAL_PROCESSOR_INFORMATION ptr = NULL;
	DWORD returnLength = 0;
	int cores = 0;
	uint32_t byteOffset = 0;

	auto rc = GetLogicalProcessorInformation(buffer, &returnLength);

	if (GetLastError() == ERROR_INSUFFICIENT_BUFFER)
	{
		buffer = (PSYSTEM_LOGICAL_PROCESSOR_INFORMATION)malloc(returnLength);
		if (!GetLogicalProcessorInformation(buffer, &returnLength)) return 0;
	}
	else
	{
		return 0;
	}

	ptr = buffer;

	while (byteOffset + sizeof(SYSTEM_LOGICAL_PROCESSOR_INFORMATION) <= returnLength)
	{
		if (ptr->Relationship == RelationProcessorCore) cores++;
		byteOffset += sizeof(SYSTEM_LOGICAL_PROCESSOR_INFORMATION);
		ptr++;
	}
	free(buffer);
	return cores < 2 ? 0 : cores < 4 ? 1 : cores < 6 ? 2 : cores < 8 ? 3 : 4;
}

#else
static int GetCoreInfo()
{
	int cores = std::thread::hardware_concurrency();
	if (CPU.HyperThreading) cores /= 2;
	return cores < 2? 0 : cores < 4? 1 : cores < 6? 2 : cores < 8? 3 : 4;
}
#endif

static int GetRenderInfo()
{
	if (currentrenderer == 0)
	{
		if (!screen->Accel2D) return 0;
		if (vid_glswfb) return 2;
		if (screen->LegacyHardware()) return 6;
		return 1;
	}
	else
	{
		auto info = gl_getInfo();
		if (info.first < 3.3) return 3;	// Legacy OpenGL. Don't care about Intel HD 3000 on Windows being run in 'risky' mode.
		if (!info.second) return 4;
		return 5;
	}
}

static void D_DoHTTPRequest(const char *request)
{
	if (I_HTTPRequest(request))
	{
		if (currentrenderer == 0)
		{
			cvar_forceset("sentstats_swr_done", CHECKVERSIONSTR);
		}
		else
		{
			cvar_forceset("sentstats_hwr_done", CHECKVERSIONSTR);
		}
	}
}

void D_DoAnonStats()
{
	if (sys_statsenabled != 1)
	{
		return;
	}

	static bool done = false;	// do this only once per session.
	if (done) return;
	done = true;

	// Do not repeat if already sent.
	if (currentrenderer == 0 && sentstats_swr_done >= CHECKVERSION) return;
	if (currentrenderer == 1 && sentstats_hwr_done >= CHECKVERSION) return;

	static char requeststring[1024];
	mysnprintf(requeststring, sizeof requeststring, "GET /stats.py?render=%i&cores=%i&os=%i&renderconfig=%i HTTP/1.1\nHost: %s\nConnection: close\nUser-Agent: %s %s\n\n",
		GetRenderInfo(), GetCoreInfo(), GetOSVersion(), currentrenderer, sys_statshost.GetHumanString(), GAMENAME, VERSIONSTR);
	DPrintf(DMSG_NOTIFY, "Sending %s", requeststring);
	std::thread t1(D_DoHTTPRequest, requeststring);
	t1.detach();
}

<<<<<<< HEAD
#endif // NO_SEND_STATS

=======
>>>>>>> 832fc42e
void D_ConfirmSendStats()
{
	if (sys_statsenabled >= 0)
	{
		return;
	}

	// TODO: texts
	static const char *const MESSAGE_TEXT = "send stats?";
	static const char *const TITLE_TEXT = GAMENAME;

	UCVarValue enabled = { 0 };

#ifdef _WIN32
	extern HWND Window;
<<<<<<< HEAD
	enabled = { MessageBox(Window, MESSAGE_TEXT, TITLE_TEXT, MB_ICONQUESTION | MB_YESNO) == IDYES };
#else
	// TODO
#endif

	sys_statsenabled.ForceSet(enabled, CVAR_Int);
}
=======
	enabled.Int = MessageBox(Window, MESSAGE_TEXT, TITLE_TEXT, MB_ICONQUESTION | MB_YESNO) == IDYES;
#elif defined __APPLE__
	const CFStringRef messageString = CFStringCreateWithCStringNoCopy(kCFAllocatorDefault, MESSAGE_TEXT, kCFStringEncodingASCII, kCFAllocatorNull);
	const CFStringRef titleString = CFStringCreateWithCStringNoCopy(kCFAllocatorDefault, TITLE_TEXT, kCFStringEncodingASCII, kCFAllocatorNull);
	if (messageString != nullptr && titleString != nullptr)
	{
		CFOptionFlags response;
		const SInt32 result = CFUserNotificationDisplayAlert(0, kCFUserNotificationNoteAlertLevel, nullptr, nullptr, nullptr,
			titleString, messageString, CFSTR("Yes"), CFSTR("No"), nullptr, &response);
		enabled.Int = result == 0 && (response & 3) == kCFUserNotificationDefaultResponse;
		CFRelease(titleString);
		CFRelease(messageString);
	}
#else // !__APPLE__
	const SDL_MessageBoxButtonData buttons[] =
	{
		{ SDL_MESSAGEBOX_BUTTON_RETURNKEY_DEFAULT, 0, "Yes" },
		{ SDL_MESSAGEBOX_BUTTON_ESCAPEKEY_DEFAULT, 1, "No" },
	};
	const SDL_MessageBoxData messageboxdata =
	{
		SDL_MESSAGEBOX_INFORMATION,
		nullptr,
		TITLE_TEXT,
		MESSAGE_TEXT,
		SDL_arraysize(buttons),
		buttons,
		nullptr
	};
	int buttonid;
	enabled.Int = SDL_ShowMessageBox(&messageboxdata, &buttonid) == 0 && buttonid == 0;
#endif // _WIN32

	sys_statsenabled.ForceSet(enabled, CVAR_Int);
}

#endif // NO_SEND_STATS
>>>>>>> 832fc42e
<|MERGE_RESOLUTION|>--- conflicted
+++ resolved
@@ -38,10 +38,7 @@
 
 EXTERN_CVAR(Bool, vid_glswfb)
 extern int currentrenderer;
-<<<<<<< HEAD
-
-=======
->>>>>>> 832fc42e
+
 CVAR(Int, sys_statsenabled, -1, CVAR_ARCHIVE | CVAR_GLOBALCONFIG | CVAR_NOSET)
 CVAR(String, sys_statshost, "gzstats.drdteam.org", CVAR_ARCHIVE|CVAR_GLOBALCONFIG|CVAR_NOSET)
 CVAR(Int, sys_statsport, 80, CVAR_ARCHIVE|CVAR_GLOBALCONFIG|CVAR_NOSET)
@@ -310,11 +307,6 @@
 	t1.detach();
 }
 
-<<<<<<< HEAD
-#endif // NO_SEND_STATS
-
-=======
->>>>>>> 832fc42e
 void D_ConfirmSendStats()
 {
 	if (sys_statsenabled >= 0)
@@ -330,15 +322,6 @@
 
 #ifdef _WIN32
 	extern HWND Window;
-<<<<<<< HEAD
-	enabled = { MessageBox(Window, MESSAGE_TEXT, TITLE_TEXT, MB_ICONQUESTION | MB_YESNO) == IDYES };
-#else
-	// TODO
-#endif
-
-	sys_statsenabled.ForceSet(enabled, CVAR_Int);
-}
-=======
 	enabled.Int = MessageBox(Window, MESSAGE_TEXT, TITLE_TEXT, MB_ICONQUESTION | MB_YESNO) == IDYES;
 #elif defined __APPLE__
 	const CFStringRef messageString = CFStringCreateWithCStringNoCopy(kCFAllocatorDefault, MESSAGE_TEXT, kCFStringEncodingASCII, kCFAllocatorNull);
@@ -376,4 +359,26 @@
 }
 
 #endif // NO_SEND_STATS
->>>>>>> 832fc42e
+
+void D_ConfirmSendStats()
+{
+	if (sys_statsenabled >= 0)
+	{
+		return;
+	}
+
+	// TODO: texts
+	static const char *const MESSAGE_TEXT = "send stats?";
+	static const char *const TITLE_TEXT = GAMENAME;
+
+	UCVarValue enabled = { 0 };
+
+#ifdef _WIN32
+	extern HWND Window;
+	enabled = { MessageBox(Window, MESSAGE_TEXT, TITLE_TEXT, MB_ICONQUESTION | MB_YESNO) == IDYES };
+#else
+	// TODO
+#endif
+
+	sys_statsenabled.ForceSet(enabled, CVAR_Int);
+}