/*
**  Polygon Doom software renderer
**  Copyright (c) 2016 Magnus Norddahl
**
**  This software is provided 'as-is', without any express or implied
**  warranty.  In no event will the authors be held liable for any damages
**  arising from the use of this software.
**
**  Permission is granted to anyone to use this software for any purpose,
**  including commercial applications, and to alter it and redistribute it
**  freely, subject to the following restrictions:
**
**  1. The origin of this software must not be misrepresented; you must not
**     claim that you wrote the original software. If you use this software
**     in a product, an acknowledgment in the product documentation would be
**     appreciated but is not required.
**  2. Altered source versions must be plainly marked as such, and must not be
**     misrepresented as being the original software.
**  3. This notice may not be removed or altered from any source distribution.
**
*/

#include <stdlib.h>
#include "templates.h"
#include "doomdef.h"
#include "m_bbox.h"
#include "i_system.h"
#include "p_lnspec.h"
#include "p_setup.h"
#include "a_sharedglobal.h"
#include "g_level.h"
#include "p_effect.h"
#include "doomstat.h"
#include "r_state.h"
#include "v_palette.h"
#include "r_sky.h"
#include "po_man.h"
#include "r_data/colormaps.h"
#include "poly_renderthread.h"
#include "poly_renderer.h"
#include <mutex>

#ifdef WIN32
void PeekThreadedErrorPane();
#endif

EXTERN_CVAR(Int, r_scene_multithreaded);

PolyRenderThread::PolyRenderThread(int threadIndex) : MainThread(threadIndex == 0), ThreadIndex(threadIndex)
{
	FrameMemory.reset(new RenderMemory());
	DrawQueue = std::make_shared<DrawerCommandQueue>(FrameMemory.get());
}

PolyRenderThread::~PolyRenderThread()
{
}

void PolyRenderThread::FlushDrawQueue()
{
	DrawerThreads::Execute(DrawQueue);

	UsedDrawQueues.push_back(DrawQueue);
	DrawQueue.reset();

	if (!FreeDrawQueues.empty())
	{
		DrawQueue = FreeDrawQueues.back();
		FreeDrawQueues.pop_back();
	}
	else
	{
		DrawQueue = std::make_shared<DrawerCommandQueue>(FrameMemory.get());
	}
}

<<<<<<< HEAD
void PolyRenderThread::PrepareTexture(FSoftwareTexture *texture, FRenderStyle style)
=======
static std::mutex loadmutex;
void PolyRenderThread::PrepareTexture(FTexture *texture, FRenderStyle style)
>>>>>>> cbb5f8a0
{
	if (texture == nullptr)
		return;

	// Textures may not have loaded/refreshed yet. The shared code doing
	// this is not thread safe. By calling GetPixels in a mutex lock we
	// make sure that only one thread is loading a texture at any given
	// time.
	//
	// It is critical that this function is called before any direct
	// calls to GetPixels for this to work.

	std::unique_lock<std::mutex> lock(loadmutex);

	const FSoftwareTextureSpan *spans;
	if (PolyRenderer::Instance()->RenderTarget->IsBgra())
	{
		texture->GetPixelsBgra();
		texture->GetColumnBgra(0, &spans);
	}
	else
	{
		bool alpha = !!(style.Flags & STYLEF_RedIsAlpha);
		texture->GetPixels(alpha);
		texture->GetColumn(alpha, 0, &spans);
	}
}

static std::mutex polyobjmutex;
void PolyRenderThread::PreparePolyObject(subsector_t *sub)
{
	std::unique_lock<std::mutex> lock(polyobjmutex);

	if (sub->BSP == nullptr || sub->BSP->bDirty)
	{
		sub->BuildPolyBSP();
	}
}

/////////////////////////////////////////////////////////////////////////////

PolyRenderThreads::PolyRenderThreads()
{
	std::unique_ptr<PolyRenderThread> thread(new PolyRenderThread(0));
	Threads.push_back(std::move(thread));
}

PolyRenderThreads::~PolyRenderThreads()
{
	StopThreads();
}

void PolyRenderThreads::Clear()
{
	for (auto &thread : Threads)
	{
		thread->FrameMemory->Clear();
		thread->DrawQueue->Clear();
		
		while (!thread->UsedDrawQueues.empty())
		{
			auto queue = thread->UsedDrawQueues.back();
			thread->UsedDrawQueues.pop_back();
			queue->Clear();
			thread->FreeDrawQueues.push_back(queue);
		}
	}
}

void PolyRenderThreads::RenderThreadSlices(int totalcount, std::function<void(PolyRenderThread *)> workerCallback, std::function<void(PolyRenderThread *)> collectCallback)
{
	WorkerCallback = workerCallback;

	int numThreads = std::thread::hardware_concurrency();
	if (numThreads == 0)
		numThreads = 4;

	if (r_scene_multithreaded == 0 || r_multithreaded == 0)
		numThreads = 1;
	else if (r_scene_multithreaded != 1)
		numThreads = r_scene_multithreaded;

	if (numThreads != (int)Threads.size())
	{
		StopThreads();
		StartThreads(numThreads);
	}

	// Setup threads:
	std::unique_lock<std::mutex> start_lock(start_mutex);
	for (int i = 0; i < numThreads; i++)
	{
		Threads[i]->Start = totalcount * i / numThreads;
		Threads[i]->End = totalcount * (i + 1) / numThreads;
	}
	run_id++;
	start_lock.unlock();

	// Notify threads to run
	if (Threads.size() > 1)
	{
		start_condition.notify_all();
	}

	// Do the main thread ourselves:
	RenderThreadSlice(MainThread());

	// Wait for everyone to finish:
	if (Threads.size() > 1)
	{
		using namespace std::chrono_literals;
		std::unique_lock<std::mutex> end_lock(end_mutex);
		finished_threads++;
		if (!end_condition.wait_for(end_lock, 5s, [&]() { return finished_threads == Threads.size(); }))
		{
#ifdef WIN32
			PeekThreadedErrorPane();
#endif
			// Invoke the crash reporter so that we can capture the call stack of whatever the hung worker thread is doing
			int *threadCrashed = nullptr;
			*threadCrashed = 0xdeadbeef;
		}
		finished_threads = 0;
	}

	for (int i = 0; i < numThreads; i++)
	{
		Threads[i]->FlushDrawQueue();
	}

	WorkerCallback = {};

	for (int i = 1; i < numThreads; i++)
	{
		collectCallback(Threads[i].get());
	}
}

void PolyRenderThreads::RenderThreadSlice(PolyRenderThread *thread)
{
	WorkerCallback(thread);
}

void PolyRenderThreads::StartThreads(size_t numThreads)
{
	while (Threads.size() < (size_t)numThreads)
	{
		std::unique_ptr<PolyRenderThread> thread(new PolyRenderThread((int)Threads.size()));
		auto renderthread = thread.get();
		int start_run_id = run_id;
		thread->thread = std::thread([=]()
		{
			int last_run_id = start_run_id;
			while (true)
			{
				// Wait until we are signalled to run:
				std::unique_lock<std::mutex> start_lock(start_mutex);
				start_condition.wait(start_lock, [&]() { return run_id != last_run_id || shutdown_flag; });
				if (shutdown_flag)
					break;
				last_run_id = run_id;
				start_lock.unlock();

				RenderThreadSlice(renderthread);

				// Notify main thread that we finished:
				std::unique_lock<std::mutex> end_lock(end_mutex);
				finished_threads++;
				end_lock.unlock();
				end_condition.notify_all();
			}
		});
		Threads.push_back(std::move(thread));
	}
}

void PolyRenderThreads::StopThreads()
{
	std::unique_lock<std::mutex> lock(start_mutex);
	shutdown_flag = true;
	lock.unlock();
	start_condition.notify_all();
	while (Threads.size() > 1)
	{
		Threads.back()->thread.join();
		Threads.pop_back();
	}
	lock.lock();
	shutdown_flag = false;
}<|MERGE_RESOLUTION|>--- conflicted
+++ resolved
@@ -74,12 +74,8 @@
 	}
 }
 
-<<<<<<< HEAD
+static std::mutex loadmutex;
 void PolyRenderThread::PrepareTexture(FSoftwareTexture *texture, FRenderStyle style)
-=======
-static std::mutex loadmutex;
-void PolyRenderThread::PrepareTexture(FTexture *texture, FRenderStyle style)
->>>>>>> cbb5f8a0
 {
 	if (texture == nullptr)
 		return;
