--- conflicted
+++ resolved
@@ -100,13 +100,9 @@
 	vissprite_t() {}
 };
 
-<<<<<<< HEAD
-void R_DrawParticle_C (vissprite_t *);
+void R_DrawParticle (vissprite_t *);
 void R_DrawParticle_rgba (vissprite_t *);
 
-=======
-void R_DrawParticle (vissprite_t *);
->>>>>>> 62e093a7
 void R_ProjectParticle (particle_t *, const sector_t *sector, int shade, int fakeside);
 
 extern int MaxVisSprites;
