--- conflicted
+++ resolved
@@ -2240,10 +2240,10 @@
 		mo->RenderStyle = self->RenderStyle;
 	}
 	
-	if (flags & SIXF_TRANSFERSPRITEFRAME)
-	{
-		mo->sprite = self->sprite;
-		mo->frame = self->frame;
+	if (flags & SIXF_TRANSFERSPRITEFRAME)
+	{
+		mo->sprite = self->sprite;
+		mo->frame = self->frame;
 	}
 
 	if (flags & SIXF_TRANSFERROLL)
@@ -4685,11 +4685,7 @@
 					P_SpawnTeleportFog(ref, ref->x, ref->y, ref->z, false, true);
 				else
 				{
-<<<<<<< HEAD
-					fog2 = Spawn(fog_type, prevX, prevY, prevZ, ALLOW_REPLACE);
-=======
-					fog2 = Spawn(FogType, ref->x, ref->y, ref->z, ALLOW_REPLACE);
->>>>>>> 50a3f8a3
+					fog2 = Spawn(fog_type, ref->x, ref->y, ref->z, ALLOW_REPLACE);
 					if (fog2 != NULL)
 						fog2->target = ref;
 				}
