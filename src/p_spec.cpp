--- conflicted
+++ resolved
@@ -1359,16 +1359,8 @@
 			else if (lines[i].args[1] == 3 || lines[i].args[1] == 4)
 			{
 				line_t *line = &lines[i];
-<<<<<<< HEAD
-				ASkyViewpoint *origin = Spawn<ASkyViewpoint>();
-				origin->Sector = line->frontsector;
-				origin->special1 = line->args[1] == 3? SKYBOX_PLANE:SKYBOX_HORIZON;
-
-				CopyPortal(line->args[0], line->args[2], origin, 0, true);
-=======
 				unsigned pnum = P_GetPortal(line->args[1] == 3 ? PORTS_PLANE : PORTS_HORIZON, line->args[2], line->frontsector, NULL, { 0,0 });
 				CopyPortal(line->args[0], line->args[2], pnum, 0, true);
->>>>>>> e5dc92f9
 			}
 			break;
 
