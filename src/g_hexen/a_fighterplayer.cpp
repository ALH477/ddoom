--- conflicted
+++ resolved
@@ -27,17 +27,8 @@
 
 void AdjustPlayerAngle (AActor *pmo, FTranslatedLineTarget *t)
 {
-<<<<<<< HEAD
-	DAngle difference = deltaangle(pmo->Angles.Yaw, t->angleFromSource);
+	DAngle difference = deltaangle(pmo->Angles.Yaw, pmo->_f_AngleTo(t->linetarget););
 	if (fabs(difference) > MAX_ANGLE_ADJUST)
-=======
-	angle_t angle;
-	int difference;
-
-	angle = pmo->AngleTo(t->linetarget);
-	difference = (int)angle - (int)pmo->angle;
-	if (abs(difference) > MAX_ANGLE_ADJUST)
->>>>>>> 9b134a78
 	{
 		if (difference > 0)
 		{
