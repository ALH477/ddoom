--- conflicted
+++ resolved
@@ -1405,11 +1405,8 @@
 	vis->pic = tex;
 	vis->ColormapNum = 0;
 
-<<<<<<< HEAD
-=======
 	// If flip is used, provided that it's not already flipped (that would just invert itself)
 	// (It's an XOR...)
->>>>>>> b6b122b1
 	if (!(flip) != !(pspr->Flags & PSPF_FLIP))
 	{
 		vis->xiscale = -FLOAT2FIXED(pspritexiscale * tex->Scale.X);
