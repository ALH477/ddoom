--- conflicted
+++ resolved
@@ -10,11 +10,8 @@
 	const BLINKTHRESHOLD = (4*32);
 	const BONUSADD = 6;
 
-<<<<<<< HEAD
 	private bool bSharingItem; // Currently being shared (avoid infinite recursions).
-=======
 	private bool pickedUp[MAXPLAYERS]; // If items are set to local, track who already picked it up.
->>>>>>> c90a3290
 
 	deprecated("3.7") private int ItemFlags;
 	Actor Owner;						// Who owns this item? NULL if it's still a pickup.
@@ -71,11 +68,8 @@
 	flagdef IsHealth: ItemFlags, 22;
 	flagdef AlwaysPickup: ItemFlags, 23;
 	flagdef Unclearable: ItemFlags, 24;
-<<<<<<< HEAD
+	flagdef NeverLocal: ItemFlags, 25;
 	flagdef IsKeyItem: ItemFlags, 26;
-=======
-	flagdef NeverLocal: ItemFlags, 25;
->>>>>>> c90a3290
 
 	flagdef ForceRespawnInSurvival: none, 0;
 	flagdef PickupFlash: none, 6;
