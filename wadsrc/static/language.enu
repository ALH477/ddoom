--- conflicted
+++ resolved
@@ -1787,12 +1787,8 @@
 DSPLYMNU_PALLETEHACK			= "DirectDraw palette hack"; // Not used
 DSPLYMNU_ATTACHEDSURFACES		= "Use attached surfaces"; // Not used
 DSPLYMNU_SKYMODE				= "Sky render mode";
-<<<<<<< HEAD
 DSPLYMNU_LINEARSKY				= "Linear skies";
-DSPLYMNU_GZDFULLBRIGHT			= "Emulate GZDoom FullBright";
-=======
 DSPLYMNU_GZDFULLBRIGHT			= "Fullbright overrides sector color";
->>>>>>> b1289fa7
 DSPLYMNU_DRAWFUZZ				= "Use fuzz effect";
 DSPLYMNU_TRANSSOUL				= "Lost Soul translucency";
 DSPLYMNU_FAKECONTRAST			= "Use fake contrast";
