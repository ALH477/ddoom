//-------------------------------------------------------------------------------------------
//
// Note:
// Much of the menu structure defined here is accessed internally by CCMDs
// and menu generation code. If you want to design your own menus make sure
// that they are named identically and that links to all important submenus
// are present.
//
//-------------------------------------------------------------------------------------------

DEFAULTLISTMENU
{
	Font "BigFont", "Untranslated"
	LineSpacing 20
	IfGame(Doom)
	{
		Selector "M_SKULL1", -32, -5
		Font "BigUpper", "Red"
		LineSpacing 18
	}
	IfGame(Chex)
	{
		Selector "M_SKULL1", -32, -5
		Font "BigFont", "Green"
	}
	IfGame(Strife)
	{
		Selector "M_CURS1", -28, -5
	}
	IfGame(Heretic, Hexen)
	{
		Selector "M_SLCTR1", -28, -1
	}
}

//-------------------------------------------------------------------------------------------
//
// The main menu. There's a lot of differences here between the games
//
//-------------------------------------------------------------------------------------------

LISTMENU "MainMenu"
{
	IfGame(Doom, Chex)
	{
		LineSpacing 16	// This must account for some single-graphic replacements, so it cannot be widened
		StaticPatch 94, 2, "M_DOOM"
		Position 97, 72
		IfOption(ReadThis)
		{
			Position 97, 64
		}
	}
	IfGame(Strife)
	{
		StaticPatch 84, 2, "M_STRIFE"
		Position 97, 45
	}
	IfGame(Heretic)
	{
		StaticPatch 88, 0, "M_HTIC"
		StaticPatch 40, 10, "M_SKL01"
		StaticPatch 232, 10, "M_SKL00"
		Position 110, 56
	}
	IfGame(Hexen)
	{
		StaticPatch 88, 0, "M_HTIC"
		StaticPatch 37, 80, "FBULB0"
		StaticPatch 278, 80, "FBULA0"
		Position 110, 56
	}

	IfGame(Doom, Strife, Chex)
	{
		PatchItem "M_NGAME", "n", "PlayerclassMenu"
		ifOption(SwapMenu)
		{
			PatchItem "M_LOADG", "l", "LoadGameMenu", 0
			PatchItem "M_SAVEG", "s", "SaveGameMenu",0
			PatchItem "M_OPTION","o", "OptionsMenu", 0
		}
		else
		{
			PatchItem "M_OPTION","o", "OptionsMenu", 0
			PatchItem "M_LOADG", "l", "LoadGameMenu", 0
			PatchItem "M_SAVEG", "s", "SaveGameMenu", 0
		}
		ifOption(ReadThis)
		{
			PatchItem "M_RDTHIS","r", "ReadThisMenu", 0
		}
		PatchItem "M_QUITG", "q", "QuitMenu", 0
	}

	IfGame(Heretic, Hexen)
	{
		TextItem "$MNU_NEWGAME", "n", "PlayerclassMenu"
		TextItem "$MNU_OPTIONS", "o", "OptionsMenu"
		TextItem "$MNU_GAMEFILES", "g", "GameFilesMenu"
		TextItem "$MNU_INFO", "i", "ReadThisMenu"
		TextItem "$MNU_QUITGAME", "q", "QuitMenu"
	}
}

//-------------------------------------------------------------------------------------------
//
// Text only variant of the main menu for Doom, Strife and Chex Quest to be used with localized content.
//
//-------------------------------------------------------------------------------------------

LISTMENU "MainMenuTextOnly"
{
	IfGame(Doom, Chex)
	{
		StaticPatch 94, 2, "M_DOOM"
		Position 97, 72
		IfOption(ReadThis)
		{
			Position 97, 64
		}
	}
	IfGame(Strife)
	{
		StaticPatch 84, 2, "M_STRIFE"
		Position 97, 45
	}
	
	TextItem "$MNU_NEWGAME", "n", "PlayerclassMenu"
	TextItem "$MNU_OPTIONS", "o", "OptionsMenu"
	TextItem "$MNU_LOADGAME", "l", "LoadGameMenu"
	TextItem "$MNU_SAVEGAME", "s", "SaveGameMenu"
	IfOption(ReadThis)
	{
		TextItem "$MNU_INFO", "i", "ReadThisMenu"
	}
	TextItem "$MNU_QUITGAME", "q", "QuitMenu"
}

//-------------------------------------------------------------------------------------------
//
// Important note about the following template menus:
// Don't even think about replacing them with something that's not an empty menu
// with some static elements only. Proper function is not guaranteed then.
//
//-------------------------------------------------------------------------------------------

//-------------------------------------------------------------------------------------------
//
// The player class menu
// The init code will set the first item to 'autoselect' if it's the only one.
//
//-------------------------------------------------------------------------------------------

ListMenu "PlayerclassMenu"
{
	IfGame(Doom, Heretic, Hexen, Strife)
	{
		NetgameMessage "$NEWGAME"
	}
	IfGame(Chex)
	{
		NetgameMessage "$CNEWGAME"
	}

	IfGame(Doom, Strife, Chex)
	{
		StaticTextCentered 160, 15, "$MNU_CHOOSECLASS"
		Position 48, 63
		PlayerDisplay 220, 63, "20 00 00", "80 00 40"
		MouseWindow 0, 220
	}
	IfGame(Heretic)
	{
		StaticTextCentered 160, 15, "$MNU_CHOOSECLASS"
		Position 80, 50
		PlayerDisplay 220, 50, "20 00 00", "80 00 40"
		MouseWindow 0, 220
	}
	IfGame(Hexen)
	{
		StaticText 34, 24, "$MNU_CHOOSECLASS"
		Position 66, 58
		PlayerDisplay 174, 8, "00 07 00", "40 53 40"
		MouseWindow 0, 174
	}
	// The rest of this menu will be set up based on the actual player definitions.
}

//-------------------------------------------------------------------------------------------
//
// The episode menu
// The init code will set the first item to 'autoselect' if it's the only one.
//
//-------------------------------------------------------------------------------------------

ListMenu "EpisodeMenu"
{
	IfGame(Doom, Heretic, Hexen, Strife)
	{
		NetgameMessage "$NEWGAME"
	}
	IfGame(Chex)
	{
		NetgameMessage "$CNEWGAME"
	}

	IfGame(Doom, Chex)
	{
		Position 48, 63
		StaticPatch 54, 38, "M_EPISOD", 0 , "$MNU_EPISODE"
	}
	IfGame(Strife)
	{
		Position 48, 63
		StaticText 54, 38, "$MNU_EPISODE"
	}
	IfGame(Heretic, Hexen)
	{
		Position 80, 50
	}
	// items will be filled in by MAPINFO
}

//-------------------------------------------------------------------------------------------
//
// The skill menu
// Most of this will be filled in at runtime
//
//-------------------------------------------------------------------------------------------

ListMenu "SkillMenu"
{

	IfGame(Doom, Chex)
	{
		StaticPatch 96, 14, "M_NEWG", 0, "$MNU_NEWGAME"
	}
	IfGame(Strife)
	{
		StaticPatch 96, 14, "M_NGAME", 0, "$MNU_NEWGAME"
	}
	IfGame(Doom, Strife, Chex)
	{
		StaticPatch 54, 38, "M_SKILL", 0, "$MNU_CHOOSESKILL"
		Position 48, 63
	}
	IfGame (Heretic)
	{
		Position 38, 30
	}
	IfGame (Hexen)
	{
		StaticText 74, 16, "$MNU_CHOOSESKILL"
		Position 160, 44
		centermenu
	}
}

//-------------------------------------------------------------------------------------------
//
// Raven's game files menu
//
//-------------------------------------------------------------------------------------------

ListMenu "GameFilesMenu"
{
	Position 110, 60
	TextItem "$MNU_LOADGAME", "l", "LoadGameMenu"
	TextItem "$MNU_SAVEGAME", "s", "SaveGameMenu"
}

//-------------------------------------------------------------------------------------------
//
// Base definition for load game menu. Only the configurable part is done here
//
//-------------------------------------------------------------------------------------------

ListMenu "LoadGameMenu"
{
	IfGame(Doom, Heretic, Hexen, Strife)
	{
		NetgameMessage "$LOADNET"
	}
	IfGame(Chex)
	{
		NetgameMessage "$CLOADNET"
	}
	StaticTextCentered 160, -10, "$MNU_LOADGAME"
	Position 80,54
	Class "LoadMenu"	// uses its own implementation
}

//-------------------------------------------------------------------------------------------
//
// Base definition for save game menu. Only the configurable part is done here
//
//-------------------------------------------------------------------------------------------

ListMenu "SaveGameMenu"
{
	StaticTextCentered 160, -10, "$MNU_SAVEGAME"
	Position 80,54
	Class "SaveMenu"	// uses its own implementation
}

//-------------------------------------------------------------------------------------------
//
// The option menu
//
//-------------------------------------------------------------------------------------------

OptionValue "YesNo"
{
	0, "$TXT_NO"
	1, "$TXT_YES"
}

OptionValue "NoYes"
{
	0, "$TXT_YES"
	1, "$TXT_NO"
}

OptionValue "OnOff"
{
	0, "$OPTVAL_OFF"
	1, "$OPTVAL_ON"
}

OptionValue "OffOn"
{
	0, "$OPTVAL_ON"
	1, "$OPTVAL_OFF"
}

OptionValue AutoOffOn
{
	-1, "$OPTVAL_AUTO"
	0, "$OPTVAL_OFF"
	1, "$OPTVAL_ON"
}

OptionMenuSettings
{
	// These can be overridden if a different menu fonts requires it.
	Linespacing 17
	/*
	IfGame(Heretic, Hexen)
	{
		Linespacing 9
	}
	*/
}

DefaultOptionMenu
{
	Position -15
	IfGame(Heretic, Hexen)
	{
		Position -13
	}
}

OptionMenu "OptionsMenu" protected
{
	Title "$OPTMNU_TITLE"
	Submenu "$OPTMNU_CONTROLS",			"CustomizeControls"
	Submenu "$OPTMNU_MOUSE",			"MouseOptions"
	Submenu "$OPTMNU_JOYSTICK",			"JoystickOptions"
	StaticText " "
	Submenu "$OPTMNU_PLAYER",			"NewPlayerMenu"
	Submenu "$OPTMNU_GAMEPLAY",			"GameplayOptions"
	Submenu "$OPTMNU_COMPATIBILITY",	"CompatibilityOptions"
	Submenu "$OPTMNU_AUTOMAP",			"AutomapOptions"
	Submenu "$OPTMNU_HUD",				"HUDOptions"
	Submenu "$OPTMNU_MISCELLANEOUS",	"MiscOptions"
	Submenu "$OPTMNU_NETWORK",			"NetworkOptions"
	Submenu "$OPTMNU_SOUND",			"SoundOptions"
	Submenu "$OPTMNU_DISPLAY",			"VideoOptions"
	Submenu "$OPTMNU_VIDEO",			"VideoModeMenu"
	StaticText " "
	Submenu "$OS_TITLE", "os_Menu"
	StaticText " "
	SafeCommand "$OPTMNU_DEFAULTS",	"reset2defaults"
	SafeCommand	"$OPTMNU_RESETTOSAVED",	"reset2saved"
	Command "$OPTMNU_CONSOLE",			"menuconsole"
	StaticText " "
}

//-------------------------------------------------------------------------------------------
//
// The player menu
//
//-------------------------------------------------------------------------------------------

OptionValue "Gender"
{
	0, "$OPTVAL_MALE"
	1, "$OPTVAL_FEMALE"
	2, "$OPTVAL_NEUTRAL"
	3, "$OPTVAL_OTHER"
}

OptionValue "PlayerTeam"
{
	// Filled in programmatically
}

OptionValue "PlayerColors"
{
	// Filled in programmatically
}

OptionValue "PlayerClass"
{
	// Filled in programmatically
}

OptionValue "PlayerSkin"
{
	// Filled in programmatically
}

/*
	IfGame(Doom, Heretic, Strife, Chex)
	{
		MouseWindow 0, 220
		PlayerDisplay 220, 48, "20 00 00", "80 00 40", 1, "PlayerDisplay"
	}
	IfGame(Hexen)
	{
		MouseWindow 0, 220
		PlayerDisplay 220, 48, "00 07 00", "40 53 40", 1, "PlayerDisplay"
	}
*/

OptionMenu "NewPlayerMenu" protected
{
	Title "$MNU_PLAYERSETUP"
	PlayerNameField "$PLYRMNU_NAME"
	PlayerTeamItem "$PLYRMNU_TEAM", "PlayerTeam"
	PlayerColorItem "$PLYRMNU_PLAYERCOLOR", "PlayerColors"
	PlayerColorSlider "$PLYRMNU_RED", 0
	PlayerColorSlider "$PLYRMNU_GREEN", 1
	PlayerColorSlider "$PLYRMNU_BLUE", 2
	PlayerClassItem "$PLYRMNU_PLAYERCLASS", "PlayerClass"
	PlayerSkinItem "$PLYRMNU_PLAYERSKIN", "PlayerSkin"
	PlayerGenderItem "$PLYRMNU_PLAYERGENDER", "Gender"
	AutoaimSlider "$PLYRMNU_AUTOAIM"
	PlayerSwitchOnPickupItem "$PLYRMNU_SWITCHONPICKUP", "OffOn"
	Option "$PLYRMNU_ALWAYSRUN", cl_run, "OnOff"
	Class "NewPlayerMenu"
}

// The old player menu is kept for mods that redefine it.
ListMenu "PlayerMenu"
{
	StaticTextCentered 160, 6, "$MNU_PLAYERSETUP"
	Font "SmallFont"
	Linespacing 14
	Position 48, 36

	IfGame (Doom, Strife, Chex)
	{
		PlayerNameBox "$PLYRMNU_NAME", 0, "Playerbox"
		Selector "-", -16, -1
	}
	IfGame(Heretic, Hexen)
	{
		PlayerNameBox "$PLYRMNU_NAME", 5, "Playerbox"
		Selector "-", -16, 1
	}
	IfGame(Doom, Heretic, Strife, Chex)
	{
		MouseWindow 0, 220
		PlayerDisplay 220, 48, "20 00 00", "80 00 40", 1, "PlayerDisplay"
	}
	IfGame(Hexen)
	{
		MouseWindow 0, 220
		PlayerDisplay 220, 48, "00 07 00", "40 53 40", 1, "PlayerDisplay"
	}

	ValueText "$PLYRMNU_TEAM", "Team"
	ValueText "$PLYRMNU_PLAYERCOLOR", "Color"
	Linespacing 10
	Slider "$PLYRMNU_RED", "Red", 0, 255, 16
	Slider "$PLYRMNU_GREEN", "Green", 0, 255, 16
	Linespacing 14
	Slider "$PLYRMNU_BLUE", "Blue", 0, 255, 16
	ValueText "$PLYRMNU_PLAYERCLASS", "Class"
	ValueText "$PLYRMNU_PLAYERSKIN", "Skin"
	ValueText "$PLYRMNU_PLAYERGENDER", "Gender", "Gender"
	Slider "$PLYRMNU_AUTOAIM", "Autoaim", 0, 35, 1
	ValueText "$PLYRMNU_SWITCHONPICKUP", "Switch", "OffOn"
	ValueText "$PLYRMNU_ALWAYSRUN", "AlwaysRun", "OnOff"
	Class "PlayerMenu"
}

//-------------------------------------------------------------------------------------------
//
// Controls Menu
//
//-------------------------------------------------------------------------------------------

OptionMenu "CustomizeControls" protected
{
	Title "$CNTRLMNU_TITLE"

	Submenu    "$CNTRLMNU_ACTION"      , "ActionControlsMenu"
	Submenu    "$CNTRLMNU_CHAT"        , "ChatControlsMenu"
	Submenu    "$CNTRLMNU_WEAPONS"     , "WeaponsControlMenu"
	Submenu    "$CNTRLMNU_INVENTORY"   , "InventoryControlsMenu"
	Submenu    "$CNTRLMNU_OTHER"       , "OtherControlsMenu"
	Submenu    "$CNTRLMNU_POPUPS"      , "StrifeControlsMenu"
	Submenu    "$MAPCNTRLMNU_CONTROLS" , "MapControlsMenu"
}

OptionMenu "ActionControlsMenu" protected
{
	Title "$CNTRLMNU_ACTION_TITLE"
	ScrollTop 2
	StaticTextSwitchable "$CNTRLMNU_SWITCHTEXT1", "$CNTRLMNU_SWITCHTEXT2", "ControlMessage"

	StaticText ""
	Control    "$CNTRLMNU_ATTACK"           , "+attack"
	Control    "$CNTRLMNU_ALTATTACK"        , "+altattack"
	Control    "$CNTRLMNU_RELOAD"           , "+reload"
	Control    "$CNTRLMNU_ZOOM"             , "+zoom"

	StaticText ""
	Control    "$CNTRLMNU_USE"              , "+use"

	StaticText ""
	Control    "$CNTRLMNU_FORWARD"          , "+forward"
	Control    "$CNTRLMNU_BACK"             , "+back"
	Control    "$CNTRLMNU_MOVELEFT"         , "+moveleft"
	Control    "$CNTRLMNU_MOVERIGHT"        , "+moveright"

	StaticText ""
	Control    "$CNTRLMNU_TURNLEFT"         , "+left"
	Control    "$CNTRLMNU_TURNRIGHT"        , "+right"
	Control    "$CNTRLMNU_TURN180"          , "turn180"

	StaticText ""
	Control    "$CNTRLMNU_JUMP"             , "+jump"
	Control    "$CNTRLMNU_CROUCH"           , "+crouch"
	Control    "$CNTRLMNU_TOGGLECROUCH"     , "crouch"

	StaticText ""
	Control    "$CNTRLMNU_MOVEUP"           , "+moveup"
	Control    "$CNTRLMNU_MOVEDOWN"         , "+movedown"
	Control    "$CNTRLMNU_LAND"             , "land"

	StaticText ""
	Control    "$CNTRLMNU_MOUSELOOK"        , "+mlook"
	Control    "$CNTRLMNU_KEYBOARDLOOK"     , "+klook"
	Control    "$CNTRLMNU_LOOKUP"           , "+lookup"
	Control    "$CNTRLMNU_LOOKDOWN"         , "+lookdown"
	Control    "$CNTRLMNU_CENTERVIEW"       , "centerview"

	StaticText ""
	Control    "$CNTRLMNU_RUN"              , "+speed"
	Control    "$CNTRLMNU_TOGGLERUN"        , "toggle cl_run"
	Control    "$CNTRLMNU_STRAFE"           , "+strafe"

	StaticText ""
	Control    "$CNTRLMNU_SCOREBOARD"       , "+showscores"
	Control    "$CNTRLMNU_TOGGLESCOREBOARD" , "togglescoreboard"

	StaticText ""
	Control    "$CNTRLMNU_USER1"            , "+user1"
	Control    "$CNTRLMNU_USER2"            , "+user2"
	Control    "$CNTRLMNU_USER3"            , "+user3"
	Control    "$CNTRLMNU_USER4"            , "+user4"
}

OptionMenu "ChatControlsMenu" protected
{
	Title "$CNTRLMNU_CHAT_TITLE"
	ScrollTop 2
	StaticTextSwitchable "$CNTRLMNU_SWITCHTEXT1", "$CNTRLMNU_SWITCHTEXT2", "ControlMessage"

	StaticText ""
	Control    "$CNTRLMNU_SAY"     , "messagemode"
	Control    "$CNTRLMNU_TEAMSAY" , "messagemode2"
}

OptionMenu "WeaponsControlMenu" protected
{
	Title "$CNTRLMNU_WEAPONS_TITLE"
	ScrollTop 2
	StaticTextSwitchable "$CNTRLMNU_SWITCHTEXT1", "$CNTRLMNU_SWITCHTEXT2", "ControlMessage"

	StaticText ""
	Control    "$CNTRLMNU_NEXTWEAPON"     , "weapnext"
	Control    "$CNTRLMNU_PREVIOUSWEAPON" , "weapprev"

	StaticText ""
	Control    "$CNTRLMNU_SLOT1"          , "slot 1"
	Control    "$CNTRLMNU_SLOT2"          , "slot 2"
	Control    "$CNTRLMNU_SLOT3"          , "slot 3"
	Control    "$CNTRLMNU_SLOT4"          , "slot 4"
	Control    "$CNTRLMNU_SLOT5"          , "slot 5"
	Control    "$CNTRLMNU_SLOT6"          , "slot 6"
	Control    "$CNTRLMNU_SLOT7"          , "slot 7"
	Control    "$CNTRLMNU_SLOT8"          , "slot 8"
	Control    "$CNTRLMNU_SLOT9"          , "slot 9"
	Control    "$CNTRLMNU_SLOT0"          , "slot 0"
}

OptionMenu "InventoryControlsMenu" protected
{
	Title "$CNTRLMNU_INVENTORY_TITLE"
	ScrollTop 2
	StaticTextSwitchable "$CNTRLMNU_SWITCHTEXT1", "$CNTRLMNU_SWITCHTEXT2", "ControlMessage"

	StaticText ""
	Control    "$CNTRLMNU_USEITEM"      , "invuse"
	Control    "$CNTRLMNU_USEALLITEMS"  , "invuseall"

	StaticText ""
	Control    "$CNTRLMNU_NEXTITEM"     , "invnext"
	Control    "$CNTRLMNU_PREVIOUSITEM" , "invprev"

	StaticText ""
	Control    "$CNTRLMNU_DROPITEM"     , "invdrop"
	Control    "$CNTRLMNU_QUERYITEM"    , "invquery"

	StaticText ""
	Control    "$CNTRLMNU_DROPWEAPON"   , "weapdrop"
}

OptionMenu "OtherControlsMenu" protected
{
	Title "$CNTRLMNU_OTHER_TITLE"
	ScrollTop 2
	StaticTextSwitchable "$CNTRLMNU_SWITCHTEXT1", "$CNTRLMNU_SWITCHTEXT2", "ControlMessage"

	StaticText ""
	Control    "$CNTRLMNU_AUTOMAP"         , "togglemap"

	StaticText ""
	Control    "$CNTRLMNU_CHASECAM"        , "chase"
	Control    "$CNTRLMNU_COOPSPY"         , "spynext"

	StaticText ""
	Control    "$CNTRLMNU_SCREENSHOT"      , "screenshot"
	Control    "$CNTRLMNU_CONSOLE"         , "toggleconsole"
	Control    "$CNTRLMNU_PAUSE"           , "pause"

	StaticText ""
	Control    "$CNTRLMNU_DISPLAY_INC"     , "sizeup"
	Control    "$CNTRLMNU_DISPLAY_DEC"     , "sizedown"
	Control    "$CNTRLMNU_TOGGLE_MESSAGES" , "togglemessages"
	Control    "$CNTRLMNU_ADJUST_GAMMA"    , "bumpgamma"

	StaticText ""
	Control    "$CNTRLMNU_OPEN_HELP"       , "menu_help"
	Control    "$CNTRLMNU_OPEN_SAVE"       , "menu_save"
	Control    "$CNTRLMNU_OPEN_LOAD"       , "menu_load"
	Control    "$CNTRLMNU_OPEN_OPTIONS"    , "menu_options"
	Control    "$CNTRLMNU_OPEN_DISPLAY"    , "menu_display"
	Control    "$CNTRLMNU_EXIT_TO_MAIN"    , "menu_endgame"
	Control    "$CNTRLMNU_MENU_QUIT"       , "menu_quit"

	StaticText ""
	Control    "$CNTRLMNU_QUICKSAVE"       , "quicksave"
	Control    "$CNTRLMNU_QUICKLOAD"       , "quickload"
}

OptionMenu "StrifeControlsMenu" protected
{
	Title "$CNTRLMNU_POPUPS_TITLE"
	ScrollTop 2
	StaticTextSwitchable "$CNTRLMNU_SWITCHTEXT1", "$CNTRLMNU_SWITCHTEXT2", "ControlMessage"

	StaticText ""
	Control    "$CNTRLMNU_MISSION" , "showpop 1"
	Control    "$CNTRLMNU_KEYS"    , "showpop 2"
	Control    "$CNTRLMNU_STATS"   , "showpop 3"
}

//-------------------------------------------------------------------------------------------
//
// Mouse Menu
//
//-------------------------------------------------------------------------------------------

OptionValue "Corners"
{
	-1, "$OPTVAL_OFF"
	0, "$OPTVAL_UPPERLEFT"
	1, "$OPTVAL_UPPERRIGHT"
	2, "$OPTVAL_LOWERLEFT"
	3, "$OPTVAL_LOWERRIGHT"
}

OptionValue "MenuMouse"
{
	0, "$TXT_NO"
	1, "$TXT_YES"
	2, "$OPTVAL_TOUCHSCREENLIKE"
}

OptionString "Cursors"
{
	"None", "$OPTVAL_DEFAULT"
	"cursor", "$OPTSTR_SIMPLEARROW"
	"doomcurs", "$OPTVAL_DOOM"
	"herecurs", "$OPTSTR_HERETIC"
	"hexncurs", "$OPTVAL_HEXEN"
	"strfcurs", "$OPTVAL_STRIFE"
	"chexcurs", "$OPTSTR_CHEX"
	"-", "$OPTSTR_SYSTEMCURSOR"
}

OptionMenu "MouseOptions" protected
{
	Title "$MOUSEMNU_TITLE"
	Option "$MOUSEMNU_ENABLEMOUSE",		"use_mouse", "YesNo"
	Option "$MOUSEMNU_MOUSEINMENU",		"m_use_mouse", "MenuMouse", "use_mouse"
	Option "$MOUSEMNU_SHOWBACKBUTTON",	"m_show_backbutton", "Corners", "use_mouse"
	Option "$MOUSEMNU_CURSOR",			"vid_cursor", "Cursors"
	StaticText 	""
	Slider "$MOUSEMNU_SENSITIVITY",		"mouse_sensitivity", 0.5, 2.5, 0.1
	Option "$MOUSEMNU_NOPRESCALE",		"m_noprescale", "NoYes"
	Option "$MOUSEMNU_SMOOTHMOUSE",		"m_filter", "YesNo"
	StaticText 	""
	Slider "$MOUSEMNU_TURNSPEED",		"m_yaw", 0, 2.5, 0.1
	Slider "$MOUSEMNU_MOUSELOOKSPEED",	"m_pitch", 0, 2.5, 0.1
	Slider "$MOUSEMNU_FORWBACKSPEED",	"m_forward", 0, 2.5, 0.1
	Slider "$MOUSEMNU_STRAFESPEED",		"m_side", 0, 2.5, 0.1
	StaticText 	""
	Option "$MOUSEMNU_ALWAYSMOUSELOOK",	"freelook", "OnOff"
	Option "$MOUSEMNU_INVERTMOUSEX",		"invertmousex", "OnOff"
	Option "$MOUSEMNU_INVERTMOUSE",		"invertmouse", "OnOff"
	Option "$MOUSEMNU_LOOKSPRING",		"lookspring", "OnOff"
	Option "$MOUSEMNU_LOOKSTRAFE",		"lookstrafe", "OnOff"
}


//-------------------------------------------------------------------------------------------
//
// Joystick Menu
//
//-------------------------------------------------------------------------------------------

OptionMenu "JoystickOptionsDefaults" protected
{
	Title "$JOYMNU_OPTIONS"
	Option "$JOYMNU_ENABLE", "use_joystick", "YesNo"
	Option "$JOYMNU_NOMENU", "m_blockcontrollers", "YesNo"
	IfOption(Windows)
	{
		Option "$JOYMNU_DINPUT", "joy_dinput", "YesNo"
		Option "$JOYMNU_XINPUT", "joy_xinput", "YesNo"
		Option "$JOYMNU_PS2", "joy_ps2raw", "YesNo"
	}
	StaticText ""
	StaticTextSwitchable "$JOYMNU_NOCON", "$JOYMNU_CONFIG", "ConfigureMessage"
	StaticTextSwitchable " ", "$JOYMNU_DISABLED1", "ConnectMessage1"
	StaticTextSwitchable " ", "$JOYMNU_DISABLED2", "ConnectMessage2"

	// The rest will be filled in by joystick code if devices get connected or disconnected
}

OptionMenu "JoystickOptions" protected
{
	Title "$JOYMNU_OPTIONS"
}

OptionValue "JoyAxisMapNames"
{
	-1, "$OPTVAL_NONE"
	0, "$OPTVAL_TURNING"
	1, "$OPTVAL_LOOKINGUPDOWN"
	2, "$OPTVAL_MOVINGFORWARD"
	3, "$OPTVAL_STRAFING"
	4, "$OPTVAL_MOVINGUPDOWN"
}

OptionValue "Inversion"
{
	0, "$OPTVAL_NOTINVERTED"
	1, "$OPTVAL_INVERTED"
}

OptionMenu "JoystickConfigMenu" protected
{
	Title "$JOYMNU_TITLE"
	Class "JoystickConfigMenu"
	// Will be filled in by joystick code.
}


//-------------------------------------------------------------------------------------------
//
// Video Menu
//
//-------------------------------------------------------------------------------------------

OptionValue BlendMethods
{
	0.0, "$OPTVAL_CLASSIC"
	1.0, "$OPTVAL_PRECISE"
}

OptionValue SkyModes
{
	0.0, "$OPTVAL_NORMAL"
	1.0, "$OPTVAL_STRETCH"
	2.0, "$OPTVAL_CAPPED"
}

OptionValue RocketTrailTypes
{
	0.0, "$OPTVAL_OFF"
	1.0, "$OPTVAL_PARTICLES"
	2.0, "$OPTVAL_SPRITES"
	3.0, "$OPTVAL_SPRITESPARTICLES"
}

OptionValue BloodTypes
{
	0.0, "$OPTVAL_SPRITES"
	1.0, "$OPTVAL_SPRITESPARTICLES"
	2.0, "$OPTVAL_PARTICLES"
}

OptionValue PuffTypes
{
	0.0, "$OPTVAL_SPRITES"
	1.0, "$OPTVAL_PARTICLES"
	2.0, "$OPTVAL_SPRITESPARTICLES"
}

OptionValue Wipes
{
	0.0, "$OPTVAL_NONE"
	1.0, "$OPTVAL_MELT"
	2.0, "$OPTVAL_BURN"
	3.0, "$OPTVAL_CROSSFADE"
}

OptionValue Endoom
{
	0.0, "$OPTVAL_OFF"
	1.0, "$OPTVAL_ON"
	2.0, "$OPTVAL_ONLYMODIFIED"
}

OptionValue Contrast
{
	0.0, "$OPTVAL_OFF"
	1.0, "$OPTVAL_ON"
	2.0, "$OPTVAL_SMOOTH_1"
}

OptionValue Fuzziness
{
	0.0, "$OPTVAL_TRANSLUCENT"
	1.0, "$OPTVAL_FUZZ"
	2.0, "$OPTVAL_SHADOW"
}

OptionValue VanillaTrans
{
	0.0, "$OPTVAL_VTFZDOOM"
	1.0, "$OPTVAL_VTFVANILLA"
	2.0, "$OPTVAL_VTAZDOOM"
	3.0, "$OPTVAL_VTAVANILLA"
}

OptionValue GPUSwitch
{
	0.0, "$OPTVAL_DEFAULT"
	1.0, "$OPTVAL_DEDICATED"
	2.0, "$OPTVAL_INTEGRATED"
}

OptionValue PreferBackend
{
	0, "$OPTVAL_OPENGL"
	1, "$OPTVAL_VULKAN"
	2, "$OPTVAL_SOFTPOLY"
}

OptionMenu "TrueColorOptions" protected
{
	Title "$TCMNU_TITLE"
	StaticText " "
	Option "$TCMNU_MINFILTER",				"r_minfilter", "OnOff"
	Option "$TCMNU_MAGFILTER",				"r_magfilter", "OnOff"
	Option "$TCMNU_MIPMAP",					"r_mipmap", "OnOff"
}

OptionMenu "SWROptions" protected
{
	Title "$DSPLYMNU_SWOPT"
	Submenu "$DSPLYMNU_TCOPT",			"TrueColorOptions"
	Option "$DSPLYMNU_BLENDMETHOD",				"r_blendmethod", "BlendMethods"
	StaticText " "
	Option "$DSPLYMNU_SKYMODE",					"r_skymode", "SkyModes"
	Option "$DSPLYMNU_LINEARSKY",				"r_linearsky", "OnOff"
	Option "$DSPLYMNU_GZDFULLBRIGHT",			"r_fullbrightignoresectorcolor", "OnOff"
	Option "$DSPLYMNU_SCALEFUZZ",				"r_fuzzscale", "OnOff"
	Option "$DSPLYMNU_MODELS",					"r_models", "OnOff"
}

OptionMenu "VideoOptions" protected
{
	Title "$DSPLYMNU_TITLE"

	Submenu "$DSPLYMNU_GLOPT", 			"OpenGLOptions"
	Submenu "$DSPLYMNU_SWOPT", 			"SWROptions"
	Submenu "$DSPLYMNU_VKOPT",			"VKOptions"
	Submenu "$GLMNU_TEXOPT", 			"GLTextureGLOptions"
	Submenu "$GLMNU_DYNLIGHT",			"GLLightOptions"
	StaticText " "
	Slider "$DSPLYMNU_SCREENSIZE",				"screenblocks", 				3.0, 12.0, 1.0, 0

	Slider "$DSPLYMNU_GAMMA",					"vid_gamma",					0.75, 3.0, 0.05, 2
	Slider "$DSPLYMNU_BRIGHTNESS",				"vid_brightness",				-0.8,0.8, 0.05,2
	Slider "$DSPLYMNU_CONTRAST",				"vid_contrast",	   				0.1, 3.0, 0.1
	Slider "$DSPLYMNU_SATURATION",				"vid_saturation",  				-3.0, 3.0, 0.25, 2
	StaticText " "
	Option "$DSPLYMNU_CUSTOMINVERTMAP",			"cl_customizeinvulmap", "OnOff"
	ColorPicker "$DSPLYMNU_CUSTOMINVERTC1",		"cl_custominvulmapcolor1"
	ColorPicker "$DSPLYMNU_CUSTOMINVERTC2",		"cl_custominvulmapcolor2"
	Option "$DSPLYMNU_WIPETYPE",				"wipetype", "Wipes"
	Option "$DSPLYMNU_DRAWFUZZ",				"r_drawfuzz", "Fuzziness"
	Option "$DSPLYMNU_OLDTRANS",				"r_vanillatrans", "VanillaTrans"
	Slider "$DSPLYMNU_TRANSSOUL",				"transsouls", 0.25, 1.0, 0.05, 2
	Option "$DSPLYMNU_FAKECONTRAST",			"r_fakecontrast", "Contrast"
	Option "$DSPLYMNU_ROCKETTRAILS",			"cl_rockettrails", "RocketTrailTypes"
	Option "$DSPLYMNU_BLOODTYPE",				"cl_bloodtype", "BloodTypes"
	Option "$DSPLYMNU_PUFFTYPE",				"cl_pufftype", "PuffTypes"
	Slider "$DSPLYMNU_MAXPARTICLES",			"r_maxparticles", 100, 10000, 100, 0
	Slider "$DSPLYMNU_MAXDECALS",				"cl_maxdecals", 0, 10000, 100, 0
	Option "$DSPLYMNU_PLAYERSPRITES",			"r_drawplayersprites", "OnOff"
	Option "$DSPLYMNU_DEATHCAM",				"r_deathcamera", "OnOff"
	Option "$DSPLYMNU_TELEZOOM",				"telezoom", "OnOff"
	Slider "$DSPLYMNU_QUAKEINTENSITY",			"r_quakeintensity", 0.0, 1.0, 0.05, 2
	Option "$DSPLYMNU_NOMONSTERINTERPOLATION",	"nomonsterinterpolation", "NoYes"
}


//-------------------------------------------------------------------------------------------
//
// HUD menu
//
//-------------------------------------------------------------------------------------------

OptionValue CrosshairHealthTypes
{
	0.0, "$TXT_NO"
	1.0, "$OPTVAL_YES_STANDARD"
	2.0, "$OPTVAL_YES_ENHANCED"
}

OptionValue DisplayTagsTypes
{
	0.0, "$OPTVAL_NONE"
	1.0, "$OPTVAL_ITEMS"
	2.0, "$OPTVAL_WEAPONS"
	3.0, "$OPTVAL_BOTH"
}

OptionValue TextColors
{
	0.0, "$C_BRICK"
	1.0, "$C_TAN"
	2.0, "$C_GRAY"
	3.0, "$C_GREEN"
	4.0, "$C_BROWN"
	5.0, "$C_GOLD"
	6.0, "$C_RED"
	7.0, "$C_BLUE"
	8.0, "$C_ORANGE"
	9.0, "$C_WHITE"
	10.0, "$C_YELLOW"
	11.0, "$C_DEFAULT"
	12.0, "$C_BLACK"
	13.0, "$C_LIGHTBLUE"
	14.0, "$C_CREAM"
	15.0, "$C_OLIVE"
	16.0, "$C_DARKGREEN"
	17.0, "$C_DARKRED"
	18.0, "$C_DARKBROWN"
	19.0, "$C_PURPLE"
	20.0, "$C_DARKGRAY"
	21.0, "$C_CYAN"
	22.0, "$C_ICE"
	23.0, "$C_FIRE"
	24.0, "$C_SAPPHIRE"
	25.0, "$C_TEAL"
}

OptionValue Crosshairs
{
	// will be filled in from the XHAIRS lump
}

OptionValue ZDoomHexen
{
	0.0, "$OPTVAL_ZDOOM"
	1.0, "$OPTVAL_HEXEN"
}

OptionValue ZDoomStrife
{
	0.0, "$OPTVAL_ZDOOM"
	1.0, "$OPTVAL_STRIFE"
}

OptionMenu "HUDOptions" protected
{
	Title "$HUDMNU_TITLE"
	Submenu "$HUDMNU_SCALEOPT",				"ScalingOptions"
	Submenu "$HUDMNU_ALTHUD",				"AltHudOptions"
	Submenu "$HUDMNU_MESSAGE", 				"MessageOptions"
	Submenu "$HUDMNU_FLASH", 				"FlashOptions"
	Submenu "$DSPLYMNU_SCOREBOARD", 		"ScoreboardOptions"
	Submenu "$HUDMNU_FONTOPTIONS",			"FontOptions"
	StaticText " "
	Option "$HUDMNU_CROSSHAIRON",			"crosshairon", "OnOff"
	Option "$HUDMNU_CROSSHAIR",				"crosshair", "Crosshairs"
	Option "$HUDMNU_FORCECROSSHAIR",		"crosshairforce", "OnOff"
	Option "$HUDMNU_GROWCROSSHAIR",			"crosshairgrow", "OnOff"
	ColorPicker "$HUDMNU_CROSSHAIRCOLOR", 	"crosshaircolor"
	Option "$HUDMNU_CROSSHAIRHEALTH",		"crosshairhealth", "CrosshairHealthTypes"
	Slider "$HUDMNU_CROSSHAIRSCALE",		"crosshairscale", 0.0, 2.0, 0.05, 2
	StaticText " "
	Option "$HUDMNU_NAMETAGS",				"displaynametags", "DisplayTagsTypes"
	Option "$HUDMNU_NAMETAGCOLOR",			"nametagcolor", "TextColors", "displaynametags"
	Option "$HUDMNU_OLDOUCH",				"st_oldouch", "OnOff"
	StaticText " "
	Slider "$DSPLYMNU_MOVEBOB",				"movebob", 0, 1.0, 0.05, 2
	Slider "$DSPLYMNU_STILLBOB",			"stillbob", 0, 1.0, 0.05, 2
	Slider "$DSPLYMNU_BOBSPEED",			"wbobspeed", 0, 2.0, 0.1
	Slider "$DSPLYMNU_BOBFIRE",				"wbobfire", 0, 1.0, 0.1
	StaticText " "
	Slider "$DSPLYMNU_MENUDIM",					"dimamount", 0, 1.0, 0.05, 2
	ColorPicker "$DSPLYMNU_DIMCOLOR",			"dimcolor"

}

OptionMenu "FlashOptions" protected
{
	Title "$HUDMNU_FLASH"
	Option "$HUDMNU_HEXENFLASHES",			"pf_hexenweaps", "ZDoomHexen"
	Option "$HUDMNU_POISONFLASHES",			"pf_poison", "ZDoomHexen"
	Option "$HUDMNU_ICEFLASHES",			"pf_ice", "ZDoomHexen"
	Option "$HUDMNU_HAZARDFLASHES",			"pf_hazard", "ZDoomStrife"
	StaticText " "
	Slider "$DSPLYMNU_BLOODFADE",				"blood_fade_scalar", 0.0, 1.0, 0.05, 2
	Slider "$DSPLYMNU_PICKUPFADE",				"pickup_fade_scalar", 0.0, 1.0, 0.05, 2
	Slider "$DSPLYMNU_WATERFADE",				"underwater_fade_scalar", 0.0, 1.0, 0.05, 2
}

OptionMenu "ScalingOptions" protected
{
	Title "$SCALEMNU_TITLE"
	ScaleSlider "$HUDMNU_UISCALE",				"uiscale", 0.0, 8.0, 1.0, "$SCALEMNU_ADAPT"
	StaticText " "
	// These will need a new control type.
	StaticText "$SCALEMNU_OVERRIDE", 1
	ScaleSlider "$SCALEMNU_MESSAGES", 			"con_scaletext", 0.0, 8.0, 1.0, "$SCALEMNU_USEUI"
	ScaleSlider "$SCALEMNU_CONSOLE", 			"con_scale", 0.0, 8.0, 1.0, "$SCALEMNU_USEUI"
	ScaleSlider "$SCALEMNU_STATBAR",			"st_scale", -1.0, 8.0, 1.0, "$SCALEMNU_USEUI", "$SCALEMNU_USEFS"
	ScaleSlider "$SCALEMNU_HUD", 				"hud_scale", -1.0, 8.0, 1.0, "$SCALEMNU_USEUI", "$SCALEMNU_USEFS"
	ScaleSlider "$SCALEMNU_ALTHUD",				"hud_althudscale", 0.0, 8.0, 1.0, "$SCALEMNU_USEUI"
	StaticText " "
	Option "$SCALEMNU_HUDASPECT", 				"hud_aspectscale", "OnOff"
	StaticText " "
	StaticText "$SCALEMNU_SCALECLASSIC", 1
	Option "$SCALEMNU_INTER",					"inter_classic_scaling", "OnOff"
	Option "$SCALEMNU_BORDER",					"ui_screenborder_classic_scaling", "OnOff"
	Slider "$SCALEMNU_FACTOR",					"classic_scaling_factor", 1.0, 3.0, 0.2, 1
	Slider "$SCALEMNU_RATIO",					"classic_scaling_pixelaspect", 1.0, 1.2, 0.2, 1
}
//-------------------------------------------------------------------------------------------
//
// Alternative HUD
//
//-------------------------------------------------------------------------------------------

OptionValue "AMCoordinates"
{
	0, "$OPTVAL_PLAYER"
	1, "$OPTVAL_MAP"
}

OptionValue "AltHUDAmmo"
{
	0, "$OPTVAL_CURRENTWEAPON"
	1, "$OPTVAL_AVAILABLEWEAPONS"
	2, "$OPTVAL_ALLWEAPONS"
}

OptionValue "AltHUDTime"
{
	0, "$OPTVAL_OFF"
	1, "$OPTVAL_LEVELMILLISECONDS"
	2, "$OPTVAL_LEVELSECONDS"
	3, "$OPTVAL_LEVEL"
	4, "$OPTVAL_HUBSECONDS"
	5, "$OPTVAL_HUB"
	6, "$OPTVAL_TOTALSECONDS"
	7, "$OPTVAL_TOTAL"
	8, "$OPTVAL_SYSTEMSECONDS"
	9, "$OPTVAL_SYSTEM"
}

OptionValue "AltHUDLag"
{
	0, "$OPTVAL_OFF"
	1, "$OPTVAL_NETGAMESONLY"
	2, "$OPTVAL_ALWAYS"
}

OptionValue "AltHUDAmmoOrder"
{
	0, "$OPTVAL_AMMOIMAGETEXT"
	1, "$OPTVAL_AMMOTEXTIMAGE"
}

OptionMenu "AltHUDOptions" protected
{
	Title "$ALTHUDMNU_TITLE"
	//Indent 220
	Option "$ALTHUDMNU_ENABLE",					"hud_althud", "OnOff"
	Option "$ALTHUDMNU_SHOWSECRETS",			"hud_showsecrets", "OnOff"
	Option "$ALTHUDMNU_SHOWMONSTERS",			"hud_showmonsters", "OnOff"
	Option "$ALTHUDMNU_SHOWITEMS",				"hud_showitems", "OnOff"
	Option "$ALTHUDMNU_SHOWSTATS",				"hud_showstats", "OnOff"
	Option "$ALTHUDMNU_SHOWBERSERK",			"hud_berserk_health", "OnOff"
	Option "$ALTHUDMNU_SHOWWEAPONS",			"hud_showweapons", "OnOff"
	Option "$ALTHUDMNU_SHOWAMMO",				"hud_showammo", "AltHUDAmmo"
	Option "$ALTHUDMNU_SHOWTIME",				"hud_showtime", "AltHUDTime"
	Option "$ALTHUDMNU_TIMECOLOR",				"hud_timecolor", "TextColors"
	Option "$ALTHUDMNU_SHOWLAG",				"hud_showlag", "AltHUDLag"
	Option "$ALTHUDMNU_AMMOORDER",				"hud_ammo_order", "AltHUDAmmoOrder"
	Slider "$ALTHUDMNU_AMMORED",				"hud_ammo_red", 0, 100, 1, 0
	Slider "$ALTHUDMNU_AMMOYELLOW",				"hud_ammo_yellow", 0, 100, 1, 0
	Slider "$ALTHUDMNU_HEALTHRED",				"hud_health_red", 0, 100, 1, 0
	Slider "$ALTHUDMNU_HEALTHYELLOW",			"hud_health_yellow", 0, 100, 1, 0
	Slider "$ALTHUDMNU_HEALTHGREEN",			"hud_health_green", 0, 100, 1, 0
	Slider "$ALTHUDMNU_ARMORRED",				"hud_armor_red", 0, 100, 1, 0
	Slider "$ALTHUDMNU_ARMORYELLOW",			"hud_armor_yellow", 0, 100, 1, 0
	Slider "$ALTHUDMNU_ARMORGREEN",				"hud_armor_green", 0, 100, 1, 0
	StaticText " "
	StaticText "$ALTHUDMNU_AUTOMAPHUD", 1
	option "$ALTHUDMNU_TITLECOLOR",				"hudcolor_titl", "TextColors"
	option "$ALTHUDMNU_MAPTIMECOLOR",			"hudcolor_ltim", "TextColors"
	option "$ALTHUDMNU_HUBTIMECOLOR",			"hudcolor_time", "TextColors"
	option "$ALTHUDMNU_TOTALTIMECOLOR",			"hudcolor_ttim", "TextColors"
	option "$ALTHUDMNU_COORDINATECOLOR",		"hudcolor_xyco", "TextColors"
	option "$ALTHUDMNU_COORDINATEMODE",			"map_point_coordinates", "AMCoordinates"
	option "$ALTHUDMNU_STATSNAMECOLOR",			"hudcolor_statnames", "TextColors"
	option "$ALTHUDMNU_STATSCOLOR",				"hudcolor_stats", "TextColors"
}

//-------------------------------------------------------------------------------------------
//
// Misc menu
//
//-------------------------------------------------------------------------------------------

OptionValue Autosave
{
	0,	"$OPTVAL_ALWAYS"
	1,	"$OPTVAL_SCRIPTSONLY"
	2,	"$OPTVAL_NEVER"
}

OptionValue dehopt
{
	0,	"$OPTVAL_NEVER"
	1,	"$OPTVAL_ALL"
	2,	"$OPTVAL_ONLYLASTONE"
}

OptionValue AlwaysTally
{
	0,	"$OPTVAL_MODDEFINED"
	1,	"$OPTVAL_NOTHUBS"
	2,	"$OPTVAL_WITHHUBS"
}

OptionMenu "MiscOptions" protected
{
	Title "$MISCMNU_TITLE"
	//Indent 220
	IfOption(Windows)
	{
		Option "$MISCMNU_MERGEKEYS", 			"k_mergekeys", "OnOff"
		Option "$MISCMNU_WINFULLSCREENTOGGLE",	"k_allowfullscreentoggle", "OnOff"
	}
	IfOption(Mac)
	{
		Option "$MISCMNU_MACFULLSCREENTOGGLE",	"k_allowfullscreentoggle", "OnOff"
	}
	Option "$MISCMNU_QUERYIWAD",				"queryiwad", "OnOff"
	StaticText " "
	Option "$MISCMNU_NOCHEATS",					"nocheats", "OnOff"
	Option "$MISCMNU_ALLCHEATS",				"allcheats", "OnOff"
	Option "$MISCMNU_ENABLEAUTOSAVES",			"disableautosave", "Autosave"
	Option "$MISCMNU_SAVELOADCONFIRMATION",		"saveloadconfirmation", "OnOff"
	Slider "$MISCMNU_AUTOSAVECOUNT",			"autosavecount", 1, 20, 1, 0
	Option "$MISCMNU_QUICKSAVEROTATION",		"quicksaverotation", "OnOff"
	Slider "$MISCMNU_QUICKSAVECOUNT",			"quicksaverotationcount", 1, 20, 1, 0
	Option "$MISCMNU_DEHLOAD",					"dehload", "dehopt"
<<<<<<< HEAD
	Option "$MISCMNU_ENABLESCRIPTSCREENSHOTS",	"enablescriptscreenshot", "OnOff"
=======
	Option "$MISCMNU_SETSLOTSTRICT",			"setslotstrict", "YesNo"
	Option "$MISCMNU_ENABLESCRIPTSCREENSHOTS",		"enablescriptscreenshot", "OnOff"
>>>>>>> 001df17d
	Option "$MISCMNU_INTERSCROLL",				"nointerscrollabort", "OffOn"
	StaticText " "
	Option "$MISCMNU_CACHENODES",				"gl_cachenodes", "OnOff"
	Slider "$MISCMNU_CACHETIME",				"gl_cachetime", 0.0, 2.0, 0.1
	SafeCommand "$MISCMNU_CLEARNODECACHE",		"clearnodecache"
	StaticText " "
	Option "$OPTMNU_LANGUAGE",					"language", "LanguageOptions"

	StaticText " "
	Option "$MISCMNU_QUICKEXIT",				"m_quickexit", "OnOff"

	IfOption(Windows)
	{
		StaticText " "
		Option	"$DSPLYMNU_SHOWENDOOM",			"showendoom", "Endoom"
	}

	StaticText " "
	Option "$MISCMNU_ALWAYSTALLY",				"sv_alwaystally", "AlwaysTally"
	
}

//-------------------------------------------------------------------------------------------
//
// Automap Menu
//
//-------------------------------------------------------------------------------------------

OptionValue MapColorTypes
{
	0, "$OPTVAL_CUSTOM"
	1, "$OPTVAL_TRADITIONALDOOM"
	2, "$OPTVAL_TRADITIONALSTRIFE"
	3, "$OPTVAL_TRADITIONALRAVEN"
}

OptionValue SecretTypes
{
	0, "$OPTVAL_NEVER"
	1, "$OPTVAL_ONLYWHENFOUND"
	2, "$OPTVAL_ALWAYS"
}

OptionValue RotateTypes
{
	0, "$OPTVAL_OFF"
	1, "$OPTVAL_ON"
	2, "$OPTVAL_ONFOROVERLAYONLY"
}

OptionValue OverlayTypes
{
	0, "$OPTVAL_OFF"
	1, "$OPTVAL_OVERLAYNORMAL"
	2, "$OPTVAL_OVERLAYONLY"
}

OptionValue MaplabelTypes
{
	0, "$OPTVAL_NEVER"
	1, "$OPTVAL_ALWAYS"
	2, "$OPTVAL_NOTFORHUBS"
}

OptionValue STSTypes
{
	0, "$OPTVAL_OFF"
	1, "$OPTVAL_FRONT"
	2, "$OPTVAL_ANIMATED"
	3, "$OPTVAL_ROTATED"
}

OptionValue MapBackTypes
{
	0, "$OPTVAL_OFF"
	1, "$OPTVAL_ON"
	2, "$OPTVAL_MAPDEFINEDCOLORSONLY"
}

OptionValue MapTriggers
{
	0, "$OPTVAL_OFF"
	1, "$OPTVAL_NODOORS"
	2, "$OPTVAL_ON"
}

OptionString MapMarkFont
{
	"AMMNUMx", "$OPTVAL_DEFAULT"
	"SmallFont", "$OPTVAL_SMALL"
	"BigFont", "$OPTVAL_LARGE"
	"ConsoleFont", "$OPTVAL_CONSOLE"
}

OptionMenu AutomapOptions protected
{
	Title "$AUTOMAPMNU_TITLE"

	Option "$AUTOMAPMNU_COLORSET",				"am_colorset", "MapColorTypes"
	Option "$AUTOMAPMNU_CUSTOMCOLORS",			"am_customcolors", "YesNo"
	Submenu "$AUTOMAPMNU_SETCUSTOMCOLORS",		"MapColorMenu"

	StaticText ""
	Submenu "$AUTOMAPMNU_CONTROLS",				"MapControlsMenu"

	StaticText ""
	Option "$AUTOMAPMNU_ROTATE",				"am_rotate", "RotateTypes"
	Option "$AUTOMAPMNU_OVERLAY",				"am_overlay", "OverlayTypes"
	Option "$AUTOMAPMNU_TEXTURED",				"am_textured", "OnOff"
	Option "$AUTOMAPMNU_FOLLOW",				"am_followplayer", "OnOff"

	StaticText ""
	Option "$AUTOMAPMNU_SHOWITEMS",				"am_showitems", "OnOff"
	Option "$AUTOMAPMNU_SHOWMONSTERS",			"am_showmonsters", "OnOff"
	Option "$AUTOMAPMNU_SHOWSECRETS",			"am_showsecrets", "OnOff"
	Option "$AUTOMAPMNU_SHOWTIME",				"am_showtime", "OnOff"
	Option "$AUTOMAPMNU_SHOWTOTALTIME",			"am_showtotaltime", "OnOff"
	Option "$AUTOMAPMNU_SHOWMAPLABEL",			"am_showmaplabel", "MaplabelTypes"

	StaticText ""
	Option "$AUTOMAPMNU_SHOWKEYS",				"am_showkeys", "OnOff"
	Option "$AUTOMAPMNU_SHOWKEYS_ALWAYS",			"am_showkeys_always", "OnOff"

	StaticText ""
	Option "$AUTOMAPMNU_MAPSECRETS",			"am_map_secrets", "SecretTypes"
	Option "$AUTOMAPMNU_DRAWMAPBACK",			"am_drawmapback", "MapBackTypes"
	Option "$AUTOMAPMNU_SHOWTRIGGERLINES",		"am_showtriggerlines", "MapTriggers"
	Option "$AUTOMAPMNU_SHOWTHINGSPRITES",		"am_showthingsprites", "STSTypes"

	StaticText ""
	Option "$AUTOMAPMNU_PTOVERLAY",				"am_portaloverlay", "OnOff"
	Slider "$AUTOMAPMNU_EMPTYSPACEMARGIN",		"am_emptyspacemargin", 0, 90, 5, 0

	StaticText ""
	Option "$AUTOMAPMNU_MARKFONT",				"am_markfont", "MapMarkFont"
	Option "$AUTOMAPMNU_MARKCOLOR",				"am_markcolor", "TextColors"
}

//-------------------------------------------------------------------------------------------
//
// Automap Controls
//
//-------------------------------------------------------------------------------------------

OptionMenu MapControlsMenu protected
{
	Title "$MAPCNTRLMNU_TITLE"
	ScrollTop 2
	StaticTextSwitchable 	"$CNTRLMNU_SWITCHTEXT1", "$CNTRLMNU_SWITCHTEXT2", "ControlMessage"

	StaticText ""
	MapControl "$MAPCNTRLMNU_PANLEFT",			"+am_panleft"
	MapControl "$MAPCNTRLMNU_PANRIGHT",			"+am_panright"
	MapControl "$MAPCNTRLMNU_PANUP",			"+am_panup"
	MapControl "$MAPCNTRLMNU_PANDOWN",			"+am_pandown"

	StaticText ""
	MapControl "$MAPCNTRLMNU_ZOOMIN",			"+am_zoomin"
	MapControl "$MAPCNTRLMNU_ZOOMOUT",			"+am_zoomout"

	StaticText ""
	MapControl "$MAPCNTRLMNU_TOGGLEZOOM",		"am_gobig"
	MapControl "$MAPCNTRLMNU_TOGGLEFOLLOW",		"am_togglefollow"
	MapControl "$MAPCNTRLMNU_TOGGLEGRID",		"am_togglegrid"
	MapControl "$MAPCNTRLMNU_TOGGLETEXTURE",	"am_toggletexture"

	StaticText ""
	MapControl "$MAPCNTRLMNU_SETMARK",			"am_setmark"
	MapControl "$MAPCNTRLMNU_CLEARMARK",		"am_clearmarks"
}

//-------------------------------------------------------------------------------------------
//
// Automap Colors
//
//-------------------------------------------------------------------------------------------

OptionMenu MapColorMenu protected
{
	Title "$MAPCOLORMNU_TITLE"
	SafeCommand "$MAPCOLORMNU_DEFAULTMAPCOLORS", 		"am_restorecolors"
	StaticText " "
	Submenu "$MAPCOLORMNU_CHEATMODE",					"MapColorMenuCheats"
	Submenu "$MAPCOLORMNU_OVERLAY",						"MapColorMenuOverlay"
	Submenu "$MAPCOLORMNU_OVCHEATMODE",					"MapColorMenuCheatsOverlay"
	StaticText " "
	ColorPicker "$MAPCOLORMNU_BACKCOLOR",				"am_backcolor"
	ColorPicker "$MAPCOLORMNU_YOURCOLOR",				"am_yourcolor"
	ColorPicker "$MAPCOLORMNU_WALLCOLOR",				"am_wallcolor"
	ColorPicker "$MAPCOLORMNU_FDWALLCOLOR",				"am_fdwallcolor"
	ColorPicker "$MAPCOLORMNU_CDWALLCOLOR",				"am_cdwallcolor"
	ColorPicker "$MAPCOLORMNU_EFWALLCOLOR",				"am_efwallcolor"
	ColorPicker "$MAPCOLORMNU_GRIDCOLOR",				"am_gridcolor"
	ColorPicker "$MAPCOLORMNU_XHAIRCOLOR",				"am_xhaircolor"
	ColorPicker "$MAPCOLORMNU_NOTSEENCOLOR",			"am_notseencolor"
	ColorPicker "$MAPCOLORMNU_LOCKEDCOLOR",				"am_lockedcolor"
	ColorPicker "$MAPCOLORMNU_INTRALEVELCOLOR",			"am_intralevelcolor"
	ColorPicker "$MAPCOLORMNU_INTERLEVELCOLOR",			"am_interlevelcolor"
	ColorPicker "$MAPCOLORMNU_SECRETSECTORCOLOR",		"am_secretsectorcolor"
	ColorPicker "$MAPCOLORMNU_UNEXPLOREDSECRETCOLOR",	"am_unexploredsecretcolor"
	ColorPicker "$MAPCOLORMNU_SPECIALWALLCOLOR",		"am_specialwallcolor"
	ColorPicker "$MAPCOLORMNU_PORTAL",					"am_portalcolor"
}

OptionMenu MapColorMenuCheats protected
{
	Title "$MAPCOLORMNU_CHEATMODE"
	ColorPicker "$MAPCOLORMNU_TSWALLCOLOR",				"am_tswallcolor"
	ColorPicker "$MAPCOLORMNU_SECRETWALLCOLOR",			"am_secretwallcolor"
	ColorPicker "$MAPCOLORMNU_THINGCOLOR",				"am_thingcolor"
	ColorPicker "$MAPCOLORMNU_MONSTERCOLOR",			"am_thingcolor_monster"
	ColorPicker "$MAPCOLORMNU_NONCOUNTINGMONSTERCOLOR",	"am_thingcolor_ncmonster"
	ColorPicker "$MAPCOLORMNU_FRIENDCOLOR",				"am_thingcolor_friend"
	ColorPicker "$MAPCOLORMNU_ITEMCOLOR",				"am_thingcolor_item"
	ColorPicker "$MAPCOLORMNU_COUNTITEMCOLOR",			"am_thingcolor_citem"
}

OptionMenu MapColorMenuOverlay protected
{
	Title "$MAPCOLORMNU_OVERLAY"
	ColorPicker "$MAPCOLORMNU_YOURCOLOR",				"am_ovyourcolor"
	ColorPicker "$MAPCOLORMNU_WALLCOLOR",				"am_ovwallcolor"
	ColorPicker "$MAPCOLORMNU_FDWALLCOLOR",				"am_ovfdwallcolor"
	ColorPicker "$MAPCOLORMNU_CDWALLCOLOR",				"am_ovcdwallcolor"
	ColorPicker "$MAPCOLORMNU_EFWALLCOLOR",				"am_ovefwallcolor"
	ColorPicker "$MAPCOLORMNU_NOTSEENCOLOR",			"am_ovunseencolor"
	ColorPicker "$MAPCOLORMNU_LOCKEDCOLOR",				"am_ovlockedcolor"
	ColorPicker "$MAPCOLORMNU_INTRALEVELCOLOR",			"am_ovtelecolor"
	ColorPicker "$MAPCOLORMNU_INTERLEVELCOLOR",			"am_ovinterlevelcolor"
	ColorPicker "$MAPCOLORMNU_SECRETSECTORCOLOR",		"am_ovsecretsectorcolor"
	ColorPicker "$MAPCOLORMNU_SPECIALWALLCOLOR",		"am_ovspecialwallcolor"
	ColorPicker "$MAPCOLORMNU_PORTAL",					"am_ovportalcolor"
}

OptionMenu MapColorMenuCheatsOverlay protected
{
	Title "$MAPCOLORMNU_OVCHEATMODE"
	ColorPicker "$MAPCOLORMNU_TSWALLCOLOR",				"am_ovotherwallscolor"
	ColorPicker "$MAPCOLORMNU_SECRETWALLCOLOR",			"am_ovsecretwallcolor"
	ColorPicker "$MAPCOLORMNU_THINGCOLOR",				"am_ovthingcolor"
	ColorPicker "$MAPCOLORMNU_MONSTERCOLOR",			"am_ovthingcolor_monster"
	ColorPicker "$MAPCOLORMNU_NONCOUNTINGMONSTERCOLOR",	"am_ovthingcolor_ncmonster"
	ColorPicker "$MAPCOLORMNU_FRIENDCOLOR",				"am_ovthingcolor_friend"
	ColorPicker "$MAPCOLORMNU_ITEMCOLOR",				"am_ovthingcolor_item"
	ColorPicker "$MAPCOLORMNU_COUNTITEMCOLOR",			"am_ovthingcolor_citem"
}

//-------------------------------------------------------------------------------------------
//
// Color Picker
//
//-------------------------------------------------------------------------------------------

OptionMenu ColorPickerMenu protected
{
	Title "$MNU_COLORPICKER"
	// This menu will be created by the calling code
}

//-------------------------------------------------------------------------------------------
//
// Messages
//
//-------------------------------------------------------------------------------------------


OptionValue MessageLevels
{
	0.0, "$OPTVAL_ITEMPICKUP"
	1.0, "$OPTVAL_OBITUARIES"
	2.0, "$OPTVAL_CRITICALMESSAGES"
}

OptionValue DevMessageLevels
{
	0, "$OPTVAL_OFF"
	1, "$OPTVAL_ERRORS"
	2, "$OPTVAL_WARNINGS"
	3, "$OPTVAL_NOTIFICATIONS"
	4, "$OPTVAL_EVERYTHING"
}

OptionMenu MessageOptions protected
{
	Title 	"$MSGMNU_TITLE"
	Option "$MSGMNU_SHOWMESSAGES",				"show_messages", "OnOff"
	Option "$MSGMNU_SHOWOBITUARIES",			"show_obituaries", "OnOff"
	Option "$MSGMNU_SHOWSECRETS",				"cl_showsecretmessage", "OnOff"
	Option "$MSGMNU_MESSAGELEVEL", 				"msg", "MessageLevels"
	Option "$MSGMNU_DEVELOPER", 				"developer", "DevMessageLevels"
	Option "$MSGMNU_CENTERMESSAGES",			"con_centernotify", "OnOff"
	Option "$MSGMNU_SUBTITLES",					"inter_subtitles", "OnOff"
	StaticText " "
	StaticText "$MSGMNU_MESSAGECOLORS", 1
	StaticText " "
	Option "$MSGMNU_ITEMPICKUP",				"msg0color", "TextColors"
	Option "$MSGMNU_OBITUARIES",				"msg1color", "TextColors"
	Option "$MSGMNU_CRITICALMESSAGES",			"msg2color", "TextColors"
	Option "$MSGMNU_CHATMESSAGES",				"msg3color", "TextColors"
	Option "$MSGMNU_TEAMMESSAGES",				"msg4color", "TextColors"
	Option "$MSGMNU_CENTEREDMESSAGES",			"msgmidcolor", "TextColors"
	StaticText " "
	Option "$MSGMNU_SCREENSHOTMESSAGES",		"screenshot_quiet",	"OffOn"
	Option "$MSGMNU_LONGSAVEMESSAGES",			"longsavemessages",	"OnOff"
}

//-------------------------------------------------------------------------------------------
//
// Scoreboard
//
//-------------------------------------------------------------------------------------------

OptionMenu ScoreboardOptions protected
{
	Title "$SCRBRDMNU_TITLE"
	StaticText "$SCRBRDMNU_COOPERATIVE", 1
	StaticText " "
	Option "$SCRBRDMNU_ENABLE",				"sb_cooperative_enable", "YesNo"
	Option "$SCRBRDMNU_HEADERCOLOR",		"sb_cooperative_headingcolor", "TextColors"
	Option "$SCRBRDMNU_YOURCOLOR",			"sb_cooperative_yourplayercolor", "TextColors"
	Option "$SCRBRDMNU_OTHERPLAYERCOLOR",	"sb_cooperative_otherplayercolor", "TextColors"
	StaticText " "
	StaticText " "
	StaticText "$SCRBRDMNU_DEATHMATCH", 1
	StaticText " "
	Option "$SCRBRDMNU_ENABLE",				"sb_deathmatch_enable",	"YesNo"
	Option "$SCRBRDMNU_HEADERCOLOR",		"sb_deathmatch_headingcolor", "TextColors"
	Option "$SCRBRDMNU_YOURCOLOR",			"sb_deathmatch_yourplayercolor", "TextColors"
	Option "$SCRBRDMNU_OTHERPLAYERCOLOR",	"sb_deathmatch_otherplayercolor", "TextColors"
	StaticText " "
	StaticText " "
	StaticText "$SCRBRDMNU_TEAMDEATHMATCH", 1
	StaticText " "
	Option "$SCRBRDMNU_ENABLE",				"sb_teamdeathmatch_enable", "YesNo"
	Option "$SCRBRDMNU_HEADERCOLOR",		"sb_teamdeathmatch_headingcolor", "TextColors"
}

//-------------------------------------------------------------------------------------------
//
// Font options
//
//-------------------------------------------------------------------------------------------

OptionMenu FontOptions protected
{
	Title "$HUDMNU_FONTOPTIONS"
	Option "$FONTMNU_LOG",					"log_vgafont", "YesNo"
	Option "$FONTMNU_DLG",					"dlg_vgafont", "YesNo"
}

/*=======================================
 *
 * Gameplay Options (dmflags) Menu
 *
 *=======================================*/

OptionValue  SmartAim
{
	0.0, "$OPTVAL_OFF"
	1.0, "$OPTVAL_ON"
	2.0, "$OPTVAL_NEVERFRIENDS"
	3.0, "$OPTVAL_ONLYMONSTERS"
}

OptionValue  FallingDM
{
	0, "$OPTVAL_OFF"
	1, "$OPTVAL_OLD"
	2, "$OPTVAL_HEXEN"
	3, "$OPTVAL_STRIFE"
}

OptionValue  JumpCrouchFreeLook
{
	0, "$OPTVAL_DEFAULT"
	1, "$OPTVAL_OFF"
	2, "$OPTVAL_ON"
}


OptionMenu GameplayOptions protected
{
	Position -35
	Title 	"$GMPLYMNU_TITLE"
	//Indent 222
	Submenu "$GMPLYMNU_DEATHMATCH",				"DeathmatchOptions"
	Submenu "$GMPLYMNU_COOPERATIVE",			"CoopOptions"
	StaticText " "
	Option "$GMPLYMNU_TEAMPLAY",				"teamplay",	"OnOff"
	Slider	"$GMPLYMNU_TEAMDAMAGE",	"teamdamage", 0, 1, 0.05,2
	StaticText " "
	Option "$GMPLYMNU_SMARTAUTOAIM",			"sv_smartaim", "SmartAim"
	StaticText " "
	Option "$GMPLYMNU_FALLINGDAMAGE",			"sv_fallingdamage", "FallingDM"
	Option "$GMPLYMNU_DROPWEAPON",				"sv_weapondrop", "YesNo"
	Option "$GMPLYMNU_DOUBLEAMMO",				"sv_doubleammo", "YesNo"
	Option "$GMPLYMNU_INFINITEAMMO",			"sv_infiniteammo", "YesNo"
	Option "$GMPLYMNU_INFINITEINVENTORY",		"sv_infiniteinventory", "YesNo"
	Option "$GMPLYMNU_NOMONSTERS",				"sv_nomonsters", "YesNo"
	Option "$GMPLYMNU_NOMONSTERSTOEXIT",		"sv_killallmonsters", "YesNo"
	Option "$GMPLYMNU_MONSTERSRESPAWN",			"sv_monsterrespawn", "YesNo"
	Option "$GMPLYMNU_NORESPAWN",				"sv_norespawn", "YesNo"
	Option "$GMPLYMNU_ITEMSRESPAWN",			"sv_itemrespawn", "YesNo"
	Option "$GMPLYMNU_SUPERRESPAWN",			"sv_respawnsuper", "YesNo"
	Option "$GMPLYMNU_FASTMONSTERS",			"sv_fastmonsters", "YesNo"
	Option "$GMPLYMNU_DEGENERATION",			"sv_degeneration", "YesNo"
	Option "$GMPLYMNU_NOAUTOAIM",				"sv_noautoaim", "NoYes"
	Option "$GMPLYMNU_ALLOWSUICIDE",			"sv_disallowsuicide", "NoYes"
	Option "$GMPLYMNU_ALLOWJUMP",				"sv_jump", "JumpCrouchFreeLook"
	Option "$GMPLYMNU_ALLOWCROUCH",				"sv_crouch", "JumpCrouchFreeLook"
	Option "$GMPLYMNU_ALLOWFREELOOK",			"sv_freelook", "JumpCrouchFreeLook"
	Option "$GMPLYMNU_ALLOWFOV",				"sv_nofov", "NoYes"
	Option "$GMPLYMNU_BFGFREEAIM",				"sv_nobfgaim", "NoYes"
	Option "$GMPLYMNU_ALLOWAUTOMAP",			"sv_noautomap", "NoYes"
	Option "$GMPLYMNU_AUTOMAPALLIES",			"sv_noautomapallies", "NoYes"
	Option "$GMPLYMNU_ALLOWSPYING",				"sv_disallowspying", "NoYes"
	Option "$GMPLYMNU_CHASECAM",				"sv_chasecam", "YesNo"
	Option "$GMPLYMNU_DONTCHECKAMMO",			"sv_dontcheckammo", "NoYes"
	Option "$GMPLYMNU_KILLBOSSSPAWNS",			"sv_killbossmonst", "YesNo"
	Option "$GMPLYMNU_NOCOUNTENDMONSTER",		"sv_nocountendmonst", "NoYes"
	Class "GameplayMenu"
}

OptionMenu DeathmatchOptions protected
{
	Position -35
	Title 	"$GMPLYMNU_DEATHMATCH"

	Option "$GMPLYMNU_WEAPONSSTAY",				"sv_weaponstay", "YesNo"
	Option "$GMPLYMNU_ALLOWPOWERUPS",			"sv_noitems", "NoYes"
	Option "$GMPLYMNU_ALLOWHEALTH",				"sv_nohealth", "NoYes"
	Option "$GMPLYMNU_ALLOWARMOR",				"sv_noarmor", "NoYes"
	Option "$GMPLYMNU_SPAWNFARTHEST",			"sv_spawnfarthest", "YesNo"
	Option "$GMPLYMNU_SAMEMAP",					"sv_samelevel", "YesNo"
	Option "$GMPLYMNU_FORCERESPAWN",			"sv_forcerespawn", "YesNo"
	Option "$GMPLYMNU_ALLOWEXIT",				"sv_noexit", "NoYes"
	Option "$GMPLYMNU_BARRELSRESPAWN",			"sv_barrelrespawn", "YesNo"
	Option "$GMPLYMNU_RESPAWNPROTECTION",		"sv_respawnprotect", "YesNo"
	Option "$GMPLYMNU_LOSEFRAG",				"sv_losefrag", "YesNo"
	Option "$GMPLYMNU_KEEPFRAGS",				"sv_keepfrags", "YesNo"
	Option "$GMPLYMNU_NOTEAMSWITCH",			"sv_noteamswitch", "YesNo"
	Class "GameplayMenu"
}

OptionMenu CoopOptions protected
{
	Position -35
	Title 	"$GMPLYMNU_COOPERATIVE"

	Option "$GMPLYMNU_MULTIPLAYERWEAPONS",	 	"sv_noweaponspawn", "NoYes"
	Option "$GMPLYMNU_LOSEINVENTORY",			"sv_cooploseinventory", "YesNo"
	Option "$GMPLYMNU_KEEPKEYS",				"sv_cooplosekeys", "NoYes"
	Option "$GMPLYMNU_KEEPWEAPONS",				"sv_cooploseweapons", "NoYes"
	Option "$GMPLYMNU_KEEPARMOR",				"sv_cooplosearmor", "NoYes"
	Option "$GMPLYMNU_KEEPPOWERUPS",			"sv_cooplosepowerups", "NoYes"
	Option "$GMPLYMNU_KEEPAMMO",				"sv_cooploseammo", "NoYes"
	Option "$GMPLYMNU_LOSEHALFAMMO",			"sv_coophalveammo", "YesNo"
	Option "$GMPLYMNU_SPAWNWHEREDIED",			"sv_samespawnspot", "YesNo"
	Class "GameplayMenu"
}

/*=======================================
 *
 * Compatibility Options Menu
 *
 *=======================================*/


OptionValue CompatModes
{
	0, "$OPTVAL_DEFAULT"
	1, "$OPTVAL_DOOM"
	2, "$OPTVAL_DOOMSTRICT"
	3, "$OPTVAL_BOOM"
	6, "$OPTVAL_BOOMSTRICT"
	5, "$OPTVAL_MBF"
	7, "$OPTVAL_MBFSTRICT"
	4, "$OPTVAL_ZDOOM2063"
}

OptionMenu "CompatibilityOptions" protected
{
	Position -35
	Title "$CMPTMNU_TITLE"
	Option "$CMPTMNU_MODE",							"compatmode", "CompatModes", "", 1
	StaticText " "
	Submenu "$CMPTMNU_ACTORBEHAVIOR",				"CompatActorMenu"
	Submenu "$CMPTMNU_DEHACKEDBEHAVIOR",			"CompatDehackedMenu"
	Submenu "$CMPTMNU_MAPACTIONBEHAVIOR",			"CompatMapMenu"
	Submenu "$CMPTMNU_PHYSICSBEHAVIOR",				"CompatPhysicsMenu"
	Submenu "$CMPTMNU_RENDERINGBEHAVIOR",			"CompatRenderMenu"
	Submenu "$CMPTMNU_SOUNDBEHAVIOR",				"CompatSoundMenu"
	Class "CompatibilityMenu"
}

OptionMenu "CompatActorMenu" protected
{
	Position -35
	Title "$CMPTMNU_ACTORBEHAVIOR"
	Option "$CMPTMNU_CORPSEGIBS",					"compat_CORPSEGIBS", "YesNo"
	Option "$CMPTMNU_NOBLOCKFRIENDS",				"compat_NOBLOCKFRIENDS", "YesNo"
	Option "$CMPTMNU_LIMITPAIN",					"compat_LIMITPAIN", "YesNo"
	Option "$CMPTMNU_MBFMONSTERMOVE",				"compat_MBFMONSTERMOVE", "YesNo"
	Option "$CMPTMNU_CROSSDROPOFF",					"compat_CROSSDROPOFF", "YesNo"
	Option "$CMPTMNU_DROPOFF",						"compat_DROPOFF", "YesNo"
	Option "$CMPTMNU_INVISIBILITY",					"compat_INVISIBILITY", "YesNo"
	Option "$CMPTMNU_MINOTAUR",						"compat_MINOTAUR", "YesNo"
	Option "$CMPTMNU_NOTOSSDROPS",					"compat_NOTOSSDROPS", "YesNo"
	Class "CompatibilityMenu"
}

OptionMenu "CompatDehackedMenu" protected
{
	Position -35
	Title "$CMPTMNU_DEHACKEDBEHAVIOR"
	Option "$CMPTMNU_DEHHEALTH",					"compat_DEHHEALTH", "YesNo"
	Option "$CMPTMNU_MUSHROOM",						"compat_MUSHROOM", "YesNo"
	Class "CompatibilityMenu"
}

OptionMenu "CompatMapMenu" protected
{
	Position -35
	Title "$CMPTMNU_MAPACTIONBEHAVIOR"
	Option "$CMPTMNU_USEBLOCKING",					"compat_USEBLOCKING", "YesNo"
	Option "$CMPTMNU_ANYBOSSDEATH",					"compat_ANYBOSSDEATH", "YesNo"
	Option "$CMPTMNU_NODOORLIGHT",					"compat_NODOORLIGHT", "YesNo"
	Option "$CMPTMNU_LIGHT",						"compat_LIGHT", "YesNo"
	Option "$CMPTMNU_SHORTTEX",						"compat_SHORTTEX", "YesNo"
	Option "$CMPTMNU_STAIRS",						"compat_stairs", "YesNo"
	Option "$CMPTMNU_FLOORMOVE",					"compat_floormove", "YesNo"
	Option "$CMPTMNU_POINTONLINE",					"compat_pointonline", "YesNo"
	Option "$CMPTMNU_MULTIEXIT",					"compat_multiexit", "YesNo"
	Option "$CMPTMNU_TELEPORT",						"compat_teleport", "YesNo"
	Option "$CMPTMNU_PUSHWINDOW",					"compat_pushwindow", "YesNo"
	Option "$CMPTMNU_CHECKSWITCHRANGE",				"compat_checkswitchrange", "YesNo"
	Option "$CMPTMNU_RAILINGHACK",					"compat_railing", "YesNo"
	Class "CompatibilityMenu"
}

OptionMenu "CompatPhysicsMenu" protected
{
	Position -35
	Title "$CMPTMNU_PHYSICSBEHAVIOR"
	Option "$CMPTMNU_NOPASSOVER",					"compat_nopassover", "YesNo"
	Option "$CMPTMNU_BOOMSCROLL",					"compat_BOOMSCROLL", "YesNo"
	Option "$CMPTMNU_BADANGLES",					"compat_badangles", "YesNo"
	Option "$CMPTMNU_WALLRUN",						"compat_WALLRUN", "YesNo"
	Option "$CMPTMNU_RAVENSCROLL",					"compat_RAVENSCROLL", "YesNo"
	Option "$CMPTMNU_TRACE",						"compat_TRACE", "YesNo"
	Option "$CMPTMNU_HITSCAN",						"compat_HITSCAN", "YesNo"
	Option "$CMPTMNU_MISSILECLIP",					"compat_MISSILECLIP", "YesNo"
	Option "$CMPTMNU_EXPLODE1",						"compat_explode1", "YesNo"
	Option "$CMPTMNU_EXPLODE2",						"compat_explode2", "YesNo"
	Class "CompatibilityMenu"
}


OptionMenu "CompatRenderMenu" protected
{
	Position -35
	Title "$CMPTMNU_RENDERINGBEHAVIOR"
	Option "$CMPTMNU_POLYOBJ",						"compat_POLYOBJ", "YesNo"
	Option "$CMPTMNU_MASKEDMIDTEX",					"compat_MASKEDMIDTEX", "YesNo"
	Option "$CMPTMNU_SPRITESORT",					"compat_SPRITESORT", "YesNo"
	Class "CompatibilityMenu"
}

OptionMenu "CompatSoundMenu" protected
{
	Position -35
	Title "$CMPTMNU_SOUNDBEHAVIOR"
	Option "$CMPTMNU_SOUNDSLOTS",					"compat_soundslots", "YesNo"
	Option "$CMPTMNU_SILENTPICKUP",					"compat_SILENTPICKUP", "YesNo"
	Option "$CMPTMNU_SILENTINSTANTFLOORS",			"compat_silentinstantfloors", "YesNo"
	Option "$CMPTMNU_SECTORSOUNDS",					"compat_SECTORSOUNDS", "YesNo"
	Option "$CMPTMNU_SOUNDCUTOFF",					"compat_soundcutoff", "YesNo"
	Option "$CMPTMNU_SOUNDTARGET",					"compat_SOUNDTARGET", "YesNo"
	Class "CompatibilityMenu"
}

/*=======================================
 *
 * Sound Options Menu
 *
 *=======================================*/

OptionValue SampleRates
{
	0,		"$OPTVAL_DEFAULT"
	4000,	"$OPTVAL_4000HZ"
	8000,	"$OPTVAL_8000HZ"
	11025,	"$OPTVAL_11025HZ"
	22050,	"$OPTVAL_22050HZ"
	32000,	"$OPTVAL_32000HZ"
	44100,	"$OPTVAL_44100HZ"
	48000,	"$OPTVAL_48000HZ"
}


OptionValue BufferSizes
{
	   0, "$OPTVAL_DEFAULT"
	  64, "$OPTVAL_64SAMPLES"
	 128, "$OPTVAL_128SAMPLES"
	 256, "$OPTVAL_256SAMPLES"
	 512, "$OPTVAL_512SAMPLES"
	1024, "$OPTVAL_1024SAMPLES"
	2048, "$OPTVAL_2048SAMPLES"
	4096, "$OPTVAL_4096SAMPLES"
}


OptionValue BufferCounts
{
	   0, "$OPTVAL_DEFAULT"
	   2, "2"
	   3, "3"
	   4, "4"
	   5, "5"
	   6, "6"
	   7, "7"
	   8, "8"
	   9, "9"
	  10, "10"
	  11, "11"
	  12, "12"
}


OptionString ALDevices
{
	// filled in by the sound code
}

OptionString ALResamplers
{
	// filled in by the sound code
}

OptionString SpeakerModes
{
	"Auto",		"$OPTSTR_AUTO"
	"Mono",		"$OPTSTR_MONO"
	"Stereo",	"$OPTSTR_STEREO"
	"Prologic",	"$OPTSTR_PROLOGIC"
	"Quad",		"$OPTSTR_QUAD"
	"Surround",	"$OPTSTR_SURROUND"
	"5.1",		"$OPTSTR_5POINT1"
	"7.1",		"$OPTSTR_7POINT1"
}


OptionString Resamplers
{
	"NoInterp",		"$OPTSTR_NOINTERPOLATION"
	"Linear",		"$OPTVAL_LINEAR_1"
	"Cubic",		"$OPTVAL_CUBIC"
	"Spline",		"$OPTSTR_SPLINE"
}


OptionMenu OpenALSoundItems protected
{
	Title "$OPENALMNU_TITLE"
	Option "$OPENALMNU_PLAYBACKDEVICE",		"snd_aldevice",		"ALDevices"
	Option "$OPENALMNU_ENABLEEFX",			"snd_efx",			"OnOff"
	Option "$OPENALMNU_RESAMPLER",			"snd_alresampler",	"ALResamplers"
}


OptionValue MidiDevices
{
	// filled in by the sound code
}

OptionMenu SoundOptions protected
{
	Title "$SNDMNU_TITLE"
	Slider "$MODMNU_MASTERVOLUME",		"snd_mastervolume", 0, 1, 0.05, 2
	StaticText " "
	Slider "$SNDMNU_SFXVOLUME",			"snd_sfxvolume", 0, 1, 0.05, 2
	Slider "$SNDMNU_MUSICVOLUME",		"snd_musicvolume", 0, 1, 0.05, 2
	StaticText " "
	Slider "$SNDMNU_MENUVOLUME",		"snd_menuvolume", 0, 1, 0.05, 2
	StaticText " "
	Option "$SNDMNU_MIDIDEVICE",		"snd_mididevice", "MidiDevices"
	StaticText " "
	Option "$SNDMNU_UNDERWATERREVERB",	"snd_waterreverb", "OnOff"
	Option "$SNDMNU_RANDOMIZEPITCHES",	"snd_pitched", "OnOff"
	Slider "$SNDMNU_CHANNELS",			"snd_channels", 64, 256, 8, 0
	StaticText " "
	Submenu "$SNDMNU_ADVANCED",			"AdvSoundOptions"
	Submenu "$OPTMNU_REVERB",			"ReverbEdit"
}

/*=======================================
 *
 * Advanced Sound Options Menu
 *
 *=======================================*/

OptionValue GusMemory
{
	0, "$OPTVAL_UNLIMITED"
	1, "$OPTVAL_256K"
	2, "$OPTVAL_512K"
	3, "$OPTVAL_768K"
	4, "$OPTVAL_1024K"
}

OptionValue OplCores
{
	0, "$OPTVAL_MAMEOPL2"
	1, "$OPTVAL_DOSBOXOPL3"
	2, "$OPTVAL_JAVAOPL3"
	3, "$OPTVAL_NUKEDOPL3"
}


OptionMenu AdvSoundOptions protected
{
	Title "$ADVSNDMNU_TITLE"
	Option "$ADVSNDMNU_SAMPLERATE",			"snd_samplerate", "SampleRates"
	Option "$ADVSNDMNU_HRTF",				"snd_hrtf", "AutoOffOn"
	StaticText " "
	Option "$SNDMNU_BACKGROUND",			"i_soundinbackground", "OnOff"
	StaticText " "

	ifoption(openal)
	{
	StaticText " "
		Submenu "$SNDMNU_OPENAL",		"OpenALSoundItems"
	}

	StaticText " "
	Submenu "$SNDMNU_MIDIPLAYER",		"MidiPlayerOptions"
	Submenu "$SNDMNU_MODREPLAYER",		"ModReplayerOptions"
	StaticText " "
	Command "$SNDMNU_RESTART",			"snd_reset"
}

OptionMenu GusConfigMenu protected
{
	Title "$ADVSNDMNU_SELCONFIG"
}

OptionMenu WildMidiConfigMenu protected
{
	Title "$ADVSNDMNU_SELCONFIG"
}

OptionMenu TimidityConfigMenu protected
{
	Title "$ADVSNDMNU_SELCONFIG"
}

OptionMenu FluidPatchsetMenu protected
{
	Title "$ADVSNDMNU_SELCONFIG"
}

OptionMenu ADLBankMenu protected
{
	Title "$ADVSNDMNU_OPLBANK"
}

OptionMenu ADLMIDICustomBanksMenu protected
{
	Title "$ADVSNDMNU_OPLBANKFILE"
}

OptionMenu OPNMIDICustomBanksMenu protected
{
	Title "$ADVSNDMNU_OPNBANKFILE"
}


/*=======================================
 *
 * Module Replayer Options Menu
 *
 *=======================================*/

OptionValue ModReplayers
{
	0.0, "$OPTVAL_SOUNDSYSTEM"
	1.0, "$OPTVAL_FOO_DUMB"
}


OptionValue ModQuality
{
	0.0, "$OPTVAL_ALIASING"
	1.0, "$OPTVAL_LINEAR_1"
	2.0, "$OPTVAL_CUBIC"
	3.0, "$OPTVAL_BLEP"		// Band-limited step
	4.0, "$OPTVAL_LINEARSLOW"
	5.0, "$OPTVAL_BLAM"		// Band-limited linear
	6.0, "$OPTVAL_CUBICSLOW"
	7.0, "$OPTVAL_SINC"
}


OptionValue ModVolumeRamps
{
	0.0, "$OPTVAL_NONE"
	1.0, "$OPTVAL_NOTEONOFFONLY"
	2.0, "$OPTVAL_FULLRAMPING"
}



OptionMenu ModReplayerOptions protected
{
	Title "$MODMNU_TITLE"
	Slider "$MODMNU_MASTERVOLUME",			"mod_dumb_mastervolume", 1, 16, 0.5, 1
	Option "$ADVSNDMNU_SAMPLERATE",			"mod_samplerate", "SampleRates"
	Option "$MODMNU_QUALITY",				"mod_interp", "ModQuality"
	Option "$MODMNU_VOLUMERAMPING",			"mod_volramp", "ModVolumeRamps"
	StaticText " "
	Option "$MODMNU_CHIPOMATIC",			"mod_autochip", "OnOff"
	// TODO if the menu system is ever rewritten: Provide a decent
	// mechanism to edit the chip-o-matic settings like you can with
	// the foo_dumb preferences in foobar2000.
}

/*=======================================
 *
 * MIDI player
 *
 *=======================================*/

 OptionValue TimidityReverb
 {
	0, "$OPTVAL_OFF"
	1, "$OPTVAL_STANDARD"
	2, "$ADVSNDMNU_GLOBAL"
	3, "$ADVSNDMNU_FREEVERB"
	4, "$ADVSNDMNU_GLOBAL_FREEVERB"
 }

  OptionMenu MidiPlayerOptions protected
 {
	Title "$SNDMNU_MIDIPLAYER"
	Submenu "$ADVSNDMNU_FLUIDSYNTH", "FluidsynthOptions", 0, 1
	Submenu "$ADVSNDMNU_TIMIDITY", "TimidityOptions", 0, 1
	Submenu "$ADVSNDMNU_GUSEMULATION", "GUSOptions", 0, 1
	Submenu "$ADVSNDMNU_WILDMIDI", "WildMidiOptions", 0, 1
	Submenu "$ADVSNDMNU_OPLSYNTHESIS", "OPLOptions", 0, 1
	Submenu "$ADVSNDMNU_ADLMIDI", "ADLOptions", 0, 1
	Submenu "$ADVSNDMNU_OPNMIDI", "OPNOptions", 0, 1
 }

 OptionMenu FluidsynthOptions protected
 {
	Title "$ADVSNDMNU_FLUIDSYNTH"
	LabeledSubMenu "$ADVSNDMNU_SELCONFIG",		"fluid_patchset", "FluidPatchsetMenu"
	Slider "$ADVSNDMNU_FLUIDGAIN",			"fluid_gain", 0, 10, 0.5, 1
	Option "$ADVSNDMNU_REVERB", 			"fluid_reverb", "OnOff"
	Option "$ADVSNDMNU_CHORUS", 			"fluid_chorus", "OnOff"
	Slider "$ADVSNDMNU_MIDIVOICES", 		"fluid_voices", 16, 4096, 16, 0
	// other CVARs need to be revieved for usefulness
 }

 OptionMenu TimidityOptions protected
 {
	Title "$ADVSNDMNU_TIMIDITY"
	LabeledSubMenu "$ADVSNDMNU_SELCONFIG",		"timidity_config", "TimidityConfigMenu"
	Option "$ADVSNDMNU_REVERB", 			"timidity_reverb", "TimidityReverb"
	Slider "$ADVSNDMNU_REVERB_LEVEL", 		"timidity_reverb_level", 9, 127, 1, 0
	Option "$ADVSNDMNU_CHORUS", 			"timidity_chorus", "OnOff"
	// other CVARs need to be revieved for usefulness
 }

 OptionMenu GUSOptions protected
 {
	Title "$ADVSNDMNU_GUSEMULATION"
	LabeledSubMenu "$ADVSNDMNU_SELCONFIG",		"midi_config", "GusConfigMenu"
	Slider "$ADVSNDMNU_MIDIVOICES",			"midi_voices", 16, 256, 4, 0
	Option "$ADVSNDMNU_DMXGUS", 			"midi_dmxgus", "OnOff"
	Option "$ADVSNDMNU_GUSMEMSIZE", 		"gus_memsize", "GusMemory"
 }

  OptionMenu WildMidiOptions protected
 {
	Title "$ADVSNDMNU_WILDMIDI"
	LabeledSubMenu "$ADVSNDMNU_SELCONFIG",		"wildmidi_config", "WildMidiConfigMenu"
	Option "$ADVSNDMNU_REVERB", 			"wildmidi_reverb", "OnOff"
	Option "$ADVSNDMNU_ADVRESAMPLING",		"wildmidi_enhanced_resampling", "OnOff"
 }

 OptionMenu OPLOptions protected
 {
 	Title "$ADVSNDMNU_OPLSYNTHESIS"
	Option "$ADVSNDMNU_OPLCORES", 			"opl_core", "OplCores"
	Slider "$ADVSNDMNU_OPLNUMCHIPS", 		"opl_numchips", 1, 8, 1, 0
	Option "$ADVSNDMNU_OPLFULLPAN",			"opl_fullpan", "OnOff"
 }

 OptionValue AdlVolumeModels
 {
	0, "$ADLVLMODEL_AUTO"
	1, "$ADLVLMODEL_GENERIC"
	2, "$ADLVLMODEL_NATIVE"
	3, "$ADLVLMODEL_DMX"
	4, "$ADLVLMODEL_APOGEE"
	5, "$ADLVLMODEL_WIN9X"
 }

 OptionValue ADLOplCores
 {
	0, "$OPTVAL_NUKEDOPL3"
	1, "$OPTVAL_NUKEDOPL3174"
	2, "$OPTVAL_DOSBOXOPL3"
 }

 OptionValue OpnCores
 {
	0, "$OPTVAL_MAMEOPN2"
	1, "$OPTVAL_NUKEDOPN2"
	2, "$OPTVAL_GENSOPN2"
 }

 OptionMenu ADLOptions protected
 {
	Title "$ADVSNDMNU_ADLMIDI"
	Option "$ADVSNDMNU_OPLCORES",		 "adl_emulator_id", "ADLOplCores"
	Option "$ADVSNDMNU_RUNPCMRATE",		 "adl_run_at_pcm_rate", "OnOff"
	Slider "$ADVSNDMNU_ADLNUMCHIPS", 	 "adl_chips_count", 1, 32, 1, 0
	Option "$ADVSNDMNU_OPLFULLPAN", 	 "adl_fullpan", "OnOff"
	Option "$ADVSNDMNU_VLMODEL",		 "adl_volume_model", "AdlVolumeModels"
	StaticText ""
	LabeledSubmenu "$ADVSNDMNU_OPLBANK", "adl_bank", "ADLBankMenu"
	StaticText ""
	Option "$ADVSNDMNU_ADLCUSTOMBANK", 	 "adl_use_custom_bank", "OnOff"
	LabeledSubmenu "$ADVSNDMNU_OPLBANKFILE", "adl_custom_bank", "ADLMIDICustomBanksMenu"
 }

 OptionMenu OPNOptions protected
 {
	Title "$ADVSNDMNU_OPNMIDI"
	Option "$ADVSNDMNU_OPNCORES",		 "opn_emulator_id", "OpnCores"
	Option "$ADVSNDMNU_RUNPCMRATE",		 "opn_run_at_pcm_rate", "OnOff"
	Slider "$ADVSNDMNU_OPNNUMCHIPS", 	 "opn_chips_count", 1, 32, 1, 0
	Option "$ADVSNDMNU_OPLFULLPAN", 	 "opn_fullpan", "OnOff"
	StaticText ""
	Option "$ADVSNDMNU_OPNCUSTOMBANK", 	 "opn_use_custom_bank", "OnOff"
	LabeledSubmenu "$ADVSNDMNU_OPNBANKFILE", "opn_custom_bank", "OPNMIDICustomBanksMenu"
 }

/*=======================================
 *
 * Change Renderer Menu
 *
 *=======================================*/

OptionValue "RenderMode"
{
	0, "$OPTVAL_SWDOOM"
	1, "$OPTVAL_SWDOOMTC"
	4,  "$OPTVAL_HWPOLY"
}

/*=======================================
 *
 * Video mode menu
 *
 *=======================================*/

OptionValue ForceRatios
{
	0.0, "$OPTVAL_OFF"
	3.0, "4:3"
	1.0, "16:9"
	5.0, "17:10"
	2.0, "16:10"
	4.0, "5:4"
	6.0, "21:9"
}
OptionValue Ratios
{
	0.0, "4:3"
	4.0, "5:4"
	1.0, "16:9"
	2.0, "16:10"
	3.0, "17:10"
	6.0, "21:9"
	 -1, "$OPTVAL_ALL"
}
OptionValue ScaleModes
{
	0, "$OPTVAL_NORMAL"
	6, "320x200"
	2, "640x400"
	3, "960x600"
	4, "1280x800"
	5, "$OPTVAL_CUSTOM"
	1, "$OPTVAL_LOWEST"
}
OptionValue CropAspect
{
	0, "$OPTVAL_STRETCH"
	1, "$OPTVAL_LETTERBOX"
}

OptionMenu VideoModeMenu protected
{
	Title "$VIDMNU_TITLE"

	Option "$VIDMNU_PREFERBACKEND",		"vid_preferbackend", "PreferBackend"
	StaticText " "
	Option "$VIDMNU_RENDERMODE",		"vid_rendermode", "RenderMode"
	Option "$VIDMNU_FULLSCREEN",		"vid_fullscreen", "YesNo"

	IfOption(Mac)
	{
		Option "$VIDMNU_HIDPI",			"vid_hidpi", "YesNo"
	}
	IfOption(Windows)
	{
		Option "$DSPLYMNU_GPUSWITCH",			vid_gpuswitch, "GPUSwitch"
	}

	Option "$VIDMNU_FORCEASPECT",		"vid_aspect", "ForceRatios"
	Option "$VIDMNU_CROPASPECT",		"vid_cropaspect", "CropAspect"
	Option "$VIDMNU_SCALEMODE",			"vid_scalemode", "ScaleModes"
	Slider "$VIDMNU_SCALEFACTOR",		"vid_scalefactor", 0.25, 2.0, 0.25, 2

	StaticText " "
	Option "$DSPLYMNU_VSYNC",					"vid_vsync", "OnOff"
	Option "$DSPLYMNU_CAPFPS",					"cl_capfps", "OffOn"
	
	StaticText ""
	StaticText "$VIDMNU_CUSTOMRES"
	TextField "$VIDMNU_CUSTOMX", menu_resolution_custom_width
	TextField "$VIDMNU_CUSTOMY", menu_resolution_custom_height
	Option "$VIDMNU_USELINEAR", "vid_scale_linear", "YesNo"
	StaticText ""
	Command "$VIDMNU_APPLYW", "menu_resolution_commit_changes 0"
	Command "$VIDMNU_APPLYFS", "menu_resolution_commit_changes 1"
	StaticText ""

	SubMenu "$VIDMNU_RESPRESET", CustomResolutionMenu
}

OptionMenu CustomResolutionMenu protected
{
	Title "$VIDMNU_RESPRESETTTL"

	StaticText "$VIDMNU_RESPRESETHEAD"
	StaticText ""
	StaticText "$VIDMNU_ASPECT43"
	Command "640x480", "menu_resolution_set_custom 640 480"
	Command "1024x768", "menu_resolution_set_custom 1024 768"
	Command "1280x960", "menu_resolution_set_custom 1280 960"
	Command "1600x1200", "menu_resolution_set_custom 1600 1200"
	StaticText ""
	StaticText "$VIDMNU_ASPECT54"
	Command "1280x1024", "menu_resolution_set_custom 1280 1024"
	StaticText ""
	StaticText "$VIDMNU_ASPECT169"
	Command "960x540", "menu_resolution_set_custom 960 540"
	Command "(720p HD)   1280x720", "menu_resolution_set_custom 1280 720"
	Command "1366x768", "menu_resolution_set_custom 1366 768"
	Command "(1080p HD) 1920x1080", "menu_resolution_set_custom 1920 1080"
	Command "(1440p HD) 2560x1440", "menu_resolution_set_custom 2560 1440"
	Command "(4K UHD) 3840x2160", "menu_resolution_set_custom 3840 2160"
	StaticText ""
	StaticText "$VIDMNU_ASPECT1610"
	Command "960x600", "menu_resolution_set_custom 960 600"
	Command "1280x800", "menu_resolution_set_custom 1280 800"
	Command "1440x900", "menu_resolution_set_custom 1440 900"
	Command "1680x1050", "menu_resolution_set_custom 1680 1050"
	Command "1920x1200", "menu_resolution_set_custom 1920 1200"
}

/*=======================================
 *
 * Network options menu
 *
 *=======================================*/

OptionMenu NetworkOptions protected
{
	Title "$NETMNU_TITLE"
	StaticText "$NETMNU_LOCALOPTIONS", 1
	Option "$NETMNU_MOVEPREDICTION",		"cl_noprediction", "OffOn"
	Option "$NETMNU_LINESPECIALPREDICTION",	"cl_predict_specials", "OnOff"
	Slider "$NETMNU_PREDICTIONLERPSCALE",	"cl_predict_lerpscale", 0.0, 0.5, 0.05, 2
	Slider "$NETMNU_LERPTHRESHOLD",			"cl_predict_lerpthreshold", 0.1, 16.0, 0.1
	StaticText " "
	StaticText "$NETMNU_HOSTOPTIONS", 1
	Option "$NETMNU_EXTRATICS",				"net_extratic", "ExtraTicMode"
	Option "$NETMNU_TICBALANCE",			"net_ticbalance", "OnOff"

}

OptionValue ExtraTicMode
{
	0, "$OPTVAL_NONE"
	1, "1"
	2, "$OPTVAL_ALLUNACKNOWLEDGED"
}

OptionValue "LookupOrder"
{
	0, "$OPTVAL_OBVERSEFIRST"
	1, "$OPTVAL_REVERSEFIRST"
}

OptionValue "SpriteclipModes"
{
	0, "$OPTVAL_NEVER"
	1, "$OPTVAL_SMART"
	2, "$OPTVAL_ALWAYS"
	3, "$OPTVAL_SMARTER"
}

OptionValue "EnhancedStealth"
{
	0, "$OPTVAL_NEVER"
	1, "$OPTVAL_INFRAREDONLY"
	2, "$OPTVAL_INFRAREDANDTORCH"
	3, "$OPTVAL_ANYFIXEDCOLORMAP"
}

OptionValue "FilterModes"
{
	0, "$OPTVAL_NONE"
	1, "$OPTVAL_NONENEARESTMIPMAP"
	5, "$OPTVAL_NONELINEARMIPMAP"
	6, "$OPTVAL_NONETRILINEAR"
	2, "$OPTVAL_LINEAR_2"
	3, "$OPTVAL_BILINEAR"
	4, "$OPTVAL_TRILINEAR"
}

OptionValue "TonemapModes"
{
	0, "$OPTVAL_OFF"
	1, "$OPTVAL_UNCHARTED2"
	2, "$OPTVAL_HEJLDAWSON"
	3, "$OPTVAL_REINHARD"
	5, "$OPTVAL_PALETTE"
}

OptionValue "SSAOModes"
{
	0, "$OPTVAL_OFF"
	1, "$OPTVAL_LOW"
	2, "$OPTVAL_MEDIUM"
	3, "$OPTVAL_HIGH"
}

OptionValue "FXAAQuality"
{
	0, "$OPTVAL_OFF"
	1, "$OPTVAL_LOW"
	2, "$OPTVAL_MEDIUM"
	3, "$OPTVAL_HIGH"
	4, "$OPTVAL_EXTREME"
}

OptionValue "Anisotropy"
{
	1, "$OPTVAL_OFF"
	2, "$OPTVAL_2X"
	4, "$OPTVAL_4X"
	8, "$OPTVAL_8X"
	16, "$OPTVAL_16X"
}

OptionValue "Multisample"
{
	1, "$OPTVAL_OFF"
	2, "$OPTVAL_2X"
	4, "$OPTVAL_4X"
	8, "$OPTVAL_8X"
	16, "$OPTVAL_16X"
	32, "$OPTVAL_32X"
}

OptionValue "Colormaps"
{
	0, "$OPTVAL_USEASPALETTE"
	1, "$OPTVAL_BLEND"
}

OptionValue "LightingModes"
{
	0, "$OPTVAL_STANDARD"
	1, "$OPTVAL_BRIGHT"
	2, "$OPTVAL_DOOM"
	3, "$OPTVAL_DARK"
	4, "$OPTVAL_LEGACY"
	5, "$OPTVAL_BUILD"
	8, "$OPTVAL_SOFTWARE"
	16, "$OPTVAL_VANILLA"
}

OptionValue "Precision"
{
	0, "$OPTVAL_SPEED"
	1, "$OPTVAL_QUALITY"
}

OptionValue "DitherModes"
{
	0, "$OPTVAL_OFF"
	-1, "$OPTVAL_ON"
	6, "6 BPC"
	8, "8 BPC"
	10, "10 BPC"
	12, "12 BPC"
}

OptionValue "Hz"
{
	0, "$OPTVAL_OPTIMAL"
	60, "$OPTVAL_60"
	70, "$OPTVAL_70"
	72, "$OPTVAL_72"
	75, "$OPTVAL_75"
	85, "$OPTVAL_85"
	100, "$OPTVAL_100"
}

OptionValue "BillboardModes"
{
	0, "$OPTVAL_YAXIS"
	1, "$OPTVAL_XYAXIS"
}


OptionValue "Particles"
{
	0, "$OPTVAL_SQUARE"
	1, "$OPTVAL_ROUND"
	2, "$OPTVAL_SMOOTH_2"
}

OptionValue "HqResizeModes"
{
   0, "$OPTVAL_OFF"
   1, "$OPTVAL_SCALENX"
   2, "$OPTVAL_HQNX"
   3, "$OPTVAL_HQNXMMX"
   4, "$OPTVAL_NXBRZ"
   5, "$OPTVAL_OLD_NXBRZ"
   6, "$OPTVAL_NORMALNX"
}

OptionValue "HqResizeMultipliers"
{
   1, "$OPTVAL_OFF"
   2, "2x"
   3, "3x"
   4, "4x"
   5, "5x"
   6, "6x"
}

OptionValue "HqResizeModesNoMMX"
{
   0, "$OPTVAL_OFF"
   1, "$OPTVAL_SCALENX"
   2, "$OPTVAL_HQNX"
   4, "$OPTVAL_NXBRZ"
   5, "$OPTVAL_OLD_NXBRZ"
   6, "$OPTVAL_NORMALNX"
}

OptionValue "FogMode"
{
	0, "$OPTVAL_OFF"
	1, "$OPTVAL_STANDARD"
	2, "$OPTVAL_RADIAL"
}

OptionValue "FuzzStyle"
{
	0, "$OPTVAL_SHADOW"
	1, "$OPTVAL_PIXELFUZZ"
	2, "$OPTVAL_SMOOTHFUZZ"
	3, "$OPTVAL_SWIRLYFUZZ"
	4, "$OPTVAL_TRANSLUCENTFUZZ"
	6, "$OPTVAL_NOISE"
	7, "$OPTVAL_SMOOTHNOISE"
	8, "$OPTVAL_SOFTWARE"
	//5, "$OPTVAL_JAGGEDFUZZ" I can't see any difference between this and 4 so it's disabled for now.
}

OptionValue VRMode
{
	0, "$OPTVAL_NORMAL"
	1, "$OPTVAL_GREENMAGENTA"
	2, "$OPTVAL_REDCYAN"
	9, "$OPTVAL_AMBERBLUE"
	3, "$OPTVAL_SBSFULL"
	4, "$OPTVAL_SBSNARROW"
	11, "$OPTVAL_TOPBOTTOM"
	12, "$OPTVAL_ROWINTERLEAVED"
	13, "$OPTVAL_COLUMNINTERLEAVED"
	14, "$OPTVAL_CHECKERBOARD"
	5, "$OPTVAL_LEFTEYE"
	6, "$OPTVAL_RIGHTEYE"
	7, "$OPTVAL_QUADBUFFERED"
}

OptionValue ShadowMapQuality
{
	128, "128"
	256, "256"
	512, "512"
	1024, "1024"
}

OptionValue ShadowMapFilter
{
	0, "$OPTVAL_NEAREST"
	1, "$OPTVAL_PCF_LOW"
	2, "$OPTVAL_PCF_MEDIUM"
	3, "$OPTVAL_PCF_HIGH"
}


OptionMenu "GLTextureGLOptions" protected
{
	Title "$GLTEXMNU_TITLE"
	Option "$GLTEXMNU_TEXFILTER",		gl_texture_filter,				"FilterModes"
	Option "$GLTEXMNU_ANISOTROPIC",		gl_texture_filter_anisotropic,	"Anisotropy"

	ifOption(MMX)
	{
		Option "$GLTEXMNU_HQRESIZE",		gl_texture_hqresizemode,		"HqResizeModes"
	}
	else
	{
		Option "$GLTEXMNU_HQRESIZE",		gl_texture_hqresizemode,		"HqResizeModesNoMMX"
	}
	Option "$GLTEXMNU_HQRESIZEMULT",	gl_texture_hqresizemult,		"HqResizeMultipliers"
	StaticText "!HQRESIZE_WARNING!"

	Option "$GLTEXMNU_RESIZETEX",		gl_texture_hqresize_textures,	"OnOff"
	Option "$GLTEXMNU_RESIZESPR",		gl_texture_hqresize_sprites,	"OnOff"
	Option "$GLTEXMNU_RESIZEFNT",		gl_texture_hqresize_fonts,		"OnOff"
	Option "$GLTEXMNU_PRECACHETEX",		gl_precache,					"YesNo"
	Option "$GLTEXMNU_SORTDRAWLIST", 	gl_sort_textures,				"YesNo"
	Class "GLTextureGLOptions"
}

OptionMenu "GLLightOptions" protected
{
	Title "$GLLIGHTMNU_TITLE"
	Option "$TCMNU_DYNLIGHTS",					"r_dynlights", "OnOff"
	Option "$GLLIGHTMNU_LIGHTSENABLED",			gl_lights,				"OnOff"
	Option "$GLLIGHTMNU_LIGHTSPRITES",			gl_light_sprites,		"YesNo"
	Option "$GLLIGHTMNU_LIGHTPARTICLES",		gl_light_particles,		"YesNo"
	Option "$GLLIGHTMNU_LIGHTSHADOWMAP",		gl_light_shadowmap,		"YesNo"
	Option "$GLLIGHTMNU_LIGHTSHADOWMAPQUALITY", gl_shadowmap_quality,	"ShadowMapQuality"
	Option "$GLLIGHTMNU_LIGHTSHADOWMAPFILTER", 	gl_shadowmap_filter,	"ShadowMapFilter"
}

OptionMenu "OpenGLOptions" protected
{
	Title "$GLMNU_TITLE"
	Submenu "$GLPREFMNU_VRMODE",				"VR3DMenu"
	Submenu "$GLMNU_POSTPROCESS",				"PostProcessMenu"
	StaticText " "
	Option "$GLPREFMNU_SECLIGHTMODE",			gl_lightmode,					"LightingModes"
	Option "$GLPREFMNU_SWLMBANDED",				gl_bandedswlight,				"OnOff"
	Option "$GLPREFMNU_FOGMODE",				gl_fogmode,						"FogMode"
	Option "$GLPREFMNU_FOGFORCEFULLBRIGHT",		gl_brightfog,					"YesNo"
	Slider "$GLPREFMNU_WPNLIGHTSTR",			gl_weaponlight,					0,32, 2
	Option "$GLPREFMNU_ENVIRONMENTMAPMIRROR",	gl_mirror_envmap,				"OnOff"
	Option "$GLPREFMNU_ENV",					gl_enhanced_nightvision,		"OnOff"
	Option "$GLPREFMNU_ENVSTEALTH",				gl_enhanced_nv_stealth,			"EnhancedStealth"
	Option "$GLPREFMNU_SPRCLIP",				gl_spriteclip,					"SpriteclipModes"
	Option "$GLPREFMNU_SPRBLEND",				gl_sprite_blend,				"OnOff"
	Option "$GLPREFMNU_FUZZSTYLE",				gl_fuzztype,					"FuzzStyle"
	Option "$GLPREFMNU_SPRBILLBOARD",			gl_billboard_mode,				"BillboardModes"
	Option "$GLPREFMNU_SPRBILLFACECAMERA",		gl_billboard_faces_camera,		"OnOff"
	Option "$GLPREFMNU_PARTICLESTYLE",			gl_particles_style,				"Particles"
	Option "$GLPREFMNU_RENDERQUALITY",			gl_render_precise,				"Precision"
	StaticText " "
	Slider "$GLPREFMNU_MENUBLUR",				gl_menu_blur, 0, 5.0, 0.5, 2
	StaticText " "
	Option "$GLPREFMNU_MULTISAMPLE", 			gl_multisample,					"Multisample"
}

OptionMenu "VR3DMenu" protected
{
	Title "$GLPREFMNU_VRMODE"
	Option "$GLMNU_3DMODE",					vr_mode, 						"VRMode"
	IfOption(Windows)
	{
		Option "$GLPREFMNU_VRQUADSTEREO",			vr_enable_quadbuffered,			"OnOff"
	}
	Slider "$GLPREFMNU_VRIPD",					vr_ipd,							0.041, 0.073, 0.001, 3
	Slider "$GLPREFMNU_VRSCREENDIST",			vr_screendist,					0.2, 10.0, 0.1, 1
}

OptionMenu "PostProcessMenu" protected
{
	Title "$GLMNU_POSTPROCESS"
	Option "$GLPREFMNU_BLOOM",		 			gl_bloom,						"OnOff"
	Option "$GLPREFMNU_LENS",		 			gl_lens,						"OnOff"
	Option "$GLPREFMNU_SSAO",		 			gl_ssao,						"SSAOModes"
	Slider "$GLPREFMNU_SSAO_PORTALS",			gl_ssao_portals,				0.0, 4.0, 1.0, 0
	Option "$GLPREFMNU_FXAA",		 			gl_fxaa,						"FXAAQuality"
	Option "$GLPREFMNU_DITHER",		 			gl_dither_bpc,					"DitherModes"
	Option "$GLPREFMNU_TONEMAP", 				gl_tonemap,						"TonemapModes"
	StaticText " "
	Slider "$GLPREFMNU_PALTONEMAPPOWER",		gl_paltonemap_powtable,			0.2, 3.0, 0.1, 1
	Option "$GLPREFMNU_PALTONEMAPORDER",		gl_paltonemap_reverselookup,	"LookupOrder"
}

OptionMenu "ReverbEdit" protected
{
	Class "ReverbEdit"
	Title "$OPTMNU_REVERB"
	StaticTextSwitchable 	"", "", "EvironmentName", 1
	StaticTextSwitchable 	"", "", "EvironmentID"
	StaticText " "
	Submenu "$REVMNU_SELECT", "ReverbSelect"
	Option "$REVMNU_TEST", "eaxedit_test", OnOff
	StaticText " "
	Submenu "$REVMNU_NEW", "ReverbNew"
	Submenu "$REVMNU_SAVE", "ReverbSave"
	Submenu "$REVMNU_EDIT", "ReverbSettings"
}

OptionMenu "ReverbSelect" protected
{
	Class "ReverbSelect"
	Title "$REVMNU_SELECT"
	// filled in by code
}

OptionMenu "ReverbSettings" protected
{
	Title "$REVMNU_EDIT"
	SafeCommand "$REVMNU_REVERT", "revertenvironment"
	StaticText " "
	SliderReverbEditOption "$REVMNU_Environment_Size", 1, 100, 0.01, 3, 1
	SliderReverbEditOption "$REVMNU_Environment_Diffusion", 0, 1, 0.01, 3, 2
	SliderReverbEditOption "$REVMNU_Room", -10000, 0, 1, 0, 3
	SliderReverbEditOption "$REVMNU_Room_HF", -10000, 0, 1, 0, 4
	SliderReverbEditOption "$REVMNU_Room_LF", -10000, 0, 1, 0, 5
	SliderReverbEditOption "$REVMNU_Decay_Time", 1, 200, 0.01, 3, 6
	SliderReverbEditOption "$REVMNU_Decay_HF_Ratio", 1, 20, 0.01, 3, 7
	SliderReverbEditOption "$REVMNU_Decay_LF_Ratio", 1, 20, 0.01, 3, 8
	SliderReverbEditOption "$REVMNU_Reflections", -10000, 1000, 1, 0, 9
	SliderReverbEditOption "$REVMNU_Reflections_Delay", 0, 0.3, 1, 3, 10
	SliderReverbEditOption "$REVMNU_Reflections_Pan_X", -2000, 2000, 1, 3, 11
	SliderReverbEditOption "$REVMNU_Reflections_Pan_Y", -2000, 2000, 1, 3, 12
	SliderReverbEditOption "$REVMNU_Reflections_Pan_Z", -2000, 2000, 1, 3, 13
	SliderReverbEditOption "$REVMNU_Reverb", -10000, 2000, 1, 0, 14
	SliderReverbEditOption "$REVMNU_Reverb_Delay", 0, 0.1, 0.01, 3, 15
	SliderReverbEditOption "$REVMNU_Reverb_Pan_X", -2000, 2000, 1, 3, 16
	SliderReverbEditOption "$REVMNU_Reverb_Pan_Y", -2000, 2000, 1, 3, 17
	SliderReverbEditOption "$REVMNU_Reverb_Pan_Z", -2000, 2000, 1, 3, 18
	SliderReverbEditOption "$REVMNU_Echo_Time", 0.075, 0.25, 0.005, 3, 19
	SliderReverbEditOption "$REVMNU_Echo_Depth", 0, 1, 0.01, 3, 20
	SliderReverbEditOption "$REVMNU_Modulation_Time", 0.04, 4, 0.01, 3, 21
	SliderReverbEditOption "$REVMNU_Modulation_Depth",0, 1, 0.01, 3, 22
	SliderReverbEditOption "$REVMNU_Air_Absorption_HF", -100, 0, 0.01, 3, 23
	SliderReverbEditOption "$REVMNU_HF_Reference", 10000, 200000, 1, 3, 24
	SliderReverbEditOption "$REVMNU_LF_Reference",20, 10000, 0.1, 3, 25
	SliderReverbEditOption "$REVMNU_Room_Rolloff_Factor",0, 10, 0.01, 3, 26
	SliderReverbEditOption "$REVMNU_Diffusion",0, 100, 0.01, 3, 27
	SliderReverbEditOption "$REVMNU_Density",0, 100, 0.01, 3, 28
	StaticText " "
	ReverbOption "$REVMNU_Reflections_Scale", 29, OnOff
	ReverbOption "$REVMNU_Reflections_Delay_Scale", 30, OnOff
	ReverbOption "$REVMNU_Decay_Time_Scale", 31, OnOff
	ReverbOption "$REVMNU_Decay_HF_Limit", 32, OnOff
	ReverbOption "$REVMNU_Reverb_Scale", 33, OnOff
	ReverbOption "$REVMNU_Reverb_Delay_Scale", 34, OnOff
	ReverbOption "$REVMNU_Echo_Time_Scale", 35, OnOff
	ReverbOption "$REVMNU_Modulation_Time_Scale", 36, OnOff
}

OptionMenu "ReverbNew" protected
{
	Title "$REVMNU_NEW"
	ReverbSelect "$REVMNU_Based_on", "ReverbSelect"
	TextField "$REVMNU_Name", "reverbedit_name"
	NumberField "$REVMNU_ID_1", "reverbedit_id1", 0, 255
	NumberField "$REVMNU_ID_2", "reverbedit_id2", 0, 255
	Command "$REVMNU_Create", "createenvironment", 0, 1
}

OptionMenu "ReverbSave" protected
{
	Class "ReverbSave"
	Title "$REVMNU_SAVE"
	Command "$REVMNU_Save", "savereverbs"
	TextField "$REVMNU_File_name", "reverbsavename"
	StaticText ""
	StaticText "$REVMNU_Environments_to_save"
	// Rest is filled in by code.
}

/*=======================================
 *
 * Language menu
 *
 *=======================================*/

OptionString "LanguageOptions"
{
	"auto", "Auto"
	"default", "English (US)"
	"eng", "English (UK)"
	"cs", "Česky (Czech)"
	"de", "Deutsch (German)"
	"es", "Español (España) (Castilian Spanish)"
	"esm", "Español (Latino) (Latin American Spanish)"
	"eo", "Esperanto"
	"fi", "Suomi (Finnish)"
	"fr", "Français (French)"
	"it", "Italiano (Italian)"
	"jp", "日本語 (Japanese)"
	"ko", "한국어 (Korean)"
	"nl", "Nederlands (Dutch)"
	"pl", "Polski (Polish)"
	"ptg", "Português (European Portuguese)"
	"pt", "Português do Brasil (Brazilian Portuguese)"
	"ro", "Română (Romanian)"
	"ru", "Русский (Russian)"
	"sr", "Српски (Serbian)"
}

/*=======================================
 *
 * Option Search menu
 *
 *=======================================*/

OptionMenu "os_Menu"
{
	Class "os_Menu"
	Title "$OS_TITLE"
}

OptionValue "os_isanyof_values"
{
	0, "$OS_ALL"
	1, "$OS_ANY"
}

/*=======================================
 *
 * Vulkan Menu
 *
 *=======================================*/

OptionMenu "vkoptions"
{
	Title "$VK_TITLE"
	StaticText "$VK_WARNING"
	StaticText "$VK_RESTART"
	StaticText ""
	TextField "$VKMNU_DEVICE",			vk_device
	Option "$VKMNU_HDR",				"vk_hdr", "OnOff"
}<|MERGE_RESOLUTION|>--- conflicted
+++ resolved
@@ -1213,12 +1213,7 @@
 	Option "$MISCMNU_QUICKSAVEROTATION",		"quicksaverotation", "OnOff"
 	Slider "$MISCMNU_QUICKSAVECOUNT",			"quicksaverotationcount", 1, 20, 1, 0
 	Option "$MISCMNU_DEHLOAD",					"dehload", "dehopt"
-<<<<<<< HEAD
-	Option "$MISCMNU_ENABLESCRIPTSCREENSHOTS",	"enablescriptscreenshot", "OnOff"
-=======
-	Option "$MISCMNU_SETSLOTSTRICT",			"setslotstrict", "YesNo"
-	Option "$MISCMNU_ENABLESCRIPTSCREENSHOTS",		"enablescriptscreenshot", "OnOff"
->>>>>>> 001df17d
+	Option "$MISCMNU_ENABLESCRIPTSCREENSHOTS",		"enablescriptscreenshot", "OnOff"	Option "$MISCMNU_SETSLOTSTRICT",			"setslotstrict", "YesNo"
 	Option "$MISCMNU_INTERSCROLL",				"nointerscrollabort", "OffOn"
 	StaticText " "
 	Option "$MISCMNU_CACHENODES",				"gl_cachenodes", "OnOff"
