//-------------------------------------------------------------------------------------------
//
// Note:
// Much of the menu structure defined here is accessed internally by CCMDs
// and menu generation code. If you want to design your own menus make sure
// that they are named identically and that links to all important submenus
// are present.
//
//-------------------------------------------------------------------------------------------

DEFAULTLISTMENU
{
	Font "BigFont", "Untranslated"
	IfGame(Doom, Chex)
	{
		Selector "M_SKULL1", -32, -5
		Linespacing 16
		Font "BigFont", "Red"
	}
	IfGame(Strife)
	{
		Selector "M_CURS1", -28, -5
		Linespacing 19
	}
	IfGame(Heretic, Hexen)
	{
		Selector "M_SLCTR1", -28, -1
		Linespacing 20
	}
}

//-------------------------------------------------------------------------------------------
//
// The main menu. There's a lot of differences here between the games
//
//-------------------------------------------------------------------------------------------

LISTMENU "MainMenu"
{
	IfGame(Doom, Chex)
	{
		StaticPatch 94, 2, "M_DOOM"
		Position 97, 72
		IfOption(ReadThis)
		{
			Position 97, 64
		}
	}
	IfGame(Strife)
	{
		StaticPatch 84, 2, "M_STRIFE"
		Position 97, 45
	}
	IfGame(Heretic)
	{
		StaticPatch 88, 0, "M_HTIC"
		StaticPatch 40, 10, "M_SKL01"
		StaticPatch 232, 10, "M_SKL00"
		Position 110, 56
	}
	IfGame(Hexen)
	{
		StaticPatch 88, 0, "M_HTIC"
		StaticPatch 37, 80, "FBULB0"
		StaticPatch 278, 80, "FBULA0"
		Position 110, 56
	}
	
	IfGame(Doom, Strife, Chex)
	{
		PatchItem "M_NGAME", "n", "PlayerclassMenu"
		ifOption(SwapMenu)
		{
			PatchItem "M_LOADG", "l", "LoadGameMenu"
			PatchItem "M_SAVEG", "s", "SaveGameMenu"
			PatchItem "M_OPTION","o", "OptionsMenu"
		}
		else
		{
			PatchItem "M_OPTION","o", "OptionsMenu"
			PatchItem "M_LOADG", "l", "LoadGameMenu"
			PatchItem "M_SAVEG", "s", "SaveGameMenu"
		}
		ifOption(ReadThis)
		{
			PatchItem "M_RDTHIS","r", "ReadThisMenu"
		}
		PatchItem "M_QUITG", "q", "QuitMenu"
	}
	
	IfGame(Heretic, Hexen)
	{
		TextItem "$MNU_NEWGAME", "n", "PlayerclassMenu"
		TextItem "$MNU_OPTIONS", "o", "OptionsMenu"
		TextItem "$MNU_GAMEFILES", "g", "GameFilesMenu"
		TextItem "$MNU_INFO", "i", "ReadThisMenu"
		TextItem "$MNU_QUITGAME", "q", "QuitMenu"
	}
}

//-------------------------------------------------------------------------------------------
//
// Important note about the following template menus:
// Don't even think about replacing them with something that's not an empty menu
// with some static elements only. Proper function is not guaranteed then.
//
//-------------------------------------------------------------------------------------------

//-------------------------------------------------------------------------------------------
//
// The player class menu
// The init code will set the first item to 'autoselect' if it's the only one.
//
//-------------------------------------------------------------------------------------------

ListMenu "PlayerclassMenu"
{
	IfGame(Doom, Heretic, Hexen, Strife)
	{
		NetgameMessage "$NEWGAME"
	}
	IfGame(Chex)
	{
		NetgameMessage "$CNEWGAME"
	}

	IfGame(Doom, Strife, Chex)
	{
		StaticTextCentered 160, 15, "$MNU_CHOOSECLASS"
		Position 48, 63
		PlayerDisplay 220, 63, "20 00 00", "80 00 40"
		MouseWindow 0, 220
	}
	IfGame(Heretic)
	{
		StaticTextCentered 160, 15, "$MNU_CHOOSECLASS"
		Position 80, 50
		PlayerDisplay 220, 50, "20 00 00", "80 00 40"
		MouseWindow 0, 220
	}
	IfGame(Hexen)
	{
		StaticText 34, 24, "$MNU_CHOOSECLASS"
		Position 66, 58
		PlayerDisplay 174, 8, "00 07 00", "40 53 40"
		MouseWindow 0, 174
	}
	// The rest of this menu will be set up based on the actual player definitions.
}

//-------------------------------------------------------------------------------------------
//
// The episode menu
// The init code will set the first item to 'autoselect' if it's the only one.
//
//-------------------------------------------------------------------------------------------

ListMenu "EpisodeMenu"
{
	IfGame(Doom, Heretic, Hexen, Strife)
	{
		NetgameMessage "$NEWGAME"
	}
	IfGame(Chex)
	{
		NetgameMessage "$CNEWGAME"
	}

	IfGame(Doom, Chex)
	{
		Position 48, 63
		StaticPatch 54, 38, "M_EPISOD"
	}
	IfGame(Strife)
	{
		Position 48, 63
		StaticText 54, 38, "$MNU_EPISODE"
	}
	IfGame(Heretic, Hexen)
	{
		Position 80, 50
	}
	// items will be filled in by MAPINFO
}

//-------------------------------------------------------------------------------------------
//
// The skill menu
// Most of this will be filled in at runtime
//
//-------------------------------------------------------------------------------------------

ListMenu "SkillMenu"
{

	IfGame(Doom, Chex)
	{
		StaticPatch 96, 14, "M_NEWG"
	}
	IfGame(Strife)
	{
		StaticPatch 96, 14, "M_NGAME"
	}
	IfGame(Doom, Strife, Chex)
	{
		StaticPatch 54, 38, "M_SKILL"
		Position 48, 63
	}
	IfGame (Heretic)
	{
		Position 38, 30
	}
	IfGame (Hexen)
	{
		StaticText 74, 16, "$MNU_CHOOSESKILL"
		Position 160, 44
		centermenu
	}
}

//-------------------------------------------------------------------------------------------
//
// Raven's game files menu
//
//-------------------------------------------------------------------------------------------

ListMenu "GameFilesMenu"
{
	Position 110, 60
	TextItem "$MNU_LOADGAME", "l", "LoadGameMenu"
	TextItem "$MNU_SAVEGAME", "s", "SaveGameMenu"
}

//-------------------------------------------------------------------------------------------
//
// Base definition for load game menu. Only the configurable part is done here
//
//-------------------------------------------------------------------------------------------

ListMenu "LoadGameMenu"
{
	IfGame(Doom, Heretic, Hexen, Strife)
	{
		NetgameMessage "$LOADNET"
	}
	IfGame(Chex)
	{
		NetgameMessage "$CLOADNET"
	}
	IfGame(Doom, Strife, Chex)
	{
		StaticPatchCentered 160, -20, "M_LOADG"
	}
	IfGame(Heretic, Hexen)
	{
		StaticTextCentered 160, -10, "$MNU_LOADGAME"
	}
	Position 80,54
	Class "LoadMenu"	// uses its own implementation
}

//-------------------------------------------------------------------------------------------
//
// Base definition for save game menu. Only the configurable part is done here
//
//-------------------------------------------------------------------------------------------

ListMenu "SaveGameMenu"
{
	IfGame(Doom, Strife, Chex)
	{
		StaticPatchCentered 160, -20, "M_SAVEG"
	}
	IfGame(Heretic, Hexen)
	{
		StaticTextCentered 160, -10, "$MNU_SAVEGAME"
	}
	Position 80,54
	Class "SaveMenu"	// uses its own implementation
}

//-------------------------------------------------------------------------------------------
//
// The option menu
//
//-------------------------------------------------------------------------------------------

OptionValue "YesNo"
{
	0, "$TXT_NO"
	1, "$TXT_YES"
}

OptionValue "NoYes"
{
	0, "$TXT_YES"
	1, "$TXT_NO"
}

OptionValue "OnOff"
{
	0, "$OPTVAL_OFF"
	1, "$OPTVAL_ON"
}

OptionValue "OffOn"
{
	0, "$OPTVAL_ON"
	1, "$OPTVAL_OFF"
}

OptionMenuSettings
{
	// These can be overridden if a different menu fonts requires it.
	Linespacing 8
	IfGame(Heretic, Hexen)
	{
		Linespacing 9
	}
}

DefaultOptionMenu
{
	Position -15
	IfGame(Heretic, Hexen)
	{
		Position -13
	}
}

OptionMenu "OptionsMenu"
{
	Title "$OPTMNU_TITLE"
	Submenu "$OPTMNU_CONTROLS",			"CustomizeControls"
	Submenu "$OPTMNU_MOUSE",			"MouseOptions"
	Submenu "$OPTMNU_JOYSTICK",			"JoystickOptions"
	StaticText " "
	Submenu "$OPTMNU_PLAYER",			"PlayerMenu"
	Submenu "$OPTMNU_GAMEPLAY",			"GameplayOptions"
	Submenu "$OPTMNU_COMPATIBILITY",	"CompatibilityOptions"
	Submenu "$OPTMNU_AUTOMAP",			"AutomapOptions"
	Submenu "$OPTMNU_HUD",				"HUDOptions"
	Submenu "$OPTMNU_MISCELLANEOUS",	"MiscOptions"
	Submenu "$OPTMNU_NETWORK",			"NetworkOptions"
	Submenu "$OPTMNU_SOUND",			"SoundOptions"
	Submenu "$OPTMNU_DISPLAY",			"VideoOptions"
	Submenu "$OPTMNU_VIDEO",			"VideoModeMenu"
	Submenu "$OPTMNU_CHANGERENDER",		"RendererMenu"
	StaticText " "
	SafeCommand "$OPTMNU_DEFAULTS",	"reset2defaults"
	SafeCommand	"$OPTMNU_RESETTOSAVED",	"reset2saved"
	Command "$OPTMNU_CONSOLE",			"menuconsole"
}

//-------------------------------------------------------------------------------------------
//
// The player menu
//
//-------------------------------------------------------------------------------------------

OptionValue "Gender"
{
	0, "$OPTVAL_MALE"
	1, "$OPTVAL_FEMALE"
	2, "$OPTVAL_OTHER"
}

ListMenu "PlayerMenu"
{
	StaticTextCentered 160, 6, "$MNU_PLAYERSETUP"
	Font "SmallFont"
	Linespacing 14
	Position 48, 36

	IfGame (Doom, Strife, Chex)
	{
		PlayerNameBox "$PLYRMNU_NAME", 0, "Playerbox"
		Selector "-", -16, -1
	}
	IfGame(Heretic, Hexen)
	{
		PlayerNameBox "$PLYRMNU_NAME", 5, "Playerbox"
		Selector "-", -16, 1
	}
	IfGame(Doom, Heretic, Strife, Chex)
	{
		MouseWindow 0, 220
		PlayerDisplay 220, 80, "20 00 00", "80 00 40", 1, "PlayerDisplay"
	}
	IfGame(Hexen)
	{
		MouseWindow 0, 220
		PlayerDisplay 220, 80, "00 07 00", "40 53 40", 1, "PlayerDisplay"
	}
	
	ValueText "$PLYRMNU_TEAM", "Team"
	ValueText "$PLYRMNU_PLAYERCOLOR", "Color"
	Linespacing 10
	Slider "$PLYRMNU_RED", "Red", 0, 255, 16
	Slider "$PLYRMNU_GREEN", "Green", 0, 255, 16
	Linespacing 14
	Slider "$PLYRMNU_BLUE", "Blue", 0, 255, 16
	ValueText "$PLYRMNU_PLAYERCLASS", "Class"
	ValueText "$PLYRMNU_PLAYERSKIN", "Skin"
	ValueText "$PLYRMNU_PLAYERGENDER", "Gender", "Gender"
	Slider "$PLYRMNU_AUTOAIM", "Autoaim", 0, 35, 1
	ValueText "$PLYRMNU_SWITCHONPICKUP", "Switch", "OffOn"
	ValueText "$PLYRMNU_ALWAYSRUN", "AlwaysRun", "OnOff"
	Class "PlayerMenu"
}

//-------------------------------------------------------------------------------------------
//
// Controls Menu
//
//-------------------------------------------------------------------------------------------

OptionMenu "CustomizeControls"
{
	Title "$CNTRLMNU_TITLE"
	ScrollTop 2
	StaticTextSwitchable 	"$CNTRLMNU_SWITCHTEXT1", "$CNTRLMNU_SWITCHTEXT2", "ControlMessage"
	StaticText 	""
	StaticText 	"$CNTRLMNU_CONTROLS", 1
	Control 	"$CNTRLMNU_ATTACK",					"+attack"
	Control 	"$CNTRLMNU_ALTATTACK",				"+altattack"
	Control 	"$CNTRLMNU_RELOAD",					"+reload"
	Control 	"$CNTRLMNU_ZOOM",					"+zoom"
	Control		"$CNTRLMNU_USER1",					"+user1"
	Control		"$CNTRLMNU_USER2",					"+user2"
	Control		"$CNTRLMNU_USER3",					"+user3"
	Control		"$CNTRLMNU_USER4",					"+user4"
	Control 	"$CNTRLMNU_USE",					"+use"
	Control 	"$CNTRLMNU_FORWARD",				"+forward"
	Control 	"$CNTRLMNU_BACK",					"+back"
	Control 	"$CNTRLMNU_MOVELEFT",				"+moveleft"
	Control 	"$CNTRLMNU_MOVERIGHT",				"+moveright"
	Control 	"$CNTRLMNU_TURNLEFT",				"+left"
	Control 	"$CNTRLMNU_TURNRIGHT",				"+right"
	Control		"$CNTRLMNU_TURN180",				"turn180"
	Control 	"$CNTRLMNU_JUMP",					"+jump"
	Control 	"$CNTRLMNU_CROUCH",					"+crouch"
	Control 	"$CNTRLMNU_TOGGLECROUCH",			"crouch"
	Control 	"$CNTRLMNU_MOVEUP",					"+moveup"
	Control 	"$CNTRLMNU_MOVEDOWN",				"+movedown"
	Control 	"$CNTRLMNU_LAND",					"land"
	Control 	"$CNTRLMNU_MOUSELOOK",				"+mlook"
	Control 	"$CNTRLMNU_KEYBOARDLOOK",			"+klook"
	Control 	"$CNTRLMNU_LOOKUP",					"+lookup"
	Control 	"$CNTRLMNU_LOOKDOWN",				"+lookdown"
	Control 	"$CNTRLMNU_CENTERVIEW",				"centerview"
	Control 	"$CNTRLMNU_RUN",					"+speed"
	Control 	"$CNTRLMNU_TOGGLERUN",				"toggle cl_run"
	Control 	"$CNTRLMNU_STRAFE",					"+strafe"
	Control 	"$CNTRLMNU_SCOREBOARD",				"+showscores"
	Control 	"$CNTRLMNU_TOGGLESCOREBOARD",		"togglescoreboard"
	StaticText 	""
	StaticText 	"$CNTRLMNU_CHAT", 1
	Control 	"$CNTRLMNU_SAY",					"messagemode"
	Control 	"$CNTRLMNU_TEAMSAY",				"messagemode2"
	StaticText 	""
	StaticText 	"$CNTRLMNU_WEAPONS", 1
	Control 	"$CNTRLMNU_NEXTWEAPON",				"weapnext"
	Control 	"$CNTRLMNU_PREVIOUSWEAPON",			"weapprev"
	Control		"$CNTRLMNU_SLOT1",					"slot 1"
	Control		"$CNTRLMNU_SLOT2",					"slot 2"
	Control		"$CNTRLMNU_SLOT3",					"slot 3"
	Control		"$CNTRLMNU_SLOT4",					"slot 4"
	Control		"$CNTRLMNU_SLOT5",					"slot 5"
	Control		"$CNTRLMNU_SLOT6",					"slot 6"
	Control		"$CNTRLMNU_SLOT7",					"slot 7"
	Control		"$CNTRLMNU_SLOT8",					"slot 8"
	Control		"$CNTRLMNU_SLOT9",					"slot 9"
	Control		"$CNTRLMNU_SLOT0",					"slot 0"
	StaticText 	""
	StaticText 	"$CNTRLMNU_INVENTORY", 1
	Control 	"$CNTRLMNU_USEITEM",				"invuse"
	Control 	"$CNTRLMNU_USEALLITEMS",			"invuseall"
	Control 	"$CNTRLMNU_NEXTITEM",				"invnext"
	Control 	"$CNTRLMNU_PREVIOUSITEM",			"invprev"
	Control 	"$CNTRLMNU_DROPITEM",				"invdrop"
	Control		"$CNTRLMNU_QUERYITEM",				"invquery"
	Control 	"$CNTRLMNU_DROPWEAPON",				"weapdrop"
	StaticText 	""
	StaticText 	"$CNTRLMNU_OTHER", 1
	Control 	"$CNTRLMNU_AUTOMAP",				"togglemap"
	Control 	"$CNTRLMNU_CHASECAM",				"chase"
	Control 	"$CNTRLMNU_COOPSPY",				"spynext"
	Control 	"$CNTRLMNU_SCREENSHOT",				"screenshot"
	Control  	"$CNTRLMNU_CONSOLE",				"toggleconsole"
	StaticText 	""
	StaticText 	"$CNTRLMNU_POPUPS", 1
	Control 	"$CNTRLMNU_MISSION",				"showpop 1"
	Control 	"$CNTRLMNU_KEYS",					"showpop 2"
	Control 	"$CNTRLMNU_STATS",					"showpop 3"
}

//-------------------------------------------------------------------------------------------
//
// Mouse Menu
//
//-------------------------------------------------------------------------------------------

OptionValue "Corners"
{
	-1, "$OPTVAL_OFF"
	0, "$OPTVAL_UPPERLEFT"
	1, "$OPTVAL_UPPERRIGHT"
	2, "$OPTVAL_LOWERLEFT"
	3, "$OPTVAL_LOWERRIGHT"
}

OptionValue "MenuMouse"
{
	0, "$TXT_NO"
	1, "$TXT_YES"
	2, "$OPTVAL_TOUCHSCREENLIKE"
}

OptionString "Cursors"
{
	"None", "$OPTVAL_DEFAULT"
	"cursor", "$OPTSTR_SIMPLEARROW"
	"doomcurs", "$OPTVAL_DOOM"
	"herecurs", "$OPTSTR_HERETIC"
	"hexncurs", "$OPTVAL_HEXEN"
	"strfcurs", "$OPTVAL_STRIFE"
	"chexcurs", "$OPTSTR_CHEX"
	"-", "$OPTSTR_SYSTEMCURSOR"
}

OptionMenu "MouseOptions"
{
	Title "$MOUSEMNU_TITLE"
	Option "$MOUSEMNU_ENABLEMOUSE",		"use_mouse", "YesNo"
	Option "$MOUSEMNU_MOUSEINMENU",		"m_use_mouse", "MenuMouse", "use_mouse"
	Option "$MOUSEMNU_SHOWBACKBUTTON",	"m_show_backbutton", "Corners", "use_mouse"
	Option "$MOUSEMNU_CURSOR",			"vid_cursor", "Cursors"
	StaticText 	""
	Slider "$MOUSEMNU_SENSITIVITY",		"mouse_sensitivity", 0.5, 2.5, 0.1
	Option "$MOUSEMNU_NOPRESCALE",		"m_noprescale", "NoYes"
	Option "$MOUSEMNU_SMOOTHMOUSE",		"smooth_mouse", "YesNo"
	StaticText 	""
	Slider "$MOUSEMNU_TURNSPEED",		"m_yaw", 0, 2.5, 0.1
	Slider "$MOUSEMNU_MOUSELOOKSPEED",	"m_pitch", 0, 2.5, 0.1
	Slider "$MOUSEMNU_FORWBACKSPEED",	"m_forward", 0, 2.5, 0.1
	Slider "$MOUSEMNU_STRAFESPEED",		"m_side", 0, 2.5, 0.1
	StaticText 	""
	Option "$MOUSEMNU_ALWAYSMOUSELOOK",	"freelook", "OnOff"
	Option "$MOUSEMNU_INVERTMOUSE",		"invertmouse", "OnOff"
	Option "$MOUSEMNU_LOOKSPRING",		"lookspring", "OnOff"
	Option "$MOUSEMNU_LOOKSTRAFE",		"lookstrafe", "OnOff"
}


//-------------------------------------------------------------------------------------------
//
// Joystick Menu
//
//-------------------------------------------------------------------------------------------

OptionMenu "JoystickOptions"
{
	Title "$JOYMNU_OPTIONS"
	// Will be filled in by joystick code.
}

OptionValue "JoyAxisMapNames"
{
	-1, "$OPTVAL_NONE"
	0, "$OPTVAL_TURNING"
	1, "$OPTVAL_LOOKINGUPDOWN"
	2, "$OPTVAL_MOVINGFORWARD"
	3, "$OPTVAL_STRAFING"
	4, "$OPTVAL_MOVINGUPDOWN"
}

OptionValue "Inversion"
{
	0, "$OPTVAL_NOTINVERTED"
	1, "$OPTVAL_INVERTED"
}

OptionMenu "JoystickConfigMenu"
{
	Title "$JOY_CONFIG"
	Class "JoystickConfigMenu"
	// Will be filled in by joystick code.
}


//-------------------------------------------------------------------------------------------
//
// Video Menu
//
//-------------------------------------------------------------------------------------------

OptionValue ColumnMethods
{
	0.0, "$OPTVAL_ORIGINAL"
	1.0, "$OPTVAL_OPTIMIZED"
}

OptionValue BlendMethods
{
	0.0, "$OPTVAL_CLASSIC"
	1.0, "$OPTVAL_PRECISE"
}

OptionValue SkyModes
{
	0.0, "$OPTVAL_NORMAL"
	1.0, "$OPTVAL_STRETCH"
	2.0, "$OPTVAL_CAPPED"
}

OptionValue RocketTrailTypes
{
	0.0, "$OPTVAL_OFF"
	1.0, "$OPTVAL_PARTICLES"
	2.0, "$OPTVAL_SPRITES"
	3.0, "$OPTVAL_SPRITESPARTICLES"
}

OptionValue BloodTypes
{
	0.0, "$OPTVAL_SPRITES"
	1.0, "$OPTVAL_SPRITESPARTICLES"
	2.0, "$OPTVAL_PARTICLES"
}

OptionValue PuffTypes
{
	0.0, "$OPTVAL_SPRITES"
	1.0, "$OPTVAL_PARTICLES"
}

OptionValue Wipes
{
	0.0, "$OPTVAL_NONE"
	1.0, "$OPTVAL_MELT"
	2.0, "$OPTVAL_BURN"
	3.0, "$OPTVAL_CROSSFADE"
}

OptionValue Endoom
{
	0.0, "$OPTVAL_OFF"
	1.0, "$OPTVAL_ON"
	2.0, "$OPTVAL_ONLYMODIFIED"
}

OptionValue Contrast
{
	0.0, "$OPTVAL_OFF"
	1.0, "$OPTVAL_ON"
	2.0, "$OPTVAL_SMOOTH"
}

OptionValue Fuzziness
{
	0.0, "$OPTVAL_TRANSLUCENT"
	1.0, "$OPTVAL_FUZZ"
	2.0, "$OPTVAL_SHADOW"
}

OptionValue SectorColor
{
	-1.0, "$OPTVAL_MAPSETTING"
	 0.0, "$OPTVAL_OFF"
	 1.0, "$OPTVAL_ON"
}

OptionMenu "OpenGLOptions"
{
	Title "$GLMNU_TITLE"
	Submenu "$GLMNU_DYNLIGHT",	"GLLightOptions"
	Submenu "$GLMNU_TEXOPT", 			"GLTextureGLOptions"
	Submenu "$GLMNU_PREFS", 				"GLPrefOptions"
}

OptionMenu "TrueColorOptions"
{
	Title "$TCMNU_TITLE"
	StaticText " "
	//Option "$TCMNU_TRUECOLOR",				"swtruecolor", "OnOff"
	Option "$TCMNU_MINFILTER",				"r_minfilter", "OnOff"
	Option "$TCMNU_MAGFILTER",				"r_magfilter", "OnOff"
	Option "$TCMNU_MIPMAP",					"r_mipmap", "OnOff"
	Option "$TCMNU_DYNLIGHTS",				"r_dynlights", "OnOff"
}

OptionMenu "VideoOptions"
{
	Title "$DSPLYMNU_TITLE"
	
	Submenu "$DSPLYMNU_GLOPT", 			"OpenGLOptions"
	Submenu "$DSPLYMNU_TCOPT",			"TrueColorOptions"
	Submenu "$DSPLYMNU_SCOREBOARD", 			"ScoreboardOptions"
	StaticText " "
	Slider "$DSPLYMNU_SCREENSIZE",				"screenblocks", 3.0, 12.0, 1.0, 0

	Slider "$DSPLYMNU_GAMMA",			"Gamma",						0.75, 3.0, 0.05, 2
	Slider "$DSPLYMNU_BRIGHTNESS",				"vid_brightness",				-0.8,0.8, 0.05,2
	Slider "$DSPLYMNU_CONTRAST",					"vid_contrast",	   				0.1, 3.0, 0.1
	Option "$DSPLYMNU_HWGAMMA",					"vid_hwgamma", "HWGammaModes"

	Option "$DSPLYMNU_VSYNC",					"vid_vsync", "OnOff"
	Option "$DSPLYMNU_CAPFPS",					"cl_capfps", "OffOn"
	Slider "$DSPLYMNU_BLOODFADE",				"blood_fade_scalar", 0.0, 1.0, 0.05, 2
	Slider "$DSPLYMNU_PICKUPFADE",				"pickup_fade_scalar", 0.0, 1.0, 0.05, 2
	Slider "$DSPLYMNU_WATERFADE",				"underwater_fade_scalar", 0.0, 1.0, 0.05, 2
	Option "$DSPLYMNU_BLENDMETHOD",				"r_blendmethod", "BlendMethods"

	StaticText " "
	Option "$DSPLYMNU_WIPETYPE",				"wipetype", "Wipes"

	IfOption(Windows)
	{
		Option	"$DSPLYMNU_SHOWENDOOM",			"showendoom", "Endoom"
		//Option "$DSPLYMNU_PALLETEHACK", 		"vid_palettehack", "OnOff"
		//Option "$DSPLYMNU_ATTACHEDSURFACES", 	"vid_attachedsurfaces", "OnOff"
	}
	
	Option "$DSPLYMNU_SKYMODE",					"r_skymode", "SkyModes"
<<<<<<< HEAD
	Option "$DSPLYMNU_LINEARSKY",				"r_linearsky", "OnOff"
	Option "$DSPLYMNU_GZDFULLBRIGHT",			"r_fullbrightignoresectorcolor", "OnOff"
=======
	Option "$DSPLYMNU_GZDFULLBRIGHT",			"r_preservesectorcolor", "SectorColor"
>>>>>>> dd03bb1f
	Option "$DSPLYMNU_DRAWFUZZ",				"r_drawfuzz", "Fuzziness"
	Slider "$DSPLYMNU_TRANSSOUL",				"transsouls", 0.25, 1.0, 0.05, 2
	Option "$DSPLYMNU_FAKECONTRAST",			"r_fakecontrast", "Contrast"
	Option "$DSPLYMNU_ROCKETTRAILS",			"cl_rockettrails", "RocketTrailTypes"
	Option "$DSPLYMNU_BLOODTYPE",				"cl_bloodtype", "BloodTypes"
	Option "$DSPLYMNU_PUFFTYPE",				"cl_pufftype", "PuffTypes"
	Slider "$DSPLYMNU_MAXPARTICLES",			"r_maxparticles", 100, 10000, 100, 0
	Slider "$DSPLYMNU_MAXDECALS",				"cl_maxdecals", 0, 10000, 100, 0
	Option "$DSPLYMNU_PLAYERSPRITES",			"r_drawplayersprites", "OnOff"
	Option "$DSPLYMNU_DEATHCAM",				"r_deathcamera", "OnOff"
	Option "$DSPLYMNU_TELEZOOM",				"telezoom", "OnOff"
	Slider "$DSPLYMNU_QUAKEINTENSITY",			"r_quakeintensity", 0.0, 1.0, 0.05, 2
	Option "$DSPLYMNU_NOMONSTERINTERPOLATION",	"nomonsterinterpolation", "NoYes"
	Slider "$DSPLYMNU_MENUDIM",					"dimamount", 0, 1.0, 0.05, 2
	ColorPicker "$DSPLYMNU_DIMCOLOR",			"dimcolor"
	Slider "$DSPLYMNU_MOVEBOB",			"movebob", 0, 1.0, 0.05, 2
	Slider "$DSPLYMNU_STILLBOB",		"stillbob", 0, 1.0, 0.05, 2
	Slider "$DSPLYMNU_BOBSPEED",				"wbobspeed", 0, 2.0, 0.1

}

//-------------------------------------------------------------------------------------------
//
// HUD menu
//
//-------------------------------------------------------------------------------------------

OptionValue DisplayTagsTypes 
{
	0.0, "$OPTVAL_NONE"
	1.0, "$OPTVAL_ITEMS"
	2.0, "$OPTVAL_WEAPONS"
	3.0, "$OPTVAL_BOTH"
}

OptionValue TextColors
{
	0.0, "$C_BRICK"
	1.0, "$C_TAN"
	2.0, "$C_GRAY"
	3.0, "$C_GREEN"
	4.0, "$C_BROWN"
	5.0, "$C_GOLD"
	6.0, "$C_RED"
	7.0, "$C_BLUE"
	8.0, "$C_ORANGE"
	9.0, "$C_WHITE"
	10.0, "$C_YELLOW"
	11.0, "$C_DEFAULT"
	12.0, "$C_BLACK"
	13.0, "$C_LIGHTBLUE"
	14.0, "$C_CREAM"
	15.0, "$C_OLIVE"
	16.0, "$C_DARKGREEN"
	17.0, "$C_DARKRED"
	18.0, "$C_DARKBROWN"
	19.0, "$C_PURPLE"
	20.0, "$C_DARKGRAY"
	21.0, "$C_CYAN"
}

OptionValue Crosshairs
{
	// will be filled in from the XHAIRS lump
}

OptionValue ZDoomHexen
{
	0.0, "$OPTVAL_ZDOOM"
	1.0, "$OPTVAL_HEXEN"
}

OptionValue ZDoomStrife
{
	0.0, "$OPTVAL_ZDOOM"
	1.0, "$OPTVAL_STRIFE"
}

OptionMenu "HUDOptions"
{
	Title "$HUDMNU_TITLE"
	Submenu "$HUDMNU_ALTHUD",				"AltHudOptions"
	Submenu "$HUDMNU_MESSAGE", 				"MessageOptions"
	StaticText " "
	Slider "$HUDMNU_UISCALE",				"uiscale", 0.0, 8.0, 1.0, 0
	StaticText " "
	Option "$HUDMNU_CROSSHAIR",				"crosshair", "Crosshairs"
	Option "$HUDMNU_FORCECROSSHAIR",		"crosshairforce", "OnOff"
	Option "$HUDMNU_GROWCROSSHAIR",			"crosshairgrow", "OnOff"
	ColorPicker "$HUDMNU_CROSSHAIRCOLOR", 	"crosshaircolor"
	Option "$HUDMNU_CROSSHAIRHEALTH",		"crosshairhealth", "OnOff"
	Slider "$HUDMNU_CROSSHAIRSCALE",		"crosshairscale", 0.0, 2.0, 0.05, 2
	StaticText " "
	Option "$HUDMNU_NAMETAGS",				"displaynametags", "DisplayTagsTypes"
	Option "$HUDMNU_NAMETAGCOLOR",			"nametagcolor", "TextColors", "displaynametags"
	Option "$HUDMNU_SCALESTATBAR",			"st_scale", "OnOff"
	Option "$HUDMNU_SCALEFULLSCREENHUD",	"hud_scale", "OnOff"
	Option "$HUDMNU_OLDOUCH",				"st_oldouch", "OnOff"
	StaticText " "
	Option "$HUDMNU_HEXENFLASHES",			"pf_hexenweaps", "ZDoomHexen"
	Option "$HUDMNU_POISONFLASHES",			"pf_poison", "ZDoomHexen"
	Option "$HUDMNU_ICEFLASHES",			"pf_ice", "ZDoomHexen"
	Option "$HUDMNU_HAZARDFLASHES",			"pf_hazard", "ZDoomStrife"
}
	
//-------------------------------------------------------------------------------------------
//
// Alternative HUD
//
//-------------------------------------------------------------------------------------------

OptionValue "AMCoordinates"
{
	0, "$OPTVAL_PLAYER"
	1, "$OPTVAL_MAP"
}

OptionValue "AltHUDScale"
{
	0, "$OPTVAL_OFF"
	4, "$OPTVAL_ON"
	1, "$OPTVAL_SCALETO640X400"
	2, "$OPTVAL_PIXELDOUBLE"
	3, "$OPTVAL_PIXELQUADRUPLE"
}

OptionValue "AltHUDAmmo"
{
	0, "$OPTVAL_CURRENTWEAPON"
	1, "$OPTVAL_AVAILABLEWEAPONS"
	2, "$OPTVAL_ALLWEAPONS"
}

OptionValue "AltHUDTime"
{
	0, "$OPTVAL_OFF"
	1, "$OPTVAL_LEVELMILLISECONDS"
	2, "$OPTVAL_LEVELSECONDS"
	3, "$OPTVAL_LEVEL"
	4, "$OPTVAL_HUBSECONDS"
	5, "$OPTVAL_HUB"
	6, "$OPTVAL_TOTALSECONDS"
	7, "$OPTVAL_TOTAL"
	8, "$OPTVAL_SYSTEMSECONDS"
	9, "$OPTVAL_SYSTEM"
}

OptionValue "AltHUDLag"
{
	0, "$OPTVAL_OFF"
	1, "$OPTVAL_NETGAMESONLY"
	2, "$OPTVAL_ALWAYS"
}

OptionValue "AltHUDAmmoOrder"
{
	0, "$OPTVAL_AMMOIMAGETEXT"
	1, "$OPTVAL_AMMOTEXTIMAGE"
}

OptionMenu "AltHUDOptions"
{
	Title "$ALTHUDMNU_TITLE"
	//Indent 220
	Option "$ALTHUDMNU_ENABLE",					"hud_althud", "OnOff"
	Option "$ALTHUDMNU_SCALEHUD",				"hud_althudscale", "AltHUDScale"
	Option "$ALTHUDMNU_SHOWSECRETS",			"hud_showsecrets", "OnOff"
	Option "$ALTHUDMNU_SHOWMONSTERS",			"hud_showmonsters", "OnOff"
	Option "$ALTHUDMNU_SHOWITEMS",				"hud_showitems", "OnOff"
	Option "$ALTHUDMNU_SHOWSTATS",				"hud_showstats", "OnOff"
	Option "$ALTHUDMNU_SHOWBERSERK",			"hud_berserk_health", "OnOff"
	Option "$ALTHUDMNU_SHOWWEAPONS",			"hud_showweapons", "OnOff"
	Option "$ALTHUDMNU_SHOWAMMO",				"hud_showammo", "AltHUDAmmo"
	Option "$ALTHUDMNU_SHOWTIME",				"hud_showtime", "AltHUDTime"
	Option "$ALTHUDMNU_TIMECOLOR",				"hud_timecolor", "TextColors"
	Option "$ALTHUDMNU_SHOWLAG",				"hud_showlag", "AltHUDLag"
	Option "$ALTHUDMNU_AMMOORDER",				"hud_ammo_order", "AltHUDAmmoOrder"
	Slider "$ALTHUDMNU_AMMORED",				"hud_ammo_red", 0, 100, 1, 0
	Slider "$ALTHUDMNU_AMMOYELLOW",				"hud_ammo_yellow", 0, 100, 1, 0
	Slider "$ALTHUDMNU_HEALTHRED",				"hud_health_red", 0, 100, 1, 0
	Slider "$ALTHUDMNU_HEALTHYELLOW",			"hud_health_yellow", 0, 100, 1, 0
	Slider "$ALTHUDMNU_HEALTHGREEN",			"hud_health_green", 0, 100, 1, 0
	Slider "$ALTHUDMNU_ARMORRED",				"hud_armor_red", 0, 100, 1, 0
	Slider "$ALTHUDMNU_ARMORYELLOW",			"hud_armor_yellow", 0, 100, 1, 0
	Slider "$ALTHUDMNU_ARMORGREEN",				"hud_armor_green", 0, 100, 1, 0
	StaticText " "
	StaticText "$ALTHUDMNU_AUTOMAPHUD", 1
	option "$ALTHUDMNU_TITLECOLOR",				"hudcolor_titl", "TextColors"
	option "$ALTHUDMNU_MAPTIMECOLOR",			"hudcolor_ltim", "TextColors"
	option "$ALTHUDMNU_HUBTIMECOLOR",			"hudcolor_time", "TextColors"
	option "$ALTHUDMNU_TOTALTIMECOLOR",			"hudcolor_ttim", "TextColors"
	option "$ALTHUDMNU_COORDINATECOLOR",		"hudcolor_xyco", "TextColors"
	option "$ALTHUDMNU_COORDINATEMODE",			"map_point_coordinates", "AMCoordinates"
	option "$ALTHUDMNU_STATSNAMECOLOR",			"hudcolor_statnames", "TextColors"
	option "$ALTHUDMNU_STATSCOLOR",				"hudcolor_stats", "TextColors"
}

//-------------------------------------------------------------------------------------------
//
// Misc menu
//
//-------------------------------------------------------------------------------------------

OptionValue Autosave
{
	0,	"$OPTVAL_ALWAYS"
	1,	"$OPTVAL_SCRIPTSONLY"
	2,	"$OPTVAL_NEVER"
}

OptionValue dehopt
{
	0,	"$OPTVAL_NEVER"
	1,	"$OPTVAL_ALL"
	2,	"$OPTVAL_ONLYLASTONE"
}

OptionMenu "MiscOptions"
{
	Title "$MISCMNU_TITLE"
	//Indent 220
	IfOption(Windows)
	{
		Option "$MISCMNU_MERGEKEYS", 			"k_mergekeys", "OnOff"
		Option "$MISCMNU_WINFULLSCREENTOGGLE",	"k_allowfullscreentoggle", "OnOff"
	}
	IfOption(Mac)
	{
		Option "$MISCMNU_MACFULLSCREENTOGGLE",	"k_allowfullscreentoggle", "OnOff"
	}
	Option "$MISCMNU_QUERYIWAD",				"queryiwad", "OnOff"
	StaticText " "
	Option "$MISCMNU_ALLCHEATS",				"allcheats", "OnOff"
	Option "$MISCMNU_ENABLEAUTOSAVES",			"disableautosave", "Autosave"
	Option "$MISCMNU_SAVELOADCONFIRMATION",			"saveloadconfirmation", "OnOff"
	Slider "$MISCMNU_AUTOSAVECOUNT",			"autosavecount", 1, 20, 1, 0
	Option "$MISCMNU_DEHLOAD",					"dehload", "dehopt"
	StaticText " "
	Option "$MISCMNU_CACHENODES",				"gl_cachenodes", "OnOff"
	Slider "$MISCMNU_CACHETIME",				"gl_cachetime", 0.0, 2.0, 0.1
	SafeCommand "$MISCMNU_CLEARNODECACHE",		"clearnodecache"
}

//-------------------------------------------------------------------------------------------
//
// Automap Menu
//
//-------------------------------------------------------------------------------------------

OptionValue MapColorTypes
{
	0, "$OPTVAL_CUSTOM"
	1, "$OPTVAL_TRADITIONALDOOM"
	2, "$OPTVAL_TRADITIONALSTRIFE"
	3, "$OPTVAL_TRADITIONALRAVEN"
}

OptionValue SecretTypes
{
	0, "$OPTVAL_NEVER"
	1, "$OPTVAL_ONLYWHENFOUND"
	2, "$OPTVAL_ALWAYS"
}

OptionValue RotateTypes
{
	0, "$OPTVAL_OFF"
	1, "$OPTVAL_ON"
	2, "$OPTVAL_ONFOROVERLAYONLY"
}

OptionValue OverlayTypes
{
	0, "$OPTVAL_OFF"
	1, "$OPTVAL_OVERLAYNORMAL"
	2, "$OPTVAL_OVERLAYONLY"
}

OptionValue MaplabelTypes
{
	0, "$OPTVAL_NEVER"
	1, "$OPTVAL_ALWAYS"
	2, "$OPTVAL_NOTFORHUBS"
}

OptionValue STSTypes
{
	0, "$OPTVAL_OFF"
	1, "$OPTVAL_FRONT"
	2, "$OPTVAL_ANIMATED"
	3, "$OPTVAL_ROTATED"
}

OptionValue MapBackTypes
{
	0, "$OPTVAL_OFF"
	1, "$OPTVAL_ON"
	2, "$OPTVAL_MAPDEFINEDCOLORSONLY"
}

OptionMenu AutomapOptions
{
	Title "$AUTOMAPMNU_TITLE"
	Option "$AUTOMAPMNU_COLORSET",				"am_colorset", "MapColorTypes"
	Option "$AUTOMAPMNU_CUSTOMCOLORS",			"am_customcolors", "YesNo"
	Submenu "$AUTOMAPMNU_SETCUSTOMCOLORS",		"MapColorMenu"
	Submenu "$AUTOMAPMNU_CONTROLS",				"MapControlsMenu"
	StaticText " "
	Option "$AUTOMAPMNU_ROTATE",				"am_rotate", "RotateTypes"
	Option "$AUTOMAPMNU_OVERLAY",				"am_overlay", "OverlayTypes"
	Option "$AUTOMAPMNU_TEXTURED",				"am_textured", "OnOff"
	Option "$AUTOMAPMNU_FOLLOW",				"am_followplayer", "OnOff"
	Option "$AUTOMAPMNU_PTOVERLAY",				"am_portaloverlay", "OnOff"
	StaticText " "
	Option "$AUTOMAPMNU_SHOWITEMS",				"am_showitems", "OnOff"
	Option "$AUTOMAPMNU_SHOWMONSTERS",			"am_showmonsters", "OnOff"
	Option "$AUTOMAPMNU_SHOWSECRETS",			"am_showsecrets", "OnOff"
	Option "$AUTOMAPMNU_SHOWTIME",				"am_showtime", "OnOff"
	Option "$AUTOMAPMNU_SHOWTOTALTIME",			"am_showtotaltime", "OnOff"
	Option "$AUTOMAPMNU_MAPSECRETS",			"am_map_secrets", "SecretTypes"
	Option "$AUTOMAPMNU_SHOWMAPLABEL",			"am_showmaplabel", "MaplabelTypes"
	Option "$AUTOMAPMNU_DRAWMAPBACK",			"am_drawmapback", "MapBackTypes"
	Option "$AUTOMAPMNU_SHOWKEYS",				"am_showkeys", "OnOff"
	Option "$AUTOMAPMNU_SHOWTRIGGERLINES",		"am_showtriggerlines", "OnOff"
	Option "$AUTOMAPMNU_SHOWTHINGSPRITES",		"am_showthingsprites", "STSTypes"
}

//-------------------------------------------------------------------------------------------
//
// Automap Controls
//
//-------------------------------------------------------------------------------------------

OptionMenu MapControlsMenu
{
	Title "$MAPCNTRLMNU_TITLE"
	ScrollTop 2
	StaticTextSwitchable 	"$CNTRLMNU_SWITCHTEXT1", "$CNTRLMNU_SWITCHTEXT2", "ControlMessage"
	StaticText 	""
	StaticText "$MAPCNTRLMNU_CONTROLS", 1
	MapControl "$MAPCNTRLMNU_PANLEFT",			"+am_panleft"
	MapControl "$MAPCNTRLMNU_PANRIGHT",			"+am_panright"
	MapControl "$MAPCNTRLMNU_PANUP",			"+am_panup"
	MapControl "$MAPCNTRLMNU_PANDOWN",			"+am_pandown"
	MapControl "$MAPCNTRLMNU_ZOOMIN",			"+am_zoomin"
	MapControl "$MAPCNTRLMNU_ZOOMOUT",			"+am_zoomout"
	MapControl "$MAPCNTRLMNU_TOGGLEZOOM",		"am_gobig"
	MapControl "$MAPCNTRLMNU_TOGGLEFOLLOW",		"am_togglefollow"
	MapControl "$MAPCNTRLMNU_TOGGLEGRID",		"am_togglegrid"
	MapControl "$MAPCNTRLMNU_TOGGLETEXTURE",	"am_toggletexture"
	MapControl "$MAPCNTRLMNU_SETMARK",			"am_setmark"
	MapControl "$MAPCNTRLMNU_CLEARMARK",		"am_clearmarks"
}

//-------------------------------------------------------------------------------------------
//
// Automap Colors
//
//-------------------------------------------------------------------------------------------

OptionMenu MapColorMenu
{
	Title "$MAPCOLORMNU_TITLE"
	SafeCommand "$MAPCOLORMNU_DEFAULTMAPCOLORS", 		"am_restorecolors"
	StaticText " "
	ColorPicker "$MAPCOLORMNU_BACKCOLOR",				"am_backcolor"		
	ColorPicker "$MAPCOLORMNU_YOURCOLOR",				"am_yourcolor"		
	ColorPicker "$MAPCOLORMNU_WALLCOLOR",				"am_wallcolor"		
	ColorPicker "$MAPCOLORMNU_FDWALLCOLOR",				"am_fdwallcolor"		
	ColorPicker "$MAPCOLORMNU_CDWALLCOLOR",				"am_cdwallcolor"		
	ColorPicker "$MAPCOLORMNU_EFWALLCOLOR",				"am_efwallcolor"		
	ColorPicker "$MAPCOLORMNU_GRIDCOLOR",				"am_gridcolor"		
	ColorPicker "$MAPCOLORMNU_XHAIRCOLOR",				"am_xhaircolor"		
	ColorPicker "$MAPCOLORMNU_NOTSEENCOLOR",			"am_notseencolor"		
	ColorPicker "$MAPCOLORMNU_LOCKEDCOLOR",				"am_lockedcolor"		
	ColorPicker "$MAPCOLORMNU_INTRALEVELCOLOR",			"am_intralevelcolor"	
	ColorPicker "$MAPCOLORMNU_INTERLEVELCOLOR",			"am_interlevelcolor"	
	ColorPicker "$MAPCOLORMNU_SECRETSECTORCOLOR",		"am_secretsectorcolor"	
	ColorPicker "$MAPCOLORMNU_SPECIALWALLCOLOR",		"am_specialwallcolor"
	ColorPicker "$MAPCOLORMNU_PORTAL",					"am_portalcolor"
	StaticText " "
	StaticText "$MAPCOLORMNU_CHEATMODE", 1
	ColorPicker "$MAPCOLORMNU_TSWALLCOLOR",				"am_tswallcolor"		
	ColorPicker "$MAPCOLORMNU_SECRETWALLCOLOR",			"am_secretwallcolor"	
	ColorPicker "$MAPCOLORMNU_THINGCOLOR",				"am_thingcolor"		
	ColorPicker "$MAPCOLORMNU_MONSTERCOLOR",			"am_thingcolor_monster"		
	ColorPicker "$MAPCOLORMNU_NONCOUNTINGMONSTERCOLOR",	"am_thingcolor_ncmonster"		
	ColorPicker "$MAPCOLORMNU_FRIENDCOLOR",				"am_thingcolor_friend"		
	ColorPicker "$MAPCOLORMNU_ITEMCOLOR",				"am_thingcolor_item"			
	ColorPicker "$MAPCOLORMNU_COUNTITEMCOLOR",			"am_thingcolor_citem"			
	StaticText " "
	StaticText "$MAPCOLORMNU_OVERLAY", 1
	ColorPicker "$MAPCOLORMNU_YOURCOLOR",				"am_ovyourcolor"		
	ColorPicker "$MAPCOLORMNU_WALLCOLOR",				"am_ovwallcolor"		
	ColorPicker "$MAPCOLORMNU_FDWALLCOLOR",				"am_ovfdwallcolor"		
	ColorPicker "$MAPCOLORMNU_CDWALLCOLOR",				"am_ovcdwallcolor"		
	ColorPicker "$MAPCOLORMNU_EFWALLCOLOR",				"am_ovefwallcolor"		
	ColorPicker "$MAPCOLORMNU_NOTSEENCOLOR",			"am_ovunseencolor"	
	ColorPicker "$MAPCOLORMNU_LOCKEDCOLOR",				"am_ovlockedcolor"
	ColorPicker "$MAPCOLORMNU_INTRALEVELCOLOR",			"am_ovtelecolor"		
	ColorPicker "$MAPCOLORMNU_INTERLEVELCOLOR",			"am_ovinterlevelcolor"	
	ColorPicker "$MAPCOLORMNU_SECRETSECTORCOLOR",		"am_ovsecretsectorcolor"	
	ColorPicker "$MAPCOLORMNU_SPECIALWALLCOLOR",		"am_ovspecialwallcolor"
	ColorPicker "$MAPCOLORMNU_PORTAL",					"am_ovportalcolor"
	StaticText " "
	StaticText "$MAPCOLORMNU_OVCHEATMODE", 1
	ColorPicker "$MAPCOLORMNU_TSWALLCOLOR",				"am_ovotherwallscolor"
	ColorPicker "$MAPCOLORMNU_SECRETWALLCOLOR",			"am_ovsecretwallcolor"
	ColorPicker "$MAPCOLORMNU_THINGCOLOR",				"am_ovthingcolor"
	ColorPicker "$MAPCOLORMNU_MONSTERCOLOR",			"am_ovthingcolor_monster"
	ColorPicker "$MAPCOLORMNU_NONCOUNTINGMONSTERCOLOR",	"am_ovthingcolor_ncmonster"	
	ColorPicker "$MAPCOLORMNU_FRIENDCOLOR",				"am_ovthingcolor_friend"
	ColorPicker "$MAPCOLORMNU_ITEMCOLOR",				"am_ovthingcolor_item"	
	ColorPicker "$MAPCOLORMNU_COUNTITEMCOLOR",			"am_ovthingcolor_citem"	
}

//-------------------------------------------------------------------------------------------
//
// Color Picker
//
//-------------------------------------------------------------------------------------------

OptionMenu ColorPickerMenu
{
	Title "$MNU_COLORPICKER"
	// This menu will be created by the calling code
}

//-------------------------------------------------------------------------------------------
//
// Messages
//
//-------------------------------------------------------------------------------------------


OptionValue ScaleValues
{
	0, "$OPTVAL_OFF"
	1, "$OPTVAL_ON"
	2, "$OPTVAL_DOUBLE"
	3, "$OPTVAL_QUADRUPLE"
}

OptionValue ConsoleScaleValues
{
	1, "$OPTVAL_OFF"
	0, "$OPTVAL_ON"
	2, "$OPTVAL_DOUBLE"
	3, "$OPTVAL_TRIPLE"
	4, "$OPTVAL_QUADRUPLE"
}

OptionValue MessageLevels
{
	0.0, "$OPTVAL_ITEMPICKUP"
	1.0, "$OPTVAL_OBITUARIES"
	2.0, "$OPTVAL_CRITICALMESSAGES"
}

OptionValue DevMessageLevels
{
	0, "$OPTVAL_OFF"
	1, "$OPTVAL_ERRORS"
	2, "$OPTVAL_WARNINGS"
	3, "$OPTVAL_NOTIFICATIONS"
	4, "$OPTVAL_EVERYTHING"
}

OptionMenu MessageOptions
{
	Title 	"$MSGMNU_TITLE"
	Option "$MSGMNU_SHOWMESSAGES",				"show_messages", "OnOff"
	Option "$MSGMNU_SHOWOBITUARIES",			"show_obituaries", "OnOff"
	Option "$MSGMNU_SHOWSECRETS",				"cl_showsecretmessage", "OnOff"
	Option "$MSGMNU_SCALETEXT", 				"con_scaletext", "ScaleValues"
	Option "$MSGMNU_SCALECONSOLE", 				"con_scale", "ConsoleScaleValues"
	Option "$MSGMNU_MESSAGELEVEL", 				"msg", "MessageLevels"
	Option "$MSGMNU_DEVELOPER", 				"developer", "DevMessageLevels"
	Option "$MSGMNU_CENTERMESSAGES",			"con_centernotify", "OnOff"
	StaticText " "
	StaticText "$MSGMNU_MESSAGECOLORS", 1
	StaticText " "
	Option "$MSGMNU_ITEMPICKUP",				"msg0color", "TextColors"
	Option "$MSGMNU_OBITUARIES",				"msg1color", "TextColors"
	Option "$MSGMNU_CRITICALMESSAGES",			"msg2color", "TextColors"
	Option "$MSGMNU_CHATMESSAGES",				"msg3color", "TextColors"
	Option "$MSGMNU_TEAMMESSAGES",				"msg4color", "TextColors"
	Option "$MSGMNU_CENTEREDMESSAGES",			"msgmidcolor", "TextColors"
	StaticText " "
	Option "$MSGMNU_SCREENSHOTMESSAGES",		"screenshot_quiet",	"OffOn"
	Option "$MSGMNU_LONGSAVEMESSAGES",			"longsavemessages",	"OnOff"
}

//-------------------------------------------------------------------------------------------
//
// Scoreboard
//
//-------------------------------------------------------------------------------------------

OptionMenu ScoreboardOptions
{
	Title "$SCRBRDMNU_TITLE"
	StaticText "$SCRBRDMNU_COOPERATIVE", 1
	StaticText " "
	Option "$SCRBRDMNU_ENABLE",				"sb_cooperative_enable", "YesNo"
	Option "$SCRBRDMNU_HEADERCOLOR",		"sb_cooperative_headingcolor", "TextColors"
	Option "$SCRBRDMNU_YOURCOLOR",			"sb_cooperative_yourplayercolor", "TextColors"
	Option "$SCRBRDMNU_OTHERPLAYERCOLOR",	"sb_cooperative_otherplayercolor", "TextColors"
	StaticText " "
	StaticText " "
	StaticText "$SCRBRDMNU_DEATHMATCH", 1
	StaticText " "
	Option "$SCRBRDMNU_ENABLE",				"sb_deathmatch_enable",	"YesNo"
	Option "$SCRBRDMNU_HEADERCOLOR",		"sb_deathmatch_headingcolor", "TextColors"
	Option "$SCRBRDMNU_YOURCOLOR",			"sb_deathmatch_yourplayercolor", "TextColors"
	Option "$SCRBRDMNU_OTHERPLAYERCOLOR",	"sb_deathmatch_otherplayercolor", "TextColors"
	StaticText " "
	StaticText " "
	StaticText "$SCRBRDMNU_TEAMDEATHMATCH", 1
	StaticText " "
	Option "$SCRBRDMNU_ENABLE",				"sb_teamdeathmatch_enable", "YesNo"
	Option "$SCRBRDMNU_HEADERCOLOR",		"sb_teamdeathmatch_headingcolor", "TextColors"
}

/*=======================================
 *
 * Gameplay Options (dmflags) Menu
 *
 *=======================================*/
 
OptionValue  SmartAim
{
	0.0, "$OPTVAL_OFF"
	1.0, "$OPTVAL_ON"
	2.0, "$OPTVAL_NEVERFRIENDS"
	3.0, "$OPTVAL_ONLYMONSTERS"
}

OptionValue  FallingDM
{
	0, "$OPTVAL_OFF"
	1, "$OPTVAL_OLD"
	2, "$OPTVAL_HEXEN"
	3, "$OPTVAL_STRIFE"
}

OptionValue  JumpCrouchFreeLook
{
	0, "$OPTVAL_DEFAULT"
	1, "$OPTVAL_OFF"
	2, "$OPTVAL_ON"
}


OptionMenu GameplayOptions
{
	Title 	"$GMPLYMNU_TITLE"
	//Indent 222
	Option "$GMPLYMNU_TEAMPLAY",				"teamplay",	"OnOff"
	Slider	"$GMPLYMNU_TEAMDAMAGE",	"teamdamage", 0, 1, 0.05,2
	StaticText " "
	Option "$GMPLYMNU_SMARTAUTOAIM",			"sv_smartaim", "SmartAim"
	StaticText " "
	Option "$GMPLYMNU_FALLINGDAMAGE",			"sv_fallingdamage", "FallingDM"
	Option "$GMPLYMNU_DROPWEAPON",				"sv_weapondrop", "YesNo"
	Option "$GMPLYMNU_DOUBLEAMMO",				"sv_doubleammo", "YesNo"
	Option "$GMPLYMNU_INFINITEAMMO",			"sv_infiniteammo", "YesNo"
	Option "$GMPLYMNU_INFINITEINVENTORY",		"sv_infiniteinventory", "YesNo"
	Option "$GMPLYMNU_NOMONSTERS",				"sv_nomonsters", "YesNo"
	Option "$GMPLYMNU_NOMONSTERSTOEXIT",		"sv_killallmonsters", "YesNo"
	Option "$GMPLYMNU_MONSTERSRESPAWN",			"sv_monsterrespawn", "YesNo"
	Option "$GMPLYMNU_NORESPAWN",				"sv_norespawn", "YesNo"
	Option "$GMPLYMNU_ITEMSRESPAWN",			"sv_itemrespawn", "YesNo"
	Option "$GMPLYMNU_SUPERRESPAWN",			"sv_respawnsuper", "YesNo"
	Option "$GMPLYMNU_FASTMONSTERS",			"sv_fastmonsters", "YesNo"
	Option "$GMPLYMNU_DEGENERATION",			"sv_degeneration", "YesNo"
	Option "$GMPLYMNU_NOAUTOAIM",				"sv_noautoaim", "NoYes"
	Option "$GMPLYMNU_ALLOWSUICIDE",			"sv_disallowsuicide", "NoYes"
	Option "$GMPLYMNU_ALLOWJUMP",				"sv_jump", "JumpCrouchFreeLook"
	Option "$GMPLYMNU_ALLOWCROUCH",				"sv_crouch", "JumpCrouchFreeLook"
	Option "$GMPLYMNU_ALLOWFREELOOK",			"sv_freelook", "JumpCrouchFreeLook"
	Option "$GMPLYMNU_ALLOWFOV",				"sv_nofov", "NoYes"
	Option "$GMPLYMNU_BFGFREEAIM",				"sv_nobfgaim", "NoYes"
	Option "$GMPLYMNU_ALLOWAUTOMAP",			"sv_noautomap", "NoYes"
	Option "$GMPLYMNU_AUTOMAPALLIES",			"sv_noautomapallies", "NoYes"
	Option "$GMPLYMNU_ALLOWSPYING",				"sv_disallowspying", "NoYes"
	Option "$GMPLYMNU_CHASECAM",				"sv_chasecam", "YesNo"
	Option "$GMPLYMNU_DONTCHECKAMMO",			"sv_dontcheckammo", "NoYes"
	Option "$GMPLYMNU_KILLBOSSSPAWNS",			"sv_killbossmonst", "YesNo"
	Option "$GMPLYMNU_NOCOUNTENDMONSTER",		"sv_nocountendmonst", "NoYes"

	StaticText " "
	StaticText "$GMPLYMNU_DEATHMATCH",1
	Option "$GMPLYMNU_WEAPONSSTAY",				"sv_weaponstay", "YesNo"
	Option "$GMPLYMNU_ALLOWPOWERUPS",			"sv_noitems", "NoYes"
	Option "$GMPLYMNU_ALLOWHEALTH",				"sv_nohealth", "NoYes"
	Option "$GMPLYMNU_ALLOWARMOR",				"sv_noarmor", "NoYes"
	Option "$GMPLYMNU_SPAWNFARTHEST",			"sv_spawnfarthest", "YesNo"
	Option "$GMPLYMNU_SAMEMAP",					"sv_samelevel", "YesNo"
	Option "$GMPLYMNU_FORCERESPAWN",			"sv_forcerespawn", "YesNo"
	Option "$GMPLYMNU_ALLOWEXIT",				"sv_noexit", "NoYes"
	Option "$GMPLYMNU_BARRELSRESPAWN",			"sv_barrelrespawn", "YesNo"
	Option "$GMPLYMNU_RESPAWNPROTECTION",		"sv_respawnprotect", "YesNo"
	Option "$GMPLYMNU_LOSEFRAG",				"sv_losefrag", "YesNo"
	Option "$GMPLYMNU_KEEPFRAGS",				"sv_keepfrags", "YesNo"
	Option "$GMPLYMNU_NOTEAMSWITCH",			"sv_noteamswitch", "YesNo"

	StaticText " "
	StaticText "$GMPLYMNU_COOPERATIVE",1
	Option "$GMPLYMNU_MULTIPLAYERWEAPONS",	 	"sv_noweaponspawn", "NoYes"
	Option "$GMPLYMNU_LOSEINVENTORY",			"sv_cooploseinventory", "YesNo"
	Option "$GMPLYMNU_KEEPKEYS",				"sv_cooplosekeys", "NoYes"
	Option "$GMPLYMNU_KEEPWEAPONS",				"sv_cooploseweapons", "NoYes"
	Option "$GMPLYMNU_KEEPARMOR",				"sv_cooplosearmor", "NoYes"
	Option "$GMPLYMNU_KEEPPOWERUPS",			"sv_cooplosepowerups", "NoYes"
	Option "$GMPLYMNU_KEEPAMMO",				"sv_cooploseammo", "NoYes"
	Option "$GMPLYMNU_LOSEHALFAMMO",			"sv_coophalveammo", "YesNo"
	Option "$GMPLYMNU_SPAWNWHEREDIED",			"sv_samespawnspot", "YesNo"
	Class "GameplayMenu"
}

/*=======================================
 *
 * Compatibility Options Menu
 *
 *=======================================*/


OptionValue CompatModes
{
	0, "$OPTVAL_DEFAULT"
	1, "$OPTVAL_DOOM"
	2, "$OPTVAL_DOOMSTRICT"
	3, "$OPTVAL_BOOM"
	6, "$OPTVAL_BOOMSTRICT"
	5, "$OPTVAL_MBF"
	4, "$OPTVAL_ZDOOM2063"
}

OptionMenu "CompatibilityOptions"
{
	Title "$CMPTMNU_TITLE"
	Option "$CMPTMNU_MODE",							"compatmode", "CompatModes", "", 1
	
	StaticText " "
	StaticText "$CMPTMNU_ACTORBEHAVIOR",1
	Option "$CMPTMNU_CORPSEGIBS",					"compat_CORPSEGIBS", "YesNo"	
	Option "$CMPTMNU_NOBLOCKFRIENDS",				"compat_NOBLOCKFRIENDS", "YesNo"
	Option "$CMPTMNU_LIMITPAIN",					"compat_LIMITPAIN", "YesNo"
	Option "$CMPTMNU_MBFMONSTERMOVE",				"compat_MBFMONSTERMOVE", "YesNo"
	Option "$CMPTMNU_CROSSDROPOFF",					"compat_CROSSDROPOFF", "YesNo"
	Option "$CMPTMNU_DROPOFF",						"compat_DROPOFF", "YesNo"
	Option "$CMPTMNU_INVISIBILITY",					"compat_INVISIBILITY", "YesNo"
	Option "$CMPTMNU_MINOTAUR",						"compat_MINOTAUR", "YesNo"
	Option "$CMPTMNU_NOTOSSDROPS",					"compat_NOTOSSDROPS", "YesNo"
	
	StaticText " "
	StaticText "$CMPTMNU_DEHACKEDBEHAVIOR",1
	Option "$CMPTMNU_DEHHEALTH",					"compat_DEHHEALTH", "YesNo"
	Option "$CMPTMNU_MUSHROOM",						"compat_MUSHROOM", "YesNo"
	
	StaticText " "
	StaticText "$CMPTMNU_MAPACTIONBEHAVIOR",1
	Option "$CMPTMNU_USEBLOCKING",					"compat_USEBLOCKING", "YesNo"
	Option "$CMPTMNU_ANYBOSSDEATH",					"compat_ANYBOSSDEATH", "YesNo"
	Option "$CMPTMNU_NODOORLIGHT",					"compat_NODOORLIGHT", "YesNo"
	Option "$CMPTMNU_LIGHT",						"compat_LIGHT", "YesNo"
	Option "$CMPTMNU_SHORTTEX",						"compat_SHORTTEX", "YesNo"
	Option "$CMPTMNU_STAIRS",						"compat_stairs", "YesNo"
	Option "$CMPTMNU_FLOORMOVE",					"compat_floormove", "YesNo"
	Option "$CMPTMNU_POINTONLINE",					"compat_pointonline", "YesNo"
	Option "$CMPTMNU_MULTIEXIT",					"compat_multiexit", "YesNo"
	Option "$CMPTMNU_TELEPORT",						"compat_teleport", "YesNo"
	Option "$CMPTMNU_PUSHWINDOW",					"compat_pushwindow", "YesNo"
	
	StaticText " "
	StaticText "$CMPTMNU_PHYSICSBEHAVIOR",1
	Option "$CMPTMNU_NOPASSOVER",					"compat_nopassover", "YesNo"
	Option "$CMPTMNU_BOOMSCROLL",					"compat_BOOMSCROLL", "YesNo"
	Option "$CMPTMNU_BADANGLES",					"compat_badangles", "YesNo"
	Option "$CMPTMNU_WALLRUN",						"compat_WALLRUN", "YesNo"
	Option "$CMPTMNU_RAVENSCROLL",					"compat_RAVENSCROLL", "YesNo"
	Option "$CMPTMNU_TRACE",						"compat_TRACE", "YesNo"
	Option "$CMPTMNU_HITSCAN",						"compat_HITSCAN", "YesNo"
	Option "$CMPTMNU_MISSILECLIP",					"compat_MISSILECLIP", "YesNo"

	
	StaticText " "
	StaticText "$CMPTMNU_RENDERINGBEHAVIOR",1
	Option "$CMPTMNU_POLYOBJ",						"compat_POLYOBJ", "YesNo"
	Option "$CMPTMNU_MASKEDMIDTEX",					"compat_MASKEDMIDTEX", "YesNo"
	Option "$CMPTMNU_SPRITESORT",					"compat_SPRITESORT", "YesNo"
	
	StaticText " "
	StaticText "$CMPTMNU_SOUNDBEHAVIOR",1
	Option "$CMPTMNU_SOUNDSLOTS",					"compat_soundslots", "YesNo"
	Option "$CMPTMNU_SILENTPICKUP",					"compat_SILENTPICKUP", "YesNo"
	Option "$CMPTMNU_SILENTINSTANTFLOORS",			"compat_silentinstantfloors", "YesNo"
	Option "$CMPTMNU_SECTORSOUNDS",					"compat_SECTORSOUNDS", "YesNo"
	Option "$CMPTMNU_SOUNDCUTOFF",					"compat_soundcutoff", "YesNo"
	Option "$CMPTMNU_SOUNDTARGET",					"compat_SOUNDTARGET", "YesNo"
	
	Class "CompatibilityMenu"
}

/*=======================================
 *
 * Sound Options Menu
 *
 *=======================================*/
 
OptionValue SampleRates
{
	0,		"$OPTVAL_DEFAULT"
	4000,	"$OPTVAL_4000HZ"
	8000,	"$OPTVAL_8000HZ"
	11025,	"$OPTVAL_11025HZ"
	22050,	"$OPTVAL_22050HZ"
	32000,	"$OPTVAL_32000HZ"
	44100,	"$OPTVAL_44100HZ"
	48000,	"$OPTVAL_48000HZ"
}


OptionValue BufferSizes
{
	   0, "$OPTVAL_DEFAULT"
	  64, "$OPTVAL_64SAMPLES"
	 128, "$OPTVAL_128SAMPLES"
	 256, "$OPTVAL_256SAMPLES"
	 512, "$OPTVAL_512SAMPLES"
	1024, "$OPTVAL_1024SAMPLES"
	2048, "$OPTVAL_2048SAMPLES"
	4096, "$OPTVAL_4096SAMPLES"
}


OptionValue BufferCounts
{
	   0, "$OPTVAL_DEFAULT"
	   2, "2"
	   3, "3"
	   4, "4"
	   5, "5"
	   6, "6"
	   7, "7"
	   8, "8"
	   9, "9"
	  10, "10"
	  11, "11"
	  12, "12"
}


OptionString SoundOutputsWindows
{
	"Default",		"$OPTVAL_DEFAULT"
	"DirectSound",	"$OPTSTR_DIRECTSOUND"
	"WASAPI",		"$OPTSTR_WASAPI"
	"ASIO",			"$OPTSTR_ASIO"
	"WaveOut",		"$OPTSTR_WAVEOUT"
	"No sound",		"$OPTSTR_NOSOUND"
}


OptionString SoundOutputsUnix
{
	"Default",		"$OPTVAL_DEFAULT"
	"OSS",			"$OPTSTR_OSS"
	"ALSA",			"$OPTSTR_ALSA"
	"SDL",			"$OPTSTR_SDL"
	"ESD",			"$OPTSTR_ESD"
	"PulseAudio",	"$OPTSTR_PULSEAUDIO"
	"No sound",		"$OPTSTR_NOSOUND"
}

OptionString SoundOutputsMac
{
	"Core Audio",		"$OPTSTR_COREAUDIO"
	"No sound",			"$OPTSTR_NOSOUND"
}

OptionString ALDevices
{
	// filled in by the sound code
}

OptionString OutputFormats
{
	"PCM-8",		"$OPTSTR_PCM8BIT"
	"PCM-16",		"$OPTSTR_PCM16BIT"
	"PCM-24",		"$OPTSTR_PCM24BIT"
	"PCM-32",		"$OPTSTR_PCM32BIT"
	"PCM-Float",	"$OPTSTR_PCMFLOAT"
}


OptionString SpeakerModes
{
	"Auto",		"$OPTSTR_AUTO"
	"Mono",		"$OPTSTR_MONO"
	"Stereo",	"$OPTSTR_STEREO"
	"Prologic",	"$OPTSTR_PROLOGIC"
	"Quad",		"$OPTSTR_QUAD"
	"Surround",	"$OPTSTR_SURROUND"
	"5.1",		"$OPTSTR_5POINT1"
	"7.1",		"$OPTSTR_7POINT1"
}


OptionString Resamplers
{
	"NoInterp",		"$OPTSTR_NOINTERPOLATION"
	"Linear",		"$OPTVAL_LINEAR"
	"Cubic",		"$OPTVAL_CUBIC"
	"Spline",		"$OPTSTR_SPLINE"
}


OptionString SoundBackends
{
	"fmod",		"$OPTSTR_FMOD"
	"openal",	"$OPTSTR_OPENAL"
	"null",		"$OPTSTR_NOSOUND"
}

OptionString SoundBackendsFModOnly
{
	"fmod",		"$OPTSTR_FMOD"
	"null",		"$OPTSTR_NOSOUND"
}

OptionString SoundBackendsOpenALOnly
{
	"openal",	"$OPTSTR_OPENAL"
	"null",		"$OPTSTR_NOSOUND"
}

OptionMenu FMODSoundItems
{
	Title "$FMODMNU_TITLE"
	Slider	"$FMODMNU_WATERCUTOFF",			"snd_waterlp", 0.0, 2000.0, 50.0, 0
	IfOption(Windows)
	{
		Option "$FMODMNU_OUTPUTSYSTEM",		"snd_output", "SoundOutputsWindows"
	}
	IfOption(Unix)
	{
		Option "$FMODMNU_OUTPUTSYSTEM",		"snd_output", "SoundOutputsUnix"
	}
	IfOption(Mac)
	{
		Option "$FMODMNU_OUTPUTSYSTEM",		"snd_output", "SoundOutputsMac"
	}
	Option "$FMODMNU_OUTPUTFORMAT",			"snd_output_format", "OutputFormats"
	Option "$FMODMNU_SPEAKERMODE",			"snd_speakermode", "SpeakerModes"
	Option "$FMODMNU_RESAMPLER",			"snd_resampler", "Resamplers"
	Option "$FMODMNU_HRTFFILTER",			"snd_hrtf", "OnOff"
	StaticText " "
	Option "$FMODMNU_BUFFERSIZE",			"snd_buffersize", "BufferSizes"
	Option "$FMODMNU_BUFFERCOUNT",			"snd_buffercount", "BufferCounts"
}


OptionMenu OpenALSoundItems
{
	Title "$OPENALMNU_TITLE"
	Option "$OPENALMNU_PLAYBACKDEVICE",		"snd_aldevice",	"ALDevices"
	Option "$OPENALMNU_ENABLEEFX",			"snd_efx",		"OnOff"
}


OptionValue MidiDevices
{
	// filled in by the sound code
}

OptionMenu SoundOptions
{
	Title "$SNDMNU_TITLE"
	Slider "$SNDMNU_SFXVOLUME",			"snd_sfxvolume", 0, 1, 0.05, 2
	Slider "$SNDMNU_MENUVOLUME",		"snd_menuvolume", 0, 1, 0.05, 2
	Slider "$SNDMNU_MUSICVOLUME",		"snd_musicvolume", 0, 1, 0.05, 2
	Option "$SNDMNU_MIDIDEVICE",		"snd_mididevice", "MidiDevices"
	StaticText " "
	Option "$SNDMNU_UNDERWATERREVERB",	"snd_waterreverb", "OnOff"
	Option "$SNDMNU_RANDOMIZEPITCHES",	"snd_pitched", "OnOff"
	Slider "$SNDMNU_CHANNELS",			"snd_channels", 8, 256, 8, 0
	StaticText " "

	ifoption(fmodex)
	{
		ifoption(openal)
		{
			Option "$SNDMNU_BACKEND",		"snd_backend", "SoundBackends"
		}
		else
		{
			Option "$SNDMNU_BACKEND",		"snd_backend", "SoundBackendsFModOnly"
		}
	}
	else
	{
		ifoption(openal)
		{
			Option "$SNDMNU_BACKEND",		"snd_backend", "SoundBackendsOpenALOnly"
		}
	}
	
	ifoption(fmodex)
	{
		Submenu "$SNDMNU_FMOD",			"FMODSoundItems"
	}
	ifoption(openal)
	{
		Submenu "$SNDMNU_OPENAL",		"OpenALSoundItems"
	}
	StaticText " "
	Command "$SNDMNU_RESTART",			"snd_reset"

	StaticText " "
	Submenu "$SNDMNU_ADVANCED",			"AdvSoundOptions"
	Submenu "$SNDMNU_MODREPLAYER",		"ModReplayerOptions"
}

/*=======================================
 *
 * Advanced Sound Options Menu
 *
 *=======================================*/

OptionValue GusMemory
{
	0, "$OPTVAL_UNLIMITED"
	1, "$OPTVAL_256K"
	2, "$OPTVAL_512K"
	3, "$OPTVAL_768K"
	4, "$OPTVAL_1024K"
}

OptionValue OplCores
{
	0, "$OPTVAL_MAMEOPL2"
	1, "$OPTVAL_DOSBOXOPL3"
	2, "$OPTVAL_JAVAOPL3"
	3, "$OPTVAL_NUKEDOPL3"
}

OptionMenu AdvSoundOptions
{
	Title "$ADVSNDMNU_TITLE"
	Option "$ADVSNDMNU_SAMPLERATE",			"snd_samplerate", "SampleRates"
	StaticText " "
	StaticText "$ADVSNDMNU_OPLSYNTHESIS",	1
	Slider "$ADVSNDMNU_OPLNUMCHIPS", 		"opl_numchips", 1, 8, 1, 0
	Option "$ADVSNDMNU_OPLFULLPAN",			"opl_fullpan", "OnOff"
	Option "$ADVSNDMNU_OPLCORES", 			"opl_core", "OplCores"
	StaticText " "
	StaticText "$ADVSNDMNU_GUSEMULATION",	1
	TextField "$ADVSNDMNU_GUSCONFIG", 		"midi_config"
	Slider "$ADVSNDMNU_MIDIVOICES",			"midi_voices", 16, 256, 4, 0
	Option "$ADVSNDMNU_DMXGUS", 			"midi_dmxgus", "OnOff"
	Option "$ADVSNDMNU_GUSMEMSIZE", 		"gus_memsize", "GusMemory"
	StaticText " "
	StaticText "$ADVSNDMNU_FLUIDSYNTH",	1
	TextField "$ADVSNDMNU_FLUIDPATCHSET", 	"fluid_patchset"
	Slider "$ADVSNDMNU_FLUIDGAIN",			"fluid_gain", 0, 10, 0.5, 1
	Option "$ADVSNDMNU_REVERB", 			"fluid_reverb", "OnOff"
	Slider "$ADVSNDMNU_FLUIDVOICES", 		"fluid_voices", 16, 4096, 16, 1
	// Leaving out the more advanced stuff for now.
	StaticText " "
	StaticText "$ADVSNDMNU_TIMIDITY",	1
	TextField "$ADVSNDMNU_TIMIDITYEXE", 	"timidity_exe"
	Option "$ADVSNDMNU_REVERB", 			"timidity_reverb", "OnOff"
	Option "$ADVSNDMNU_TIMIDITYCHORUS", 	"timidity_chorus", "OnOff"
	Slider "$ADVSNDMNU_TIMIDITYVOLUME",		"timidity_mastervolume", 0, 4, 0.2, 1
	StaticText " "
	StaticText "$ADVSNDMNU_WILDMIDI",	1
	TextField "$ADVSNDMNU_WILDMIDICONFIG", 	"wildmidi_config"
	Option "$ADVSNDMNU_REVERB", 			"wildmidi_reverb", "OnOff"
}

/*=======================================
 *
 * Module Replayer Options Menu
 *
 *=======================================*/

OptionValue ModReplayers
{
	0.0, "$OPTVAL_SOUNDSYSTEM"
	1.0, "$OPTVAL_FOO_DUMB"
}


OptionValue ModQuality
{
	0.0, "$OPTVAL_ALIASING"
	1.0, "$OPTVAL_LINEAR"
	2.0, "$OPTVAL_CUBIC"
	3.0, "$OPTVAL_BLEP"		// Band-limited step
	4.0, "$OPTVAL_LINEARSLOW"
	5.0, "$OPTVAL_BLAM"		// Band-limited linear
	6.0, "$OPTVAL_CUBICSLOW"
	7.0, "$OPTVAL_SINC"
}


OptionValue ModVolumeRamps
{
	0.0, "$OPTVAL_NONE"
	1.0, "$OPTVAL_NOTEONOFFONLY"
	2.0, "$OPTVAL_FULLRAMPING"
}


OptionMenu ModReplayerOptions
{
	Title "$MODMNU_TITLE"
	Option "$MODMNU_REPLAYERENGINE",		"mod_dumb", "ModReplayers"
	StaticText " "
	Slider "$MODMNU_MASTERVOLUME",			"mod_dumb_mastervolume", 1, 16, 0.5, 1
	Option "$ADVSNDMNU_SAMPLERATE",			"mod_samplerate", "SampleRates", "mod_dumb"
	Option "$MODMNU_QUALITY",				"mod_interp", "ModQuality", "mod_dumb"
	Option "$MODMNU_VOLUMERAMPING",			"mod_volramp", "ModVolumeRamps", "mod_dumb"
	StaticText " "
	Option "$MODMNU_CHIPOMATIC",			"mod_autochip", "OnOff", "mod_dumb"
	// TODO if the menu system is ever rewritten: Provide a decent
	// mechanism to edit the chip-o-matic settings like you can with
	// the foo_dumb preferences in foobar2000.
}

/*=======================================
 *
 * Change Renderer Menu
 *
 *=======================================*/

OptionValue "PolyDoom"
{
	0, "$OPTVAL_SWDOOM"
	1, "$OPTVAL_HWPOLY"
}

OptionValue "D3DGL"
{
	0, "$OPTVAL_GL"
	1, "$OPTVAL_D3D"
}

OptionValue "GLD3D"
{
	0, "$OPTVAL_D3D"
	1, "$OPTVAL_GL"
}

OptionMenu RendererMenu
{
	Title "$RNDMNU_TITLE"
	Option "$RNDMNU_RENDERER",	"vid_renderer", "PolyDoom"
	Option "$RNDMNU_TRUECOLOR",	"swtruecolor", "OnOff"
	Option "$RNDMNU_POLY",		"r_polyrenderer", "OnOff"
	IfOption(Windows)
	{
		Option "$RNDMNU_CANVAS",	"vid_used3d", "D3DGL"
	}
}

/*=======================================
 *
 * Video mode menu
 *
 *=======================================*/

OptionValue ForceRatios
{
	0.0, "$OPTVAL_OFF"
	3.0, "4:3"
	1.0, "16:9"
	5.0, "17:10"
	2.0, "16:10"
	4.0, "5:4"
	6.0, "21:9"
}
OptionValue Ratios
{
	0.0, "4:3"
	1.0, "16:9"
	2.0, "16:10"
	3.0, "17:10"
	6.0, "21:9"
	 -1, "$OPTVAL_ALL"
}
OptionValue RatiosTFT
{
	0.0, "4:3"
	4.0, "5:4"
	1.0, "16:9"
	2.0, "16:10"
	3.0, "17:10"
	6.0, "21:9"
	 -1, "$OPTVAL_ALL"
}

OptionMenu VideoModeMenu
{
	Title "$VIDMNU_TITLE"
	
	Option "$VIDMNU_FULLSCREEN",		"fullscreen", "YesNo"
	IfOption(Mac)
	{
		Option "$VIDMNU_HIDPI",			"vid_hidpi", "YesNo"
	}
	Option "$VIDMNU_ASPECTRATIO",		"menu_screenratios", "Ratios"
	Option "$VIDMNU_FORCEASPECT",		"vid_aspect", "ForceRatios"
	Option "$VIDMNU_5X4ASPECTRATIO",	"vid_tft", "YesNo"
	StaticText " "
	ScreenResolution "res_0"
	ScreenResolution "res_1"
	ScreenResolution "res_2"
	ScreenResolution "res_3"
	ScreenResolution "res_4"
	ScreenResolution "res_5"
	ScreenResolution "res_6"
	ScreenResolution "res_7"
	ScreenResolution "res_8"
	ScreenResolution "res_9"
	StaticTextSwitchable "$VIDMNU_ENTERTEXT", "", "VMEnterText"
	StaticText " "
	StaticTextSwitchable "$VIDMNU_TESTTEXT1", "$VIDMNU_TESTTEXT2", "VMTestText"
	class VideoModeMenu
}

/*=======================================
 *
 * Network options menu
 *
 *=======================================*/

OptionMenu NetworkOptions
{
	Title "$NETMNU_TITLE"
	StaticText "$NETMNU_LOCALOPTIONS", 1
	Option "$NETMNU_MOVEPREDICTION",		"cl_noprediction", "OffOn"
	Option "$NETMNU_LINESPECIALPREDICTION",	"cl_predict_specials", "OnOff"
	Slider "$NETMNU_PREDICTIONLERPSCALE",	"cl_predict_lerpscale", 0.0, 0.5, 0.05, 2
	Slider "$NETMNU_LERPTHRESHOLD",			"cl_predict_lerpthreshold", 0.1, 16.0, 0.1
	StaticText " "
	StaticText "$NETMNU_HOSTOPTIONS", 1
	Option "$NETMNU_EXTRATICS",				"net_extratic", "ExtraTicMode"
	Option "$NETMNU_TICBALANCE",			"net_ticbalance", "OnOff"
	
}

OptionValue ExtraTicMode
{
	0, "$OPTVAL_NONE"
	1, "1"
	2, "$OPTVAL_ALLUNACKNOWLEDGED"
}<|MERGE_RESOLUTION|>--- conflicted
+++ resolved
@@ -723,12 +723,8 @@
 	}
 	
 	Option "$DSPLYMNU_SKYMODE",					"r_skymode", "SkyModes"
-<<<<<<< HEAD
 	Option "$DSPLYMNU_LINEARSKY",				"r_linearsky", "OnOff"
-	Option "$DSPLYMNU_GZDFULLBRIGHT",			"r_fullbrightignoresectorcolor", "OnOff"
-=======
 	Option "$DSPLYMNU_GZDFULLBRIGHT",			"r_preservesectorcolor", "SectorColor"
->>>>>>> dd03bb1f
 	Option "$DSPLYMNU_DRAWFUZZ",				"r_drawfuzz", "Fuzziness"
 	Slider "$DSPLYMNU_TRANSSOUL",				"transsouls", 0.25, 1.0, 0.05, 2
 	Option "$DSPLYMNU_FAKECONTRAST",			"r_fakecontrast", "Contrast"
