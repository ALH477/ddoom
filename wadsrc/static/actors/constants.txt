
// Flags for A_PainAttack
const int PAF_NOSKULLATTACK = 1;
const int PAF_AIMFACING = 2;
const int PAF_NOTARGET = 4;

// Flags for A_VileAttack
const int VAF_DMGTYPEAPPLYTODIRECT = 1;

// Flags for A_Saw
const int SF_NORANDOM = 1;
const int SF_RANDOMLIGHTMISS = 2;
const int SF_RANDOMLIGHTHIT = 4;
const int SF_RANDOMLIGHTBOTH = 6;
const int SF_NOUSEAMMOMISS = 8;
const int SF_NOUSEAMMO = 16;
const int SF_NOPULLIN = 32;
const int SF_NOTURN = 64;
const int SF_STEALARMOR = 128;

// Flags for A_BFGSpray
const int BFGF_HURTSOURCE = 1;
const int BFGF_MISSILEORIGIN = 2;

// Flags for A_CustomMissile
const int CMF_AIMOFFSET = 1;
const int CMF_AIMDIRECTION = 2;
const int CMF_TRACKOWNER = 4;
const int CMF_CHECKTARGETDEAD = 8;
const int CMF_ABSOLUTEPITCH = 16;
const int CMF_OFFSETPITCH = 32;
const int CMF_SAVEPITCH = 64;
const int CMF_ABSOLUTEANGLE = 128;

// Flags for A_CustomBulletAttack
const int CBAF_AIMFACING = 1;
const int CBAF_NORANDOM = 2;
const int CBAF_EXPLICITANGLE = 4;
const int CBAF_NOPITCH = 8;
const int CBAF_NORANDOMPUFFZ = 16;
const int CBAF_PUFFTARGET = 32;
const int CBAF_PUFFMASTER = 64;
const int CBAF_PUFFTRACER = 128;

// Flags for A_GunFlash
const int GFF_NOEXTCHANGE = 1;

// Flags for A_FireBullets
const int FBF_USEAMMO = 1;
const int FBF_NORANDOM = 2;
const int FBF_EXPLICITANGLE = 4;
const int FBF_NOPITCH = 8;
const int FBF_NOFLASH = 16;
const int FBF_NORANDOMPUFFZ = 32;

// Flags for A_SpawnItemEx
const int SXF_TRANSFERTRANSLATION =		1 << 0;
const int SXF_ABSOLUTEPOSITION =		1 << 1;
const int SXF_ABSOLUTEANGLE =			1 << 2;
const int SXF_ABSOLUTEMOMENTUM =		1 << 3;	//Since "momentum" is declared to be deprecated in the expressions, for compatibility
const int SXF_ABSOLUTEVELOCITY =		1 << 3;	//purposes, this was made. It does the same thing though. Do not change the value.
const int SXF_SETMASTER =				1 << 4;
const int SXF_NOCHECKPOSITION =			1 << 5;
const int SXF_TELEFRAG =				1 << 6;
const int SXF_CLIENTSIDE =				1 << 7;	// only used by Skulltag
const int SXF_TRANSFERAMBUSHFLAG =		1 << 8;
const int SXF_TRANSFERPITCH =			1 << 9;
const int SXF_TRANSFERPOINTERS =		1 << 10;
const int SXF_USEBLOODCOLOR =			1 << 11;
const int SXF_CLEARCALLERTID =			1 << 12;
const int SXF_MULTIPLYSPEED =			1 << 13;
const int SXF_TRANSFERSCALE =			1 << 14;
const int SXF_TRANSFERSPECIAL =			1 << 15;
const int SXF_CLEARCALLERSPECIAL =		1 << 16;
const int SXF_TRANSFERSTENCILCOL =		1 << 17;
const int SXF_TRANSFERALPHA =			1 << 18;
const int SXF_TRANSFERRENDERSTYLE =		1 << 19;
const int SXF_SETTARGET =				1 << 20;
const int SXF_SETTRACER =				1 << 21;
const int SXF_NOPOINTERS =				1 << 22;
const int SXF_ORIGINATOR =				1 << 23;
const int SXF_TRANSFERSPRITEFRAME	=	1 << 24;
const int SXF_TRANSFERROLL =			1 << 25;
const int SXF_ISTARGET				=	1 << 26;
const int SXF_ISMASTER				=	1 << 27;
const int SXF_ISTRACER				=	1 << 28;

// Flags for A_Chase
enum
{
	CHF_FASTCHASE =						1,
	CHF_NOPLAYACTIVE =					2,
	CHF_NIGHTMAREFAST =					4,
	CHF_RESURRECT =						8,
	CHF_DONTMOVE =						16,
	CHF_NORANDOMTURN =					32,
	CHF_NODIRECTIONTURN =				64,
	CHF_NOPOSTATTACKTURN =				128,
	CHF_STOPIFBLOCKED =					256,

	CHF_DONTTURN = CHF_NORANDOMTURN | CHF_NOPOSTATTACKTURN | CHF_STOPIFBLOCKED
};

// Flags for A_LookEx
const int LOF_NOSIGHTCHECK = 1;
const int LOF_NOSOUNDCHECK = 2;
const int LOF_DONTCHASEGOAL = 4;
const int LOF_NOSEESOUND = 8;
const int LOF_FULLVOLSEESOUND = 16;
const int LOF_NOJUMP = 32;

// Flags for A_Respawn
const int RSF_FOG = 1;
const int RSF_KEEPTARGET = 2;
const int RSF_TELEFRAG = 4;

// Flags for A_JumpIfTargetInLOS and A_JumpIfInTargetLOS
enum
{
	JLOSF_PROJECTILE =		1,
	JLOSF_NOSIGHT =			1 << 1,
	JLOSF_CLOSENOFOV =		1 << 2,
	JLOSF_CLOSENOSIGHT =	1 << 3,
	JLOSF_CLOSENOJUMP =		1 << 4,
	JLOSF_DEADNOJUMP =		1 << 5,
	JLOSF_CHECKMASTER =		1 << 6,
	JLOSF_TARGETLOS =		1 << 7,
	JLOSF_FLIPFOV =			1 << 8,
	JLOSF_ALLYNOJUMP =		1 << 9,
	JLOSF_COMBATANTONLY =	1 << 10,
	JLOSF_NOAUTOAIM =		1 << 11,
	JLOSF_CHECKTRACER =		1 << 12,
};

// Flags for A_ChangeVelocity
const int CVF_RELATIVE = 1;
const int CVF_REPLACE = 2;

// Flags for A_WeaponReady
const int WRF_NOBOB = 1;
const int WRF_NOSWITCH = 2;
const int WRF_NOPRIMARY = 4;
const int WRF_NOSECONDARY = 8;
const int WRF_NOFIRE = WRF_NOPRIMARY | WRF_NOSECONDARY;
const int WRF_ALLOWRELOAD = 16;
const int WRF_ALLOWZOOM = 32;
const int WRF_DISABLESWITCH = 64;
const int WRF_ALLOWUSER1 = 128;
const int WRF_ALLOWUSER2 = 256;
const int WRF_ALLOWUSER3 = 512;
const int WRF_ALLOWUSER4 = 1024;

// Flags for A_SelectWeapon
const int SWF_SELECTPRIORITY = 1;

// Morph constants
const int MRF_ADDSTAMINA = 1;
const int MRF_FULLHEALTH = 2;
const int MRF_UNDOBYTOMEOFPOWER = 4;
const int MRF_UNDOBYCHAOSDEVICE = 8;
const int MRF_FAILNOTELEFRAG = 16;
const int MRF_FAILNOLAUGH = 32;
const int MRF_WHENINVULNERABLE = 64;
const int MRF_LOSEACTUALWEAPON = 128;
const int MRF_NEWTIDBEHAVIOUR = 256;
const int MRF_UNDOBYDEATH = 512;
const int MRF_UNDOBYDEATHFORCED = 1024;
const int MRF_UNDOBYDEATHSAVES = 2048;
const int MRF_UNDOALWAYS = 4096;
const int MRF_TRANSFERTRANSLATION = 8192;

// Flags for A_RailAttack and A_CustomRailgun
const int RGF_SILENT = 1;
const int RGF_NOPIERCING = 2;
const int RGF_EXPLICITANGLE = 4;
const int RGF_FULLBRIGHT = 8;
const int RGF_CENTERZ = 16;
const int RGF_NORANDOMPUFFZ = 32;

// Flags for A_Mushroom
const int MSF_Standard = 0;
const int MSF_Classic = 1;
const int MSF_DontHurt = 2;

// Flags for A_Explode
const int XF_HURTSOURCE = 1;
const int XF_NOTMISSILE = 4;
const int XF_EXPLICITDAMAGETYPE = 1 << 3;

// Flags for A_RadiusThrust
const int RTF_AFFECTSOURCE = 1;
const int RTF_NOIMPACTDAMAGE = 2;
const int RTF_NOTMISSILE = 4;
const int RTF_THRUSTZ = 16;

// Flags for A_RadiusDamageSelf
const int RDSF_BFGDAMAGE = 1;

// Flags for A_Blast
const int BF_USEAMMO = 1;
const int BF_DONTWARN = 2;
const int BF_AFFECTBOSSES = 4;
const int BF_NOIMPACTDAMAGE = 8;

// Flags for A_SeekerMissile
const int SMF_LOOK = 1;
const int SMF_PRECISE = 2;
const int SMF_CURSPEED = 4;

// Flags for A_CustomPunch
const int CPF_USEAMMO = 1;
const int CPF_DAGGER = 2;
const int CPF_PULLIN = 4;
const int CPF_NORANDOMPUFFZ = 8;
const int CPF_NOTURN = 16;
const int CPF_STEALARMOR = 32;

// Flags for A_CustomMissile
const int FPF_AIMATANGLE = 1;
const int FPF_TRANSFERTRANSLATION = 2;
const int FPF_NOAUTOAIM = 4;
const int FBF_PUFFTARGET = 64;
const int FBF_PUFFMASTER = 128;
const int FBF_PUFFTRACER = 256;

// Flags for A_Teleport
enum
{
	TF_TELEFRAG =		0x00000001, // Allow telefrag in order to teleport.
	TF_RANDOMDECIDE =	0x00000002, // Randomly fail based on health. (A_Srcr2Decide)
	TF_FORCED =			0x00000004, // Forget what's in the way. TF_Telefrag takes precedence though.
	TF_KEEPVELOCITY =	0x00000008, // Preserve velocity.
	TF_KEEPANGLE =		0x00000010, // Keep angle.
	TF_USESPOTZ =		0x00000020, // Set the z to the spot's z, instead of the floor.
	TF_NOSRCFOG =		0x00000040, // Don't leave any fog behind when teleporting.
	TF_NODESTFOG =		0x00000080, // Don't spawn any fog at the arrival position.
	TF_USEACTORFOG =	0x00000100, // Use the actor's TeleFogSourceType and TeleFogDestType fogs.
	TF_NOJUMP =			0x00000200, // Don't jump after teleporting.
	TF_OVERRIDE =		0x00000400, // Ignore NOTELEPORT.
	TF_SENSITIVEZ =		0x00000800, // Fail if the actor wouldn't fit in the position (for Z).

	TF_KEEPORIENTATION = TF_KEEPVELOCITY|TF_KEEPANGLE,
	TF_NOFOG = TF_NOSRCFOG|TF_NODESTFOG,
};

// Flags for A_WolfAttack
const int WAF_NORANDOM = 1;
const int WAF_USEPUFF = 2;

// Flags for A_RadiusGive
enum
{
	RGF_GIVESELF	=   1,
	RGF_PLAYERS		=   1 << 1,
	RGF_MONSTERS	=   1 << 2,
	RGF_OBJECTS		=   1 << 3,
	RGF_VOODOO		=	1 << 4,
	RGF_CORPSES		=	1 << 5,
	RGF_NOTARGET	=	1 << 6,
	RGF_NOTRACER	=	1 << 7,
	RGF_NOMASTER	=	1 << 8,
	RGF_CUBE		=	1 << 9,
	RGF_NOSIGHT		=	1 << 10,
	RGF_MISSILES	=	1 << 11,
	RGF_INCLUSIVE	=	1 << 12,
	RGF_ITEMS		=	1 << 13,
	RGF_KILLED		=	1 << 14,
	RGF_EXFILTER	=	1 << 15,
	RGF_EXSPECIES	=	1 << 16,
	RGF_EITHER		=	1 << 17,
};

// Activation flags
enum
{
	THINGSPEC_Default = 0,
	THINGSPEC_ThingActs = 1,
	THINGSPEC_ThingTargets = 2,
	THINGSPEC_TriggerTargets = 4,
	THINGSPEC_MonsterTrigger = 8,
	THINGSPEC_MissileTrigger = 16,
	THINGSPEC_ClearSpecial = 32,
	THINGSPEC_NoDeathSpecial = 64,
	THINGSPEC_TriggerActs = 128,
};
// Shorter aliases for same
const int AF_Default = 0;
const int AF_ThingActs = 1;
const int AF_ThingTargets = 2;
const int AF_TriggerTargets = 4;
const int AF_MonsterTrigger = 8;
const int AF_MissileTrigger = 16;
const int AF_ClearSpecial = 32;
const int AF_NoDeathSpecial = 64;
const int AF_TriggerActs = 128;

// Flags for A_TakeInventory and A_TakeFromTarget
const int TIF_NOTAKEINFINITE = 1;

// constants for A_PlaySound
enum
{
	CHAN_AUTO = 0,
	CHAN_WEAPON = 1,
	CHAN_VOICE = 2,
	CHAN_ITEM = 3,
	CHAN_BODY = 4,
	CHAN_5 = 5,
	CHAN_6 = 6,
	CHAN_7 = 7,
	
	// modifier flags
	CHAN_LISTENERZ = 8,
	CHAN_MAYBE_LOCAL = 16,
	CHAN_UI = 32,
	CHAN_NOPAUSE = 64
};

// sound attenuation values
const float ATTN_NONE = 0;
const float ATTN_NORM = 1;
const float ATTN_IDLE = 1.001;
const float ATTN_STATIC = 3;

// For SetPlayerProprty action special
Const Int PROP_FROZEN = 0;
Const Int PROP_NOTARGET = 1;
Const Int PROP_INSTANTWEAPONSWITCH = 2;
Const Int PROP_FLY = 3;
Const Int PROP_TOTALLYFROZEN = 4;
Const Int PROP_INVULNERABILITY  = 5; // (Deprecated)
Const Int PROP_STRENGTH = 6; // (Deprecated)
Const Int PROP_INVISIBILITY = 7; // (Deprecated)
Const Int PROP_RADIATIONSUIT = 8; // (Deprecated)
Const Int PROP_ALLMAP = 9; // (Deprecated)
Const Int PROP_INFRARED = 10; // (Deprecated)
Const Int PROP_WEAPONLEVEL2 = 11; // (Deprecated)
Const Int PROP_FLIGHT = 12; // (Deprecated)
Const Int PROP_SPEED = 15; // (Deprecated)
Const Int PROP_BUDDHA = 16;

// Line_SetBlocking
Const Int BLOCKF_CREATURES = 1;
Const Int BLOCKF_MONSTERS = 2;
Const Int BLOCKF_PLAYERS = 4;
Const Int BLOCKF_FLOATERS = 8;
Const Int BLOCKF_PROJECTILES = 16;
Const Int BLOCKF_EVERYTHING = 32;
Const Int BLOCKF_RAILING = 64;
Const Int BLOCKF_USE = 128;

// Pointer constants, bitfield-enabled

Const Int AAPTR_DEFAULT = 0;
Const Int AAPTR_NULL = 0x1;
Const Int AAPTR_TARGET = 0x2;
Const Int AAPTR_MASTER = 0x4;
Const Int AAPTR_TRACER = 0x8;

Const Int AAPTR_PLAYER_GETTARGET = 0x10;
Const Int AAPTR_PLAYER_GETCONVERSATION = 0x20;

Const Int AAPTR_PLAYER1 = 0x40;
Const Int AAPTR_PLAYER2 = 0x80;
Const Int AAPTR_PLAYER3 = 0x100;
Const Int AAPTR_PLAYER4 = 0x200;
Const Int AAPTR_PLAYER5 = 0x400;
Const Int AAPTR_PLAYER6 = 0x800;
Const Int AAPTR_PLAYER7 = 0x1000;
Const Int AAPTR_PLAYER8 = 0x2000;

Const Int AAPTR_FRIENDPLAYER = 0x4000;
Const Int AAPTR_LINETARGET = 0x8000;

// Pointer operation flags

Const Int PTROP_UNSAFETARGET = 1;
Const Int PTROP_UNSAFEMASTER = 2;
Const Int PTROP_NOSAFEGUARDS = PTROP_UNSAFETARGET|PTROP_UNSAFEMASTER;


// Flags for A_Warp

Const Int WARPF_ABSOLUTEOFFSET = 0x1;
Const Int WARPF_ABSOLUTEANGLE = 0x2;
Const Int WARPF_USECALLERANGLE = 0x4;
Const Int WARPF_NOCHECKPOSITION = 0x8;
Const Int WARPF_INTERPOLATE = 0x10;
Const Int WARPF_WARPINTERPOLATION = 0x20;
Const Int WARPF_COPYINTERPOLATION = 0x40;
Const Int WARPF_STOP = 0x80;
Const Int WARPF_TOFLOOR = 0x100;
Const Int WARPF_TESTONLY = 0x200;
Const Int WAPRF_ABSOLUTEPOSITION = 0x400;
Const Int WARPF_ABSOLUTEPOSITION = 0x400;
Const Int WARPF_BOB = 0x800;
Const Int WARPF_MOVEPTR = 0x1000;
Const Int WARPF_USETID = 0x2000;
Const Int WARPF_COPYVELOCITY = 0x4000;
Const Int WARPF_COPYPITCH = 0x8000;

// flags for A_SetPitch/SetAngle/SetRoll
const int SPF_FORCECLAMP = 1;
const int SPF_INTERPOLATE = 2;


// flags for A_CheckLOF

enum
{
	CLOFF_NOAIM_VERT =			0x1,
	CLOFF_NOAIM_HORZ =			0x2,

	CLOFF_JUMPENEMY =			0x4,
	CLOFF_JUMPFRIEND =			0x8,
	CLOFF_JUMPOBJECT =			0x10,
	CLOFF_JUMPNONHOSTILE =		0x20,

	CLOFF_SKIPENEMY =			0x40,
	CLOFF_SKIPFRIEND =			0x80,
	CLOFF_SKIPOBJECT =			0x100,
	CLOFF_SKIPNONHOSTILE =		0x200,

	CLOFF_MUSTBESHOOTABLE =		0x400,

	CLOFF_SKIPTARGET =			0x800,
	CLOFF_ALLOWNULL =			0x1000,
	CLOFF_CHECKPARTIAL =		0x2000,

	CLOFF_MUSTBEGHOST =			0x4000,
	CLOFF_IGNOREGHOST =			0x8000,
	
	CLOFF_MUSTBESOLID =			0x10000,
	CLOFF_BEYONDTARGET =		0x20000,

	CLOFF_FROMBASE =			0x40000,
	CLOFF_MUL_HEIGHT =			0x80000,
	CLOFF_MUL_WIDTH =			0x100000,

	CLOFF_JUMP_ON_MISS =		0x200000,
	CLOFF_AIM_VERT_NOOFFSET =	0x400000,

	CLOFF_SETTARGET =			0x800000,
	CLOFF_SETMASTER =			0x1000000,
	CLOFF_SETTRACER =			0x2000000,

	CLOFF_SKIPOBSTACLES = CLOFF_SKIPENEMY|CLOFF_SKIPFRIEND|CLOFF_SKIPOBJECT|CLOFF_SKIPNONHOSTILE,
	CLOFF_NOAIM = CLOFF_NOAIM_VERT|CLOFF_NOAIM_HORZ
};

// Flags for A_Kill (Master/Target/Tracer/Children/Siblings) series
enum
{
	KILS_FOILINVUL =		0x00000001,
	KILS_KILLMISSILES =		0x00000002,
	KILS_NOMONSTERS =		0x00000004,
	KILS_FOILBUDDHA =		0x00000008,
	KILS_EXFILTER =			0x00000010,
	KILS_EXSPECIES =		0x00000020,
	KILS_EITHER =			0x00000040,
};

// Flags for A_Damage (Master/Target/Tracer/Children/Siblings/Self) series
enum
{
	DMSS_FOILINVUL =		0x00000001,
	DMSS_AFFECTARMOR =		0x00000002,
	DMSS_KILL =				0x00000004,
	DMSS_NOFACTOR =			0x00000008,
	DMSS_FOILBUDDHA =		0x00000010,
	DMSS_NOPROTECT =		0x00000020,
	DMSS_EXFILTER =			0x00000040,
	DMSS_EXSPECIES =		0x00000080,
	DMSS_EITHER =			0x00000100,
	DMSS_INFLICTORDMGTYPE =	0x00000200,
};

// Flags for A_AlertMonsters
const int AMF_TARGETEMITTER = 1;
const int AMF_TARGETNONPLAYER = 2;
const int AMF_EMITFROMTARGET = 4;

// Flags for A_Remove*
enum
{
	RMVF_MISSILES =			0x00000001,
	RMVF_NOMONSTERS =		0x00000002,
	RMVF_MISC =				0x00000004,
	RMVF_EVERYTHING =		0x00000008,
	RMVF_EXFILTER =			0x00000010,
	RMVF_EXSPECIES =		0x00000020,
	RMVF_EITHER =			0x00000040,
};

// Flags for A_Fade*
enum
{
	FTF_REMOVE =	1 << 0,
	FTF_CLAMP =		1 << 1,
};

// Flags for A_Face*
enum
{
	FAF_BOTTOM = 1,
	FAF_MIDDLE = 2,
	FAF_TOP = 4,
	FAF_NODISTFACTOR = 8,
};

// Flags for A_QuakeEx
enum
{
	QF_RELATIVE =		1,
	QF_SCALEDOWN =		1 << 1,
	QF_SCALEUP =		1 << 2,
	QF_MAX =			1 << 3,
	QF_FULLINTENSITY =	1 << 4,
	QF_WAVE =			1 << 5,
};

// A_CheckProximity flags
enum
{
	CPXF_ANCESTOR			= 1,
	CPXF_LESSOREQUAL		= 1 << 1,
	CPXF_NOZ				= 1 << 2,
	CPXF_COUNTDEAD			= 1 << 3,
	CPXF_DEADONLY			= 1 << 4,
	CPXF_EXACT				= 1 << 5,
	CPXF_SETTARGET =		1 << 6,
	CPXF_SETMASTER =		1 << 7,
	CPXF_SETTRACER =		1 << 8,
	CPXF_FARTHEST =			1 << 9,
	CPXF_CLOSEST =			1 << 10,
	CPXF_SETONPTR =			1 << 11,
	CPXF_CHECKSIGHT =		1 << 12,
};

// Flags for A_CheckBlock
// These flags only affect the calling actor('s pointer), not the ones being searched.
enum 
{
	CBF_NOLINES			= 1 << 0,	//Don't check actors.
	CBF_SETTARGET		= 1 << 1,	//Sets the caller/pointer's target to the actor blocking it. Actors only.
	CBF_SETMASTER		= 1 << 2,	//^ but with master.
	CBF_SETTRACER		= 1 << 3,	//^ but with tracer.
	CBF_SETONPTR		= 1 << 4,	//Sets the pointer change on the actor doing the checking instead of self.
	CBF_DROPOFF			= 1 << 5,	//Check for dropoffs.
	CBF_NOACTORS		= 1 << 6,	//Don't check actors.
	CBF_ABSOLUTEPOS		= 1 << 7,	//Absolute position for offsets.
	CBF_ABSOLUTEANGLE	= 1 << 8,	//Absolute angle for offsets.
};

enum
{
	SPF_FULLBRIGHT =	1,
	SPF_RELPOS =		1 << 1,
	SPF_RELVEL =		1 << 2,
	SPF_RELACCEL =		1 << 3,
	SPF_RELANG =		1 << 4,
	SPF_NOTIMEFREEZE =	1 << 5,

	SPF_RELATIVE =	SPF_RELPOS|SPF_RELVEL|SPF_RELACCEL|SPF_RELANG
};

//Flags for A_FaceMovementDirection
enum
{
	FMDF_NOPITCH =			1 << 0,
	FMDF_INTERPOLATE =		1 << 1,
	FMDF_NOANGLE =			1 << 2,
};

// Flags for GetZAt
enum
{
	GZF_ABSOLUTEPOS =			1,			// Use the absolute position instead of an offsetted one.
	GZF_ABSOLUTEANG =			1 << 1,		// Don't add the actor's angle to the parameter.
	GZF_CEILING =				1 << 2,		// Check the ceiling instead of the floor.
	GZF_3DRESTRICT =			1 << 3,		// Ignore midtextures and 3D floors above the pointer's z.
	GZF_NOPORTALS =				1 << 4,		// Don't pass through any portals.
	GZF_NO3DFLOOR =				1 << 5,		// Pass all 3D floors.
};

// Flags for A_WeaponOffset
enum
{
	WOF_KEEPX =		1,
	WOF_KEEPY =		1 << 1,
	WOF_ADD =		1 << 2,
};

// Flags for psprite layers
enum
{
<<<<<<< HEAD
	PSPF_ADDWEAPON	= 1 << 0,
	PSPF_ADDBOB		= 1 << 1,
	PSPF_POWDOUBLE	= 1 << 2,
	PSPF_CVARFAST	= 1 << 3,
	PSPF_FLIP		= 1 << 6,
=======
	PSPF_ADDWEAPON		= 1 << 0,
	PSPF_ADDBOB			= 1 << 1,
	PSPF_POWDOUBLE		= 1 << 2,
	PSPF_CVARFAST		= 1 << 3,
	PSPF_ALPHA			= 1 << 4,
	PSPF_RENDERSTYLE	= 1 << 5,
	PSPF_FLIP			= 1 << 6,
	PSPF_FORCEALPHA		= 1 << 7,
	PSPF_FORCESTYLE		= 1 << 8,
>>>>>>> b6b122b1
};

// Default psprite layers
enum
{
	PSP_WEAPON = 1,
	PSP_FLASH = 1000,
};

enum
{
	// These are the original inputs sent by the player.
	INPUT_OLDBUTTONS,
	INPUT_BUTTONS,
	INPUT_PITCH,
	INPUT_YAW,
	INPUT_ROLL,
	INPUT_FORWARDMOVE,
	INPUT_SIDEMOVE,
	INPUT_UPMOVE,

	// These are the inputs, as modified by P_PlayerThink().
	// Most of the time, these will match the original inputs, but
	// they can be different if a player is frozen or using a
	// chainsaw.
	MODINPUT_OLDBUTTONS,
	MODINPUT_BUTTONS,
	MODINPUT_PITCH,
	MODINPUT_YAW,
	MODINPUT_ROLL,
	MODINPUT_FORWARDMOVE,
	MODINPUT_SIDEMOVE,
	MODINPUT_UPMOVE
};

enum
{
	BT_ATTACK		= 1<<0,	// Press "Fire".
	BT_USE			= 1<<1,	// Use button, to open doors, activate switches.
    BT_JUMP			= 1<<2,
    BT_CROUCH		= 1<<3,
	BT_TURN180		= 1<<4,
	BT_ALTATTACK	= 1<<5,	// Press your other "Fire".
	BT_RELOAD		= 1<<6,	// [XA] Reload key. Causes state jump in A_WeaponReady.
	BT_ZOOM			= 1<<7,	// [XA] Zoom key. Ditto.

	// The rest are all ignored by the play simulation and are for scripts.
	BT_SPEED		= 1<<8,
	BT_STRAFE		= 1<<9,

	BT_MOVERIGHT	= 1<<10,
	BT_MOVELEFT		= 1<<11,
	BT_BACK			= 1<<12,
	BT_FORWARD		= 1<<13,
	BT_RIGHT		= 1<<14,
	BT_LEFT			= 1<<15,
	BT_LOOKUP		= 1<<16,
	BT_LOOKDOWN		= 1<<17,
	BT_MOVEUP		= 1<<18,
	BT_MOVEDOWN		= 1<<19,
	BT_SHOWSCORES	= 1<<20,

	BT_USER1		= 1<<21,
	BT_USER2		= 1<<22,
	BT_USER3		= 1<<23,
	BT_USER4		= 1<<24,
};
// Flags for GetAngle
enum
{
	GAF_RELATIVE =			1,
	GAF_SWITCH =			1 << 1,
};

//Flags for A_CopySpriteFrame
enum
{
	CPSF_NOSPRITE =			1,
	CPSF_NOFRAME =			1 << 1,
};

//Flags for A_SetMaskRotation
enum
{
	VRF_NOANGLESTART =		1,
	VRF_NOANGLEEND =		1 << 1,
	VRF_NOPITCHSTART =		1 << 2,
	VRF_NOPITCHEND =		1 << 3,

	VRF_NOANGLE = VRF_NOANGLESTART|VRF_NOANGLEEND,
	VRF_NOPITCH = VRF_NOPITCHSTART|VRF_NOPITCHEND,
};

enum
{
	STYLE_None,
	STYLE_Normal,
	STYLE_Fuzzy,
	STYLE_SoulTrans,
	STYLE_OptFuzzy,
	STYLE_Stencil,
	STYLE_Translucent,
	STYLE_Add,
	STYLE_Shaded,
	STYLE_TranslucentStencil,
	STYLE_Shadow,
	STYLE_Subtract,
	STYLE_AddStencil,
	STYLE_AddShaded,
};<|MERGE_RESOLUTION|>--- conflicted
+++ resolved
@@ -594,13 +594,6 @@
 // Flags for psprite layers
 enum
 {
-<<<<<<< HEAD
-	PSPF_ADDWEAPON	= 1 << 0,
-	PSPF_ADDBOB		= 1 << 1,
-	PSPF_POWDOUBLE	= 1 << 2,
-	PSPF_CVARFAST	= 1 << 3,
-	PSPF_FLIP		= 1 << 6,
-=======
 	PSPF_ADDWEAPON		= 1 << 0,
 	PSPF_ADDBOB			= 1 << 1,
 	PSPF_POWDOUBLE		= 1 << 2,
@@ -610,7 +603,6 @@
 	PSPF_FLIP			= 1 << 6,
 	PSPF_FORCEALPHA		= 1 << 7,
 	PSPF_FORCESTYLE		= 1 << 8,
->>>>>>> b6b122b1
 };
 
 // Default psprite layers
