
// Flags for A_PainAttack
const int PAF_NOSKULLATTACK = 1;
const int PAF_AIMFACING = 2;
const int PAF_NOTARGET = 4;

// Flags for A_VileAttack
const int VAF_DMGTYPEAPPLYTODIRECT = 1;

// Flags for A_Saw
const int SF_NORANDOM = 1;
const int SF_RANDOMLIGHTMISS = 2;
const int SF_RANDOMLIGHTHIT = 4;
const int SF_RANDOMLIGHTBOTH = 6;
const int SF_NOUSEAMMOMISS = 8;
const int SF_NOUSEAMMO = 16;
const int SF_NOPULLIN = 32;
const int SF_NOTURN = 64;
const int SF_STEALARMOR = 128;

// Flags for A_CustomMissile
const int CMF_AIMOFFSET = 1;
const int CMF_AIMDIRECTION = 2;
const int CMF_TRACKOWNER = 4;
const int CMF_CHECKTARGETDEAD = 8;
const int CMF_ABSOLUTEPITCH = 16;
const int CMF_OFFSETPITCH = 32;
const int CMF_SAVEPITCH = 64;
const int CMF_ABSOLUTEANGLE = 128;

// Flags for A_CustomBulletAttack
const int CBAF_AIMFACING = 1;
const int CBAF_NORANDOM = 2;
const int CBAF_EXPLICITANGLE = 4;
const int CBAF_NOPITCH = 8;
const int CBAF_NORANDOMPUFFZ = 16;

// Flags for A_GunFlash
const int GFF_NOEXTCHANGE = 1;

// Flags for A_FireBullets
const int FBF_USEAMMO = 1;
const int FBF_NORANDOM = 2;
const int FBF_EXPLICITANGLE = 4;
const int FBF_NOPITCH = 8;
const int FBF_NOFLASH = 16;
const int FBF_NORANDOMPUFFZ = 32;

// Flags for A_SpawnItemEx
const int SXF_TRANSFERTRANSLATION =		1 << 0;
const int SXF_ABSOLUTEPOSITION =		1 << 1;
const int SXF_ABSOLUTEANGLE =			1 << 2;
const int SXF_ABSOLUTEMOMENTUM =		1 << 3;	//Since "momentum" is declared to be deprecated in the expressions, for compatibility
const int SXF_ABSOLUTEVELOCITY =		1 << 3;	//purposes, this was made. It does the same thing though. Do not change the value.
const int SXF_SETMASTER =				1 << 4;
const int SXF_NOCHECKPOSITION =			1 << 5;
const int SXF_TELEFRAG =				1 << 6;
const int SXF_CLIENTSIDE =				1 << 7;	// only used by Skulltag
const int SXF_TRANSFERAMBUSHFLAG =		1 << 8;
const int SXF_TRANSFERPITCH =			1 << 9;
const int SXF_TRANSFERPOINTERS =		1 << 10;
const int SXF_USEBLOODCOLOR =			1 << 11;
const int SXF_CLEARCALLERTID =			1 << 12;
const int SXF_MULTIPLYSPEED =			1 << 13;
const int SXF_TRANSFERSCALE =			1 << 14;
const int SXF_TRANSFERSPECIAL =			1 << 15;
const int SXF_CLEARCALLERSPECIAL =		1 << 16;
const int SXF_TRANSFERSTENCILCOL =		1 << 17;
const int SXF_TRANSFERALPHA =			1 << 18;
const int SXF_TRANSFERRENDERSTYLE =		1 << 19;
const int SXF_SETTARGET =				1 << 20;
const int SXF_SETTRACER =				1 << 21;
const int SXF_NOPOINTERS =				1 << 22;
const int SXF_ORIGINATOR =				1 << 23;

// Flags for A_Chase
const int CHF_FASTCHASE = 1;
const int CHF_NOPLAYACTIVE = 2;
const int CHF_NIGHTMAREFAST = 4;
const int CHF_RESURRECT = 8;
const int CHF_DONTMOVE = 16;

// Flags for A_LookEx
const int LOF_NOSIGHTCHECK = 1;
const int LOF_NOSOUNDCHECK = 2;
const int LOF_DONTCHASEGOAL = 4;
const int LOF_NOSEESOUND = 8;
const int LOF_FULLVOLSEESOUND = 16;
const int LOF_NOJUMP = 32;

// Flags for A_Respawn
const int RSF_FOG = 1;
const int RSF_KEEPTARGET = 2;
const int RSF_TELEFRAG = 4;

// Flags for A_JumpIfTargetInLOS and A_JumpIfInTargetLOS
enum
{
	JLOSF_PROJECTILE =		1,
	JLOSF_NOSIGHT =			1 << 1,
	JLOSF_CLOSENOFOV =		1 << 2,
	JLOSF_CLOSENOSIGHT =	1 << 3,
	JLOSF_CLOSENOJUMP =		1 << 4,
	JLOSF_DEADNOJUMP =		1 << 5,
	JLOSF_CHECKMASTER =		1 << 6,
	JLOSF_TARGETLOS =		1 << 7,
	JLOSF_FLIPFOV =			1 << 8,
	JLOSF_ALLYNOJUMP =		1 << 9,
	JLOSF_COMBATANTONLY =	1 << 10,
	JLOSF_NOAUTOAIM =		1 << 11,
	JLOSF_CHECKTRACER =		1 << 12,
};

// Flags for A_ChangeVelocity
const int CVF_RELATIVE = 1;
const int CVF_REPLACE = 2;

// Flags for A_WeaponReady
const int WRF_NOBOB = 1;
const int WRF_NOSWITCH = 2;
const int WRF_NOPRIMARY = 4;
const int WRF_NOSECONDARY = 8;
const int WRF_NOFIRE = WRF_NOPRIMARY | WRF_NOSECONDARY;
const int WRF_ALLOWRELOAD = 16;
const int WRF_ALLOWZOOM = 32;
const int WRF_DISABLESWITCH = 64;

// Morph constants
const int MRF_ADDSTAMINA = 1;
const int MRF_FULLHEALTH = 2;
const int MRF_UNDOBYTOMEOFPOWER = 4;
const int MRF_UNDOBYCHAOSDEVICE = 8;
const int MRF_FAILNOTELEFRAG = 16;
const int MRF_FAILNOLAUGH = 32;
const int MRF_WHENINVULNERABLE = 64;
const int MRF_LOSEACTUALWEAPON = 128;
const int MRF_NEWTIDBEHAVIOUR = 256;
const int MRF_UNDOBYDEATH = 512;
const int MRF_UNDOBYDEATHFORCED = 1024;
const int MRF_UNDOBYDEATHSAVES = 2048;

// Flags for A_RailAttack and A_CustomRailgun
const int RGF_SILENT = 1;
const int RGF_NOPIERCING = 2;
const int RGF_EXPLICITANGLE = 4;
const int RGF_FULLBRIGHT = 8;
const int RGF_CENTERZ = 16;

// Flags for A_Mushroom
const int MSF_Standard = 0;
const int MSF_Classic = 1;
const int MSF_DontHurt = 2;

// Flags for A_Explode
const int XF_HURTSOURCE = 1;
const int XF_NOTMISSILE = 4;

// Flags for A_RadiusThrust
const int RTF_AFFECTSOURCE = 1;
const int RTF_NOIMPACTDAMAGE = 2;
const int RTF_NOTMISSILE = 4;

// Flags for A_Blast
const int BF_USEAMMO = 1;
const int BF_DONTWARN = 2;
const int BF_AFFECTBOSSES = 4;
const int BF_NOIMPACTDAMAGE = 8;

// Flags for A_SeekerMissile
const int SMF_LOOK = 1;
const int SMF_PRECISE = 2;
const int SMF_CURSPEED = 4;

// Flags for A_CustomPunch
const int CPF_USEAMMO = 1;
const int CPF_DAGGER = 2;
const int CPF_PULLIN = 4;
const int CPF_NORANDOMPUFFZ = 8;
const int CPF_NOTURN = 16;
const int CPF_STEALARMOR = 32;

// Flags for A_CustomMissile
const int FPF_AIMATANGLE = 1;
const int FPF_TRANSFERTRANSLATION = 2;

// Flags for A_Teleport
enum
{
	TF_TELEFRAG =		0x00000001, // Allow telefrag in order to teleport.
	TF_RANDOMDECIDE =	0x00000002, // Randomly fail based on health. (A_Srcr2Decide)
	TF_FORCED =			0x00000004, // Forget what's in the way. TF_Telefrag takes precedence though.
	TF_KEEPVELOCITY =	0x00000008, // Preserve velocity.
	TF_KEEPANGLE =		0x00000010, // Keep angle.
	TF_USESPOTZ =		0x00000020, // Set the z to the spot's z, instead of the floor.
	TF_NOSRCFOG =		0x00000040, // Don't leave any fog behind when teleporting.
	TF_NODESTFOG =		0x00000080, // Don't spawn any fog at the arrival position.
	TF_USEACTORFOG =	0x00000100, // Use the actor's TeleFogSourceType and TeleFogDestType fogs.
	TF_NOJUMP =			0x00000200, // Don't jump after teleporting.

	TF_KEEPORIENTATION = TF_KEEPVELOCITY|TF_KEEPANGLE,
	TF_NOFOG = TF_NOSRCFOG|TF_NODESTFOG,
};

// Flags for A_WolfAttack
const int WAF_NORANDOM = 1;
const int WAF_USEPUFF = 2;

// Flags for A_RadiusGive
enum
{
	RGF_GIVESELF	=   1,
	RGF_PLAYERS		=   1 << 1,
	RGF_MONSTERS	=   1 << 2,
	RGF_OBJECTS		=   1 << 3,
	RGF_VOODOO		=	1 << 4,
	RGF_CORPSES		=	1 << 5,
	RGF_NOTARGET	=	1 << 6,
	RGF_NOTRACER	=	1 << 7,
	RGF_NOMASTER	=	1 << 8,
	RGF_CUBE		=	1 << 9,
	RGF_NOSIGHT		=	1 << 10,
	RGF_MISSILES	=	1 << 11,
};

// Activation flags
enum
{
	THINGSPEC_Default = 0,
	THINGSPEC_ThingActs = 1,
	THINGSPEC_ThingTargets = 2,
	THINGSPEC_TriggerTargets = 4,
	THINGSPEC_MonsterTrigger = 8,
	THINGSPEC_MissileTrigger = 16,
	THINGSPEC_ClearSpecial = 32,
	THINGSPEC_NoDeathSpecial = 64,
	THINGSPEC_TriggerActs = 128,
};
// Shorter aliases for same
const int AF_Default = 0;
const int AF_ThingActs = 1;
const int AF_ThingTargets = 2;
const int AF_TriggerTargets = 4;
const int AF_MonsterTrigger = 8;
const int AF_MissileTrigger = 16;
const int AF_ClearSpecial = 32;
const int AF_NoDeathSpecial = 64;
const int AF_TriggerActs = 128;

// Flags for A_TakeInventory and A_TakeFromTarget
const int TIF_NOTAKEINFINITE = 1;

// constants for A_PlaySound
enum
{
	CHAN_AUTO = 0,
	CHAN_WEAPON = 1,
	CHAN_VOICE = 2,
	CHAN_ITEM = 3,
	CHAN_BODY = 4,
	CHAN_5 = 5,
	CHAN_6 = 6,
	CHAN_7 = 7,
	
	// modifier flags
	CHAN_LISTENERZ = 8,
	CHAN_MAYBE_LOCAL = 16,
	CHAN_UI = 32,
	CHAN_NOPAUSE = 64
};

// sound attenuation values
const float ATTN_NONE = 0;
const float ATTN_NORM = 1;
const float ATTN_IDLE = 1.001;
const float ATTN_STATIC = 3;

// For SetPlayerProprty action special
Const Int PROP_FROZEN = 0;
Const Int PROP_NOTARGET = 1;
Const Int PROP_INSTANTWEAPONSWITCH = 2;
Const Int PROP_FLY = 3;
Const Int PROP_TOTALLYFROZEN = 4;
Const Int PROP_INVULNERABILITY  = 5; // (Deprecated)
Const Int PROP_STRENGTH = 6; // (Deprecated)
Const Int PROP_INVISIBILITY = 7; // (Deprecated)
Const Int PROP_RADIATIONSUIT = 8; // (Deprecated)
Const Int PROP_ALLMAP = 9; // (Deprecated)
Const Int PROP_INFRARED = 10; // (Deprecated)
Const Int PROP_WEAPONLEVEL2 = 11; // (Deprecated)
Const Int PROP_FLIGHT = 12; // (Deprecated)
Const Int PROP_SPEED = 15; // (Deprecated)
Const Int PROP_BUDDHA = 16;

// Line_SetBlocking
Const Int BLOCKF_CREATURES = 1;
Const Int BLOCKF_MONSTERS = 2;
Const Int BLOCKF_PLAYERS = 4;
Const Int BLOCKF_FLOATERS = 8;
Const Int BLOCKF_PROJECTILES = 16;
Const Int BLOCKF_EVERYTHING = 32;
Const Int BLOCKF_RAILING = 64;
Const Int BLOCKF_USE = 128;

// Pointer constants, bitfield-enabled

Const Int AAPTR_DEFAULT = 0;
Const Int AAPTR_NULL = 0x1;
Const Int AAPTR_TARGET = 0x2;
Const Int AAPTR_MASTER = 0x4;
Const Int AAPTR_TRACER = 0x8;

Const Int AAPTR_PLAYER_GETTARGET = 0x10;
Const Int AAPTR_PLAYER_GETCONVERSATION = 0x20;

Const Int AAPTR_PLAYER1 = 0x40;
Const Int AAPTR_PLAYER2 = 0x80;
Const Int AAPTR_PLAYER3 = 0x100;
Const Int AAPTR_PLAYER4 = 0x200;
Const Int AAPTR_PLAYER5 = 0x400;
Const Int AAPTR_PLAYER6 = 0x800;
Const Int AAPTR_PLAYER7 = 0x1000;
Const Int AAPTR_PLAYER8 = 0x2000;

Const Int AAPTR_FRIENDPLAYER = 0x4000;
Const Int AAPTR_LINETARGET = 0x8000;

// Pointer operation flags

Const Int PTROP_UNSAFETARGET = 1;
Const Int PTROP_UNSAFEMASTER = 2;
Const Int PTROP_NOSAFEGUARDS = PTROP_UNSAFETARGET|PTROP_UNSAFEMASTER;


// Flags for A_Warp

Const Int WARPF_ABSOLUTEOFFSET = 0x1;
Const Int WARPF_ABSOLUTEANGLE = 0x2;
Const Int WARPF_USECALLERANGLE = 0x4;
Const Int WARPF_NOCHECKPOSITION = 0x8;
Const Int WARPF_INTERPOLATE = 0x10;
Const Int WARPF_WARPINTERPOLATION = 0x20;
Const Int WARPF_COPYINTERPOLATION = 0x40;
Const Int WARPF_STOP = 0x80;
Const Int WARPF_TOFLOOR = 0x100;
Const Int WARPF_TESTONLY = 0x200;
Const Int WAPRF_ABSOLUTEPOSITION = 0x400;
Const Int WARPF_ABSOLUTEPOSITION = 0x400;
Const Int WARPF_BOB = 0x800;
Const Int WARPF_MOVEPTR = 0x1000;

// flags for A_SetPitch/SetAngle/SetRoll
const int SPF_FORCECLAMP = 1;
const int SPF_INTERPOLATE = 2;


// flags for A_CheckLOF

enum
{
	CLOFF_NOAIM_VERT =			0x1,
	CLOFF_NOAIM_HORZ =			0x2,

	CLOFF_JUMPENEMY =			0x4,
	CLOFF_JUMPFRIEND =			0x8,
	CLOFF_JUMPOBJECT =			0x10,
	CLOFF_JUMPNONHOSTILE =		0x20,

	CLOFF_SKIPENEMY =			0x40,
	CLOFF_SKIPFRIEND =			0x80,
	CLOFF_SKIPOBJECT =			0x100,
	CLOFF_SKIPNONHOSTILE =		0x200,

	CLOFF_MUSTBESHOOTABLE =		0x400,

	CLOFF_SKIPTARGET =			0x800,
	CLOFF_ALLOWNULL =			0x1000,
	CLOFF_CHECKPARTIAL =		0x2000,

	CLOFF_MUSTBEGHOST =			0x4000,
	CLOFF_IGNOREGHOST =			0x8000,
	
	CLOFF_MUSTBESOLID =			0x10000,
	CLOFF_BEYONDTARGET =		0x20000,

	CLOFF_FROMBASE =			0x40000,
	CLOFF_MUL_HEIGHT =			0x80000,
	CLOFF_MUL_WIDTH =			0x100000,

	CLOFF_JUMP_ON_MISS =		0x200000,
	CLOFF_AIM_VERT_NOOFFSET =	0x400000,

	CLOFF_SETTARGET =			0x800000,
	CLOFF_SETMASTER =			0x1000000,
	CLOFF_SETTRACER =			0x2000000,

	CLOFF_SKIPOBSTACLES = CLOFF_SKIPENEMY|CLOFF_SKIPFRIEND|CLOFF_SKIPOBJECT|CLOFF_SKIPNONHOSTILE,
	CLOFF_NOAIM = CLOFF_NOAIM_VERT|CLOFF_NOAIM_HORZ
};

// Flags for A_Kill (Master/Target/Tracer/Children/Siblings) series
enum
{
	KILS_FOILINVUL =		0x00000001,
	KILS_KILLMISSILES =		0x00000002,
	KILS_NOMONSTERS =		0x00000004,
	KILS_FOILBUDDHA =		0x00000008,
	KILS_EXFILTER =			0x00000010,
	KILS_EXSPECIES =		0x00000020,
	KILS_EITHER =			0x00000040,
};

// Flags for A_Damage (Master/Target/Tracer/Children/Siblings/Self) series
enum
{
	DMSS_FOILINVUL =		0x00000001,
	DMSS_AFFECTARMOR =		0x00000002,
	DMSS_KILL =				0x00000004,
	DMSS_NOFACTOR =			0x00000008,
	DMSS_FOILBUDDHA =		0x00000010,
	DMSS_NOPROTECT =		0x00000020,
	DMSS_EXFILTER =			0x00000040,
	DMSS_EXSPECIES =		0x00000080,
	DMSS_EITHER =			0x00000100,
};

// Flags for A_AlertMonsters
const int AMF_TARGETEMITTER = 1;
const int AMF_TARGETNONPLAYER = 2;
const int AMF_EMITFROMTARGET = 4;

// Flags for A_Remove*
enum
{
	RMVF_MISSILES =			0x00000001,
	RMVF_NOMONSTERS =		0x00000002,
	RMVF_MISC =				0x00000004,
	RMVF_EVERYTHING =		0x00000008,
	RMVF_EXFILTER =			0x00000010,
	RMVF_EXSPECIES =		0x00000020,
	RMVF_EITHER =			0x00000040,
};

// Flags for A_Fade*
enum
{
	FTF_REMOVE =	1 << 0,
	FTF_CLAMP =		1 << 1,
<<<<<<< HEAD
};
=======
};

// Flags for A_Face*
enum
{
	FAF_BOTTOM = 1,
	FAF_MIDDLE = 2,
	FAF_TOP = 4,
	FAF_NODISTFACTOR = 8,
};


// This is only here to provide one global variable for testing.
native int testglobalvar;
>>>>>>> ec581786
<|MERGE_RESOLUTION|>--- conflicted
+++ resolved
@@ -445,9 +445,6 @@
 {
 	FTF_REMOVE =	1 << 0,
 	FTF_CLAMP =		1 << 1,
-<<<<<<< HEAD
-};
-=======
 };
 
 // Flags for A_Face*
@@ -458,8 +455,3 @@
 	FAF_TOP = 4,
 	FAF_NODISTFACTOR = 8,
 };
-
-
-// This is only here to provide one global variable for testing.
-native int testglobalvar;
->>>>>>> ec581786
