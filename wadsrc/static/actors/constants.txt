--- conflicted
+++ resolved
@@ -518,7 +518,6 @@
 	CBF_SETONPTR		= 1 << 4,	//Sets the pointer change on the actor doing the checking instead of self.
 };
 
-<<<<<<< HEAD
 enum
 {
 	SPF_FULLBRIGHT =	1,
@@ -528,14 +527,14 @@
 	SPF_RELANG =		1 << 4,
 
 	SPF_RELATIVE =	SPF_RELPOS|SPF_RELVEL|SPF_RELACCEL|SPF_RELANG
-=======
-//Flags for A_FaceVelocity
-enum
-{
-	FVF_NOPITCH =			1 << 0,
-	FVF_INTERPOLATE =		1 << 1,
-	FVF_NOANGLE =			1 << 2,
->>>>>>> 116e1574
+};
+
+//Flags for A_FaceMovementDirection
+enum
+{
+	FMDF_NOPITCH =			1 << 0,
+	FMDF_INTERPOLATE =		1 << 1,
+	FMDF_NOANGLE =			1 << 2,
 };
 
 // This is only here to provide one global variable for testing.
