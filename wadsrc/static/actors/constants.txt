
// Flags for A_PainAttack
const int PAF_NOSKULLATTACK = 1;
const int PAF_AIMFACING = 2;
const int PAF_NOTARGET = 4;

// Flags for A_VileAttack
const int VAF_DMGTYPEAPPLYTODIRECT = 1;

// Flags for A_Saw
const int SF_NORANDOM = 1;
const int SF_RANDOMLIGHTMISS = 2;
const int SF_RANDOMLIGHTHIT = 4;
const int SF_RANDOMLIGHTBOTH = 6;
const int SF_NOUSEAMMOMISS = 8;
const int SF_NOUSEAMMO = 16;
const int SF_NOPULLIN = 32;
const int SF_NOTURN = 64;
const int SF_STEALARMOR = 128;

// Flags for A_CustomMissile
const int CMF_AIMOFFSET = 1;
const int CMF_AIMDIRECTION = 2;
const int CMF_TRACKOWNER = 4;
const int CMF_CHECKTARGETDEAD = 8;
const int CMF_ABSOLUTEPITCH = 16;
const int CMF_OFFSETPITCH = 32;
const int CMF_SAVEPITCH = 64;
const int CMF_ABSOLUTEANGLE = 128;

// Flags for A_CustomBulletAttack
const int CBAF_AIMFACING = 1;
const int CBAF_NORANDOM = 2;
const int CBAF_EXPLICITANGLE = 4;
const int CBAF_NOPITCH = 8;
const int CBAF_NORANDOMPUFFZ = 16;

// Flags for A_GunFlash
const int GFF_NOEXTCHANGE = 1;

// Flags for A_FireBullets
const int FBF_USEAMMO = 1;
const int FBF_NORANDOM = 2;
const int FBF_EXPLICITANGLE = 4;
const int FBF_NOPITCH = 8;
const int FBF_NOFLASH = 16;
const int FBF_NORANDOMPUFFZ = 32;

// Flags for A_SpawnItemEx
const int SXF_TRANSFERTRANSLATION =		1 << 0;
const int SXF_ABSOLUTEPOSITION =		1 << 1;
const int SXF_ABSOLUTEANGLE =			1 << 2;
const int SXF_ABSOLUTEMOMENTUM =		1 << 3;	//Since "momentum" is declared to be deprecated in the expressions, for compatibility
const int SXF_ABSOLUTEVELOCITY =		1 << 3;	//purposes, this was made. It does the same thing though. Do not change the value.
const int SXF_SETMASTER =				1 << 4;
const int SXF_NOCHECKPOSITION =			1 << 5;
const int SXF_TELEFRAG =				1 << 6;
const int SXF_CLIENTSIDE =				1 << 7;	// only used by Skulltag
const int SXF_TRANSFERAMBUSHFLAG =		1 << 8;
const int SXF_TRANSFERPITCH =			1 << 9;
const int SXF_TRANSFERPOINTERS =		1 << 10;
const int SXF_USEBLOODCOLOR =			1 << 11;
const int SXF_CLEARCALLERTID =			1 << 12;
const int SXF_MULTIPLYSPEED =			1 << 13;
const int SXF_TRANSFERSCALE =			1 << 14;
const int SXF_TRANSFERSPECIAL =			1 << 15;
const int SXF_CLEARCALLERSPECIAL =		1 << 16;
const int SXF_TRANSFERSTENCILCOL =		1 << 17;
const int SXF_TRANSFERALPHA =			1 << 18;
const int SXF_TRANSFERRENDERSTYLE =		1 << 19;
const int SXF_SETTARGET =				1 << 20;
const int SXF_SETTRACER =				1 << 21;
const int SXF_NOPOINTERS =				1 << 22;
const int SXF_ORIGINATOR =				1 << 23;
const int SXF_TRANSFERSPRITEFRAME	=	1 << 24;
const int SXF_TRANSFERROLL =			1 << 25;
const int SXF_ISTARGET				=	1 << 26;
const int SXF_ISMASTER				=	1 << 27;
const int SXF_ISTRACER				=	1 << 28;

// Flags for A_Chase
const int CHF_FASTCHASE = 1;
const int CHF_NOPLAYACTIVE = 2;
const int CHF_NIGHTMAREFAST = 4;
const int CHF_RESURRECT = 8;
const int CHF_DONTMOVE = 16;

// Flags for A_LookEx
const int LOF_NOSIGHTCHECK = 1;
const int LOF_NOSOUNDCHECK = 2;
const int LOF_DONTCHASEGOAL = 4;
const int LOF_NOSEESOUND = 8;
const int LOF_FULLVOLSEESOUND = 16;
const int LOF_NOJUMP = 32;

// Flags for A_Respawn
const int RSF_FOG = 1;
const int RSF_KEEPTARGET = 2;
const int RSF_TELEFRAG = 4;

// Flags for A_JumpIfTargetInLOS and A_JumpIfInTargetLOS
enum
{
	JLOSF_PROJECTILE =		1,
	JLOSF_NOSIGHT =			1 << 1,
	JLOSF_CLOSENOFOV =		1 << 2,
	JLOSF_CLOSENOSIGHT =	1 << 3,
	JLOSF_CLOSENOJUMP =		1 << 4,
	JLOSF_DEADNOJUMP =		1 << 5,
	JLOSF_CHECKMASTER =		1 << 6,
	JLOSF_TARGETLOS =		1 << 7,
	JLOSF_FLIPFOV =			1 << 8,
	JLOSF_ALLYNOJUMP =		1 << 9,
	JLOSF_COMBATANTONLY =	1 << 10,
	JLOSF_NOAUTOAIM =		1 << 11,
	JLOSF_CHECKTRACER =		1 << 12,
};

// Flags for A_ChangeVelocity
const int CVF_RELATIVE = 1;
const int CVF_REPLACE = 2;

// Flags for A_WeaponReady
const int WRF_NOBOB = 1;
const int WRF_NOSWITCH = 2;
const int WRF_NOPRIMARY = 4;
const int WRF_NOSECONDARY = 8;
const int WRF_NOFIRE = WRF_NOPRIMARY | WRF_NOSECONDARY;
const int WRF_ALLOWRELOAD = 16;
const int WRF_ALLOWZOOM = 32;
const int WRF_DISABLESWITCH = 64;
const int WRF_ALLOWUSER1 = 128;
const int WRF_ALLOWUSER2 = 256;
const int WRF_ALLOWUSER3 = 512;
const int WRF_ALLOWUSER4 = 1024;

// Morph constants
const int MRF_ADDSTAMINA = 1;
const int MRF_FULLHEALTH = 2;
const int MRF_UNDOBYTOMEOFPOWER = 4;
const int MRF_UNDOBYCHAOSDEVICE = 8;
const int MRF_FAILNOTELEFRAG = 16;
const int MRF_FAILNOLAUGH = 32;
const int MRF_WHENINVULNERABLE = 64;
const int MRF_LOSEACTUALWEAPON = 128;
const int MRF_NEWTIDBEHAVIOUR = 256;
const int MRF_UNDOBYDEATH = 512;
const int MRF_UNDOBYDEATHFORCED = 1024;
const int MRF_UNDOBYDEATHSAVES = 2048;
const int MRF_UNDOALWAYS = 4096;

// Flags for A_RailAttack and A_CustomRailgun
const int RGF_SILENT = 1;
const int RGF_NOPIERCING = 2;
const int RGF_EXPLICITANGLE = 4;
const int RGF_FULLBRIGHT = 8;
const int RGF_CENTERZ = 16;

// Flags for A_Mushroom
const int MSF_Standard = 0;
const int MSF_Classic = 1;
const int MSF_DontHurt = 2;

// Flags for A_Explode
const int XF_HURTSOURCE = 1;
const int XF_NOTMISSILE = 4;

// Flags for A_RadiusThrust
const int RTF_AFFECTSOURCE = 1;
const int RTF_NOIMPACTDAMAGE = 2;
const int RTF_NOTMISSILE = 4;

// Flags for A_Blast
const int BF_USEAMMO = 1;
const int BF_DONTWARN = 2;
const int BF_AFFECTBOSSES = 4;
const int BF_NOIMPACTDAMAGE = 8;

// Flags for A_SeekerMissile
const int SMF_LOOK = 1;
const int SMF_PRECISE = 2;
const int SMF_CURSPEED = 4;

// Flags for A_CustomPunch
const int CPF_USEAMMO = 1;
const int CPF_DAGGER = 2;
const int CPF_PULLIN = 4;
const int CPF_NORANDOMPUFFZ = 8;
const int CPF_NOTURN = 16;
const int CPF_STEALARMOR = 32;

// Flags for A_CustomMissile
const int FPF_AIMATANGLE = 1;
const int FPF_TRANSFERTRANSLATION = 2;
const int FPF_NOAUTOAIM = 4;

// Flags for A_Teleport
enum
{
	TF_TELEFRAG =		0x00000001, // Allow telefrag in order to teleport.
	TF_RANDOMDECIDE =	0x00000002, // Randomly fail based on health. (A_Srcr2Decide)
	TF_FORCED =			0x00000004, // Forget what's in the way. TF_Telefrag takes precedence though.
	TF_KEEPVELOCITY =	0x00000008, // Preserve velocity.
	TF_KEEPANGLE =		0x00000010, // Keep angle.
	TF_USESPOTZ =		0x00000020, // Set the z to the spot's z, instead of the floor.
	TF_NOSRCFOG =		0x00000040, // Don't leave any fog behind when teleporting.
	TF_NODESTFOG =		0x00000080, // Don't spawn any fog at the arrival position.
	TF_USEACTORFOG =	0x00000100, // Use the actor's TeleFogSourceType and TeleFogDestType fogs.
	TF_NOJUMP =			0x00000200, // Don't jump after teleporting.
	TF_OVERRIDE =		0x00000400, // Ignore NOTELEPORT.
	TF_SENSITIVEZ =		0x00000800, // Fail if the actor wouldn't fit in the position (for Z).

	TF_KEEPORIENTATION = TF_KEEPVELOCITY|TF_KEEPANGLE,
	TF_NOFOG = TF_NOSRCFOG|TF_NODESTFOG,
};

// Flags for A_WolfAttack
const int WAF_NORANDOM = 1;
const int WAF_USEPUFF = 2;

// Flags for A_RadiusGive
enum
{
	RGF_GIVESELF	=   1,
	RGF_PLAYERS		=   1 << 1,
	RGF_MONSTERS	=   1 << 2,
	RGF_OBJECTS		=   1 << 3,
	RGF_VOODOO		=	1 << 4,
	RGF_CORPSES		=	1 << 5,
	RGF_NOTARGET	=	1 << 6,
	RGF_NOTRACER	=	1 << 7,
	RGF_NOMASTER	=	1 << 8,
	RGF_CUBE		=	1 << 9,
	RGF_NOSIGHT		=	1 << 10,
	RGF_MISSILES	=	1 << 11,
	RGF_INCLUSIVE	=	1 << 12,
	RGF_ITEMS		=	1 << 13,
	RGF_KILLED		=	1 << 14,
	RGF_EXFILTER	=	1 << 15,
	RGF_EXSPECIES	=	1 << 16,
	RGF_EITHER		=	1 << 17,
};

// Activation flags
enum
{
	THINGSPEC_Default = 0,
	THINGSPEC_ThingActs = 1,
	THINGSPEC_ThingTargets = 2,
	THINGSPEC_TriggerTargets = 4,
	THINGSPEC_MonsterTrigger = 8,
	THINGSPEC_MissileTrigger = 16,
	THINGSPEC_ClearSpecial = 32,
	THINGSPEC_NoDeathSpecial = 64,
	THINGSPEC_TriggerActs = 128,
};
// Shorter aliases for same
const int AF_Default = 0;
const int AF_ThingActs = 1;
const int AF_ThingTargets = 2;
const int AF_TriggerTargets = 4;
const int AF_MonsterTrigger = 8;
const int AF_MissileTrigger = 16;
const int AF_ClearSpecial = 32;
const int AF_NoDeathSpecial = 64;
const int AF_TriggerActs = 128;

// Flags for A_TakeInventory and A_TakeFromTarget
const int TIF_NOTAKEINFINITE = 1;

// constants for A_PlaySound
enum
{
	CHAN_AUTO = 0,
	CHAN_WEAPON = 1,
	CHAN_VOICE = 2,
	CHAN_ITEM = 3,
	CHAN_BODY = 4,
	CHAN_5 = 5,
	CHAN_6 = 6,
	CHAN_7 = 7,
	
	// modifier flags
	CHAN_LISTENERZ = 8,
	CHAN_MAYBE_LOCAL = 16,
	CHAN_UI = 32,
	CHAN_NOPAUSE = 64
};

// sound attenuation values
const float ATTN_NONE = 0;
const float ATTN_NORM = 1;
const float ATTN_IDLE = 1.001;
const float ATTN_STATIC = 3;

// For SetPlayerProprty action special
Const Int PROP_FROZEN = 0;
Const Int PROP_NOTARGET = 1;
Const Int PROP_INSTANTWEAPONSWITCH = 2;
Const Int PROP_FLY = 3;
Const Int PROP_TOTALLYFROZEN = 4;
Const Int PROP_INVULNERABILITY  = 5; // (Deprecated)
Const Int PROP_STRENGTH = 6; // (Deprecated)
Const Int PROP_INVISIBILITY = 7; // (Deprecated)
Const Int PROP_RADIATIONSUIT = 8; // (Deprecated)
Const Int PROP_ALLMAP = 9; // (Deprecated)
Const Int PROP_INFRARED = 10; // (Deprecated)
Const Int PROP_WEAPONLEVEL2 = 11; // (Deprecated)
Const Int PROP_FLIGHT = 12; // (Deprecated)
Const Int PROP_SPEED = 15; // (Deprecated)
Const Int PROP_BUDDHA = 16;

// Line_SetBlocking
Const Int BLOCKF_CREATURES = 1;
Const Int BLOCKF_MONSTERS = 2;
Const Int BLOCKF_PLAYERS = 4;
Const Int BLOCKF_FLOATERS = 8;
Const Int BLOCKF_PROJECTILES = 16;
Const Int BLOCKF_EVERYTHING = 32;
Const Int BLOCKF_RAILING = 64;
Const Int BLOCKF_USE = 128;

// Pointer constants, bitfield-enabled

Const Int AAPTR_DEFAULT = 0;
Const Int AAPTR_NULL = 0x1;
Const Int AAPTR_TARGET = 0x2;
Const Int AAPTR_MASTER = 0x4;
Const Int AAPTR_TRACER = 0x8;

Const Int AAPTR_PLAYER_GETTARGET = 0x10;
Const Int AAPTR_PLAYER_GETCONVERSATION = 0x20;

Const Int AAPTR_PLAYER1 = 0x40;
Const Int AAPTR_PLAYER2 = 0x80;
Const Int AAPTR_PLAYER3 = 0x100;
Const Int AAPTR_PLAYER4 = 0x200;
Const Int AAPTR_PLAYER5 = 0x400;
Const Int AAPTR_PLAYER6 = 0x800;
Const Int AAPTR_PLAYER7 = 0x1000;
Const Int AAPTR_PLAYER8 = 0x2000;

Const Int AAPTR_FRIENDPLAYER = 0x4000;
Const Int AAPTR_LINETARGET = 0x8000;

// Pointer operation flags

Const Int PTROP_UNSAFETARGET = 1;
Const Int PTROP_UNSAFEMASTER = 2;
Const Int PTROP_NOSAFEGUARDS = PTROP_UNSAFETARGET|PTROP_UNSAFEMASTER;


// Flags for A_Warp

Const Int WARPF_ABSOLUTEOFFSET = 0x1;
Const Int WARPF_ABSOLUTEANGLE = 0x2;
Const Int WARPF_USECALLERANGLE = 0x4;
Const Int WARPF_NOCHECKPOSITION = 0x8;
Const Int WARPF_INTERPOLATE = 0x10;
Const Int WARPF_WARPINTERPOLATION = 0x20;
Const Int WARPF_COPYINTERPOLATION = 0x40;
Const Int WARPF_STOP = 0x80;
Const Int WARPF_TOFLOOR = 0x100;
Const Int WARPF_TESTONLY = 0x200;
Const Int WAPRF_ABSOLUTEPOSITION = 0x400;
Const Int WARPF_ABSOLUTEPOSITION = 0x400;
Const Int WARPF_BOB = 0x800;
Const Int WARPF_MOVEPTR = 0x1000;
Const Int WARPF_USETID = 0x2000;
Const Int WARPF_COPYVELOCITY = 0x4000;
Const Int WARPF_COPYPITCH = 0x8000;

// flags for A_SetPitch/SetAngle/SetRoll
const int SPF_FORCECLAMP = 1;
const int SPF_INTERPOLATE = 2;


// flags for A_CheckLOF

enum
{
	CLOFF_NOAIM_VERT =			0x1,
	CLOFF_NOAIM_HORZ =			0x2,

	CLOFF_JUMPENEMY =			0x4,
	CLOFF_JUMPFRIEND =			0x8,
	CLOFF_JUMPOBJECT =			0x10,
	CLOFF_JUMPNONHOSTILE =		0x20,

	CLOFF_SKIPENEMY =			0x40,
	CLOFF_SKIPFRIEND =			0x80,
	CLOFF_SKIPOBJECT =			0x100,
	CLOFF_SKIPNONHOSTILE =		0x200,

	CLOFF_MUSTBESHOOTABLE =		0x400,

	CLOFF_SKIPTARGET =			0x800,
	CLOFF_ALLOWNULL =			0x1000,
	CLOFF_CHECKPARTIAL =		0x2000,

	CLOFF_MUSTBEGHOST =			0x4000,
	CLOFF_IGNOREGHOST =			0x8000,
	
	CLOFF_MUSTBESOLID =			0x10000,
	CLOFF_BEYONDTARGET =		0x20000,

	CLOFF_FROMBASE =			0x40000,
	CLOFF_MUL_HEIGHT =			0x80000,
	CLOFF_MUL_WIDTH =			0x100000,

	CLOFF_JUMP_ON_MISS =		0x200000,
	CLOFF_AIM_VERT_NOOFFSET =	0x400000,

	CLOFF_SETTARGET =			0x800000,
	CLOFF_SETMASTER =			0x1000000,
	CLOFF_SETTRACER =			0x2000000,

	CLOFF_SKIPOBSTACLES = CLOFF_SKIPENEMY|CLOFF_SKIPFRIEND|CLOFF_SKIPOBJECT|CLOFF_SKIPNONHOSTILE,
	CLOFF_NOAIM = CLOFF_NOAIM_VERT|CLOFF_NOAIM_HORZ
};

// Flags for A_Kill (Master/Target/Tracer/Children/Siblings) series
enum
{
	KILS_FOILINVUL =		0x00000001,
	KILS_KILLMISSILES =		0x00000002,
	KILS_NOMONSTERS =		0x00000004,
	KILS_FOILBUDDHA =		0x00000008,
	KILS_EXFILTER =			0x00000010,
	KILS_EXSPECIES =		0x00000020,
	KILS_EITHER =			0x00000040,
};

// Flags for A_Damage (Master/Target/Tracer/Children/Siblings/Self) series
enum
{
	DMSS_FOILINVUL =		0x00000001,
	DMSS_AFFECTARMOR =		0x00000002,
	DMSS_KILL =				0x00000004,
	DMSS_NOFACTOR =			0x00000008,
	DMSS_FOILBUDDHA =		0x00000010,
	DMSS_NOPROTECT =		0x00000020,
	DMSS_EXFILTER =			0x00000040,
	DMSS_EXSPECIES =		0x00000080,
	DMSS_EITHER =			0x00000100,
};

// Flags for A_AlertMonsters
const int AMF_TARGETEMITTER = 1;
const int AMF_TARGETNONPLAYER = 2;
const int AMF_EMITFROMTARGET = 4;

// Flags for A_Remove*
enum
{
	RMVF_MISSILES =			0x00000001,
	RMVF_NOMONSTERS =		0x00000002,
	RMVF_MISC =				0x00000004,
	RMVF_EVERYTHING =		0x00000008,
	RMVF_EXFILTER =			0x00000010,
	RMVF_EXSPECIES =		0x00000020,
	RMVF_EITHER =			0x00000040,
};

// Flags for A_Fade*
enum
{
	FTF_REMOVE =	1 << 0,
	FTF_CLAMP =		1 << 1,
};

// Flags for A_Face*
enum
{
	FAF_BOTTOM = 1,
	FAF_MIDDLE = 2,
	FAF_TOP = 4,
	FAF_NODISTFACTOR = 8,
};

// Flags for A_QuakeEx
enum
{
	QF_RELATIVE =		1,
	QF_SCALEDOWN =		1 << 1,
	QF_SCALEUP =		1 << 2,
	QF_MAX =			1 << 3,
	QF_FULLINTENSITY =	1 << 4,
	QF_WAVE =			1 << 5,
};

// A_CheckProximity flags
enum
{
	CPXF_ANCESTOR			= 1,
	CPXF_LESSOREQUAL		= 1 << 1,
	CPXF_NOZ				= 1 << 2,
	CPXF_COUNTDEAD			= 1 << 3,
	CPXF_DEADONLY			= 1 << 4,
	CPXF_EXACT				= 1 << 5,
	CPXF_SETTARGET =		1 << 6,
	CPXF_SETMASTER =		1 << 7,
	CPXF_SETTRACER =		1 << 8,
	CPXF_FARTHEST =			1 << 9,
	CPXF_CLOSEST =			1 << 10,
	CPXF_SETONPTR =			1 << 11,
	CPXF_CHECKSIGHT =		1 << 12,
};

// Flags for A_CheckBlock
// These flags only affect the calling actor('s pointer), not the ones being searched.
enum 
{
	CBF_NOLINES			= 1 << 0,	//Don't check actors.
	CBF_SETTARGET		= 1 << 1,	//Sets the caller/pointer's target to the actor blocking it. Actors only.
	CBF_SETMASTER		= 1 << 2,	//^ but with master.
	CBF_SETTRACER		= 1 << 3,	//^ but with tracer.
	CBF_SETONPTR		= 1 << 4,	//Sets the pointer change on the actor doing the checking instead of self.
	CBF_DROPOFF			= 1 << 5,	//Check for dropoffs.
};

enum
{
	SPF_FULLBRIGHT =	1,
	SPF_RELPOS =		1 << 1,
	SPF_RELVEL =		1 << 2,
	SPF_RELACCEL =		1 << 3,
	SPF_RELANG =		1 << 4,

	SPF_RELATIVE =	SPF_RELPOS|SPF_RELVEL|SPF_RELACCEL|SPF_RELANG
<<<<<<< HEAD
};

//Flags for A_FaceMovementDirection
enum
{
	FMDF_NOPITCH =			1 << 0,
	FMDF_INTERPOLATE =		1 << 1,
	FMDF_NOANGLE =			1 << 2,
};

// This is only here to provide one global variable for testing.
native int testglobalvar;
=======
};
>>>>>>> c63f65d4
<|MERGE_RESOLUTION|>--- conflicted
+++ resolved
@@ -528,7 +528,6 @@
 	SPF_RELANG =		1 << 4,
 
 	SPF_RELATIVE =	SPF_RELPOS|SPF_RELVEL|SPF_RELACCEL|SPF_RELANG
-<<<<<<< HEAD
 };
 
 //Flags for A_FaceMovementDirection
@@ -537,10 +536,4 @@
 	FMDF_NOPITCH =			1 << 0,
 	FMDF_INTERPOLATE =		1 << 1,
 	FMDF_NOANGLE =			1 << 2,
-};
-
-// This is only here to provide one global variable for testing.
-native int testglobalvar;
-=======
-};
->>>>>>> c63f65d4
+};