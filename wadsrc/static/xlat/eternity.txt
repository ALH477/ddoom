#include "xlat/doom.txt"

// xlat file for Eternity levels.
// Many specials are unsupported, especially portal stuff.
// Some unsupported linedefs wouldn't be hard to add to ZDoom,
// or are already there but implemented differently. Others are
// practically impossible, or aren't worth the effort.

define Unsupported (0)

enum
{
	Init_EDSector = 253,
	Init_EDLine = 254
}

// The tag for such a line is actually a key to find, in an ExtraData lump 
// indicated for the current level by the EMAPINFO lump, what line special
// to actually use. This is how parameterized linedefs are used by Eternity
// in the Doom format.

270 = 0,	Static_Init(tag, Init_EDLine) // "ExtraDataSpecial"

// These two are standard MBF specials, no need to redefine them, they're in xlat/doom.txt
// 271 = 0,		Static_Init (tag, Init_TransferSky, 0)
// 272 = 0,		Static_Init (tag, Init_TransferSky, 1)

// Small script starters. Small is considered deprecated now anyway.
273 = 0,	Unsupported() // "WR_StartScript_1S"
274 = 0,	Unsupported() // "W1_StartScript"
275 = 0,	Unsupported() // "W1_StartScript_1S"
276 = 0,	Unsupported() // "SR_StartScript"
277 = 0,	Unsupported() // "S1_StartScript"
278 = 0,	Unsupported() // "GR_StartScript"
279 = 0,	Unsupported() // "G1_StartScript"
280 = 0,	Unsupported() // "WR_StartScript"

// 3D mid-textures
281 = 0,	Sector_Attach3DMidtex(tag, 0, 0) // "3DMidTex_MoveWithFloor"
282 = 0,	Sector_Attach3DMidtex(tag, 0, 1) // "3DMidTex_MoveWithCeiling"

// Plane portals are not supported in ZDoom, though they probably wouldn't be too hard to implement.
283 = 0,	Sector_SetPortal(tag,3, 1, 0, 0) // "Portal_PlaneCeiling"
284 = 0,	Sector_SetPortal(tag,3, 0, 0, 0) // "Portal_PlaneFloor"
285 = 0,	Sector_SetPortal(tag,3, 2, 0, 0) // "Portal_PlaneFloorCeiling"
286 = 0,	Sector_SetPortal(tag,4, 1, 0, 0) // "Portal_HorizonCeiling"
287 = 0,	Sector_SetPortal(tag,4, 0, 0, 0) // "Portal_HorizonFloor"
288 = 0,	Sector_SetPortal(tag,4, 2, 0, 0) // "Portal_HorizonFloorCeiling"
289 = 0,	Sector_SetPortal(0, 5, 0, tag) // "Portal_LineTransfer"

// Skybox portals
290 = 0,	Sector_SetPortal(tag, 2, 1, 1, 0) // "Portal_SkyboxCeiling"
291 = 0,	Sector_SetPortal(tag, 2, 0, 1, 0) // "Portal_SkyboxFloor"
292 = 0,	Sector_SetPortal(tag, 2, 2, 1, 0) // "Portal_SkyboxFloorCeiling"

// Sector specials
293 = 0, 	Sector_SetWind(tag, 0, 0, 1) 		// "TransferHereticWind"
294 = 0, 	Sector_SetCurrent(tag, 0, 0, 1) 	// "TransferHereticCurrent"

// Anchored portals -- Sector_SetPortal needs to allow to set both floor and ceiling, though.
295 = 0,	Sector_SetPortal(tag, 0, 1, 1, 0) // "Portal_AnchoredCeiling"
296 = 0,	Sector_SetPortal(tag, 0, 0, 1, 0) // "Portal_AnchoredFloor"
297 = 0,	Sector_SetPortal(tag, 0, 2, 1, 0) // "Portal_AnchoredFloorCeiling"
298 = 0,	Sector_SetPortal(tag, 0, 1, 0, 0) // "Portal_AnchorLine"
299 = 0,	Sector_SetPortal(tag, 0, 0, 0, 0) // "Portal_AnchorLineFloor"

// Parameterized linedefs
// They are never used directly in Doom-format maps. Instead, it passes through ExtraData and 270.
// Hexen format is incomplete; and Quasar wants to use ZDoom-compatible special values for UDMF.
<<<<<<< HEAD
// The translation here is for the odd EDF that specifies them as numbers.

/*
=======
// The translation here is for the odd Extradata that specifies them as numbers.
>>>>>>> ed7b7fc0
300 = 0, Door_Raise(0)
301 = 0, Door_Open(0)
302 = 0, Door_Close(0)
303 = 0, Door_CloseWaitOpen(0)
304 = 0, Door_WaitRaise(0)
305 = 0, Door_WaitClose(0)
306 = 0, Floor_RaiseToHighest(0)
<<<<<<< HEAD
307 = 0, Floor_LowerToHighest(0)
=======
307 = 0, Floor_LowerToHighestEE(0)
>>>>>>> ed7b7fc0
308 = 0, Floor_RaiseToLowest(0)
309 = 0, Floor_LowerToLowest(0)
310 = 0, Floor_RaiseToNearest(0)
311 = 0, Floor_LowerToNearest(0)
312 = 0, Floor_RaiseToLowestCeiling(0)
313 = 0, Floor_LowerToLowestCeiling(0)
314 = 0, Floor_RaiseToCeiling(0)
315 = 0, Floor_RaiseByTexture(0)
316 = 0, Floor_LowerByTexture(0)
317 = 0, Floor_RaiseByValue(0)
318 = 0, Floor_LowerByValue(0)
319 = 0, Floor_MoveToValue(0)
320 = 0, Floor_RaiseInstant(0)
321 = 0, Floor_LowerInstant(0)
322 = 0, Floor_ToCeilingInstant(0)
323 = 0, Ceiling_RaiseToHighest(0)
324 = 0, Ceiling_ToHighestInstant(0)
325 = 0, Ceiling_RaiseToNearest(0)
326 = 0, Ceiling_LowerToNearest(0)
327 = 0, Ceiling_RaiseToLowest(0)
328 = 0, Ceiling_LowerToLowest(0)
329 = 0, Ceiling_RaiseToHighestFloor(0)
330 = 0, Ceiling_LowerToHighestFloor(0)
331 = 0, Ceiling_ToFloorInstant(0)
332 = 0, Ceiling_LowerToFloor(0)
333 = 0, Ceiling_RaiseByTexture(0)
334 = 0, Ceiling_LowerByTexture(0)
335 = 0, Ceiling_RaiseByValue(0)
336 = 0, Ceiling_LowerByValue(0)
337 = 0, Ceiling_MoveToValue(0)
338 = 0, Ceiling_RaiseInstant(0)
339 = 0, Ceiling_LowerInstant(0)
340 = 0, Stairs_BuildUpDoom(0)
341 = 0, Stairs_BuildDownDoom(0)
342 = 0, Stairs_BuildUpDoomSync(0)
343 = 0, Stairs_BuildDownDoomSync(0)
<<<<<<< HEAD
*/
=======
>>>>>>> ed7b7fc0

// Two-way portals are not supported yet either
344 = 0,	Unsupported() // "Portal_TwowayCeiling"
345 = 0,	Unsupported() // "Portal_TwowayFloor"
346 = 0,	Unsupported() // "Portal_TwowayAnchorLine"
347 = 0,	Unsupported() // "Portal_TwowayAnchorLineFloor"

// More parameterized linedefs
348 = 0, Polyobj_StartLine(0)
349 = 0, Polyobj_ExplicitLine(0)
350 = 0, Polyobj_DoorSlide(0)
351 = 0, Polyobj_DoorSwing(0)
352 = 0, Polyobj_Move(0)
353 = 0, Polyobj_OR_Move(0)
354 = 0, Polyobj_RotateRight(0)
355 = 0, Polyobj_OR_RotateRight(0)
356 = 0, Polyobj_RotateLeft(0)
357 = 0, Polyobj_OR_RotateLeft(0)

<<<<<<< HEAD
// Eternity's linked portals, vertical link version (floor-to-ceiling) (NOTE: Type needs changing!)
358 = 0,	Sector_SetPortal(tag, 0, 1, 1, 0) // "Portal_AnchoredCeiling"
359 = 0,	Sector_SetPortal(tag, 0, 0, 1, 0) // "Portal_AnchoredFloor"
360 = 0,	Sector_SetPortal(tag, 0, 1, 0, 0) // "Portal_AnchorLine"
361 = 0,	Sector_SetPortal(tag, 0, 0, 0, 0) // "Portal_AnchorLineFloor"
=======
// Eternity's linked portals, vertical link version (floor-to-ceiling)
358 = 0,	Unsupported() // "Portal_LinkedCeiling"
359 = 0,	Unsupported() // "Portal_LinkedFloor"
360 = 0,	Unsupported() // "Portal_LinkedAnchorLine"
361 = 0,	Unsupported() // "Portal_LinkedAnchorLineFloor"
>>>>>>> ed7b7fc0

// Even more parameterized linedefs
362 = 0, Pillar_Build(0)
363 = 0, Pillar_BuildAndCrush(0)
364 = 0, Pillar_Open(0)
365 = 0, ACS_Execute(0)
366 = 0, ACS_Suspend(0)
367 = 0, ACS_Terminate(0)
368 = 0, Light_RaiseByValue(0)
369 = 0, Light_LowerByValue(0)
370 = 0, Light_ChangeToValue(0)
371 = 0, Light_Fade(0)
372 = 0, Light_Glow(0)
373 = 0, Light_Flicker(0)
374 = 0, Light_Strobe(0)
375 = 0, Radius_Quake(0)

// Eternity's linked portals, horizontal link version (wall-to-wall)
376 = 0,	Line_SetPortal(0, tag, 4) // "Portal_LinkedLineToLine"
377 = 0,	Line_SetPortal(1, tag, 4) // "Portal_LinkedLineToLineAnchor"

// The famous Hexen linedef
378 = 0, Line_SetIdentification(0)

// Attached sectors == linked sectors; However, the implementation in Eternity
// is based on front sectors of tagged lines, not on sector tags. So instead
// of Sector_SetLink, we pass through Static_Init to translate those.
379 = 0,	Static_Init(tag, 3, 1) // "Attach_SetCeilingControl"
380 = 0,	Static_Init(tag, 3, 0) // "Attach_SetFloorControl"
381 = 0,	Static_Init(0, 3, 0, 1) // "Attach_FloorToControl"
382 = 0,	Static_Init(0, 3, 1, 2) // "Attach_CeilingToControl"
383 = 0,	Static_Init(0, 3, 0, 5) // "Attach_MirrorFloorToControl"
384 = 0,	Static_Init(0, 3, 0, 10) // "Attach_MirrorCeilingToControl"

// Attach tagged portal to front sector
385 = 0, 	Sector_SetPortal(0, 1, 3, tag) // "Apply_PortalToFrontsector"

// Slopes!
386 = 0,	Plane_Align (1, 0)	// "Slope_FrontsectorFloor"
387 = 0,	Plane_Align (0, 1)	// "Slope_FrontsectorCeiling"
388 = 0,	Plane_Align (1, 1)	// "Slope_FrontsectorFloorAndCeiling"
389 = 0,	Plane_Align (2, 0)	// "Slope_BacksectorFloor"
390 = 0,	Plane_Align (0, 2)	// "Slope_BacksectorCeiling"
391 = 0,	Plane_Align (2, 2)	// "Slope_BacksectorFloorAndCeiling"
392 = 0,	Plane_Align (2, 1)	// "Slope_BackFloorAndFrontCeiling"
393 = 0,	Plane_Align (1, 2)	// "Slope_BackCeilingAndFrontFloor"
394 = 0,	Plane_Copy (tag, 0)	// "Slope_FrontFloorToTaggedSlope"
395 = 0,	Plane_Copy (0, tag)	// "Slope_FrontCeilingToTaggedSlope"
396 = 0,	Plane_Copy(tag, tag)// "Slope_FrontFloorAndCeilingToTaggedSlope"

// Last parameterized linedefs
397 = 0, Floor_Waggle(0) 
398 = 0, Thing_Spawn(0) 
399 = 0, Thing_SpawnNoFog(0) 
400 = 0, Teleport_EndGame(0) 

401 = 0, Static_Init(tag, Init_EDSector)

402 = 0, Thing_Projectile(0)
403 = 0, Thing_ProjectileGravity(0)
404 = 0, Thing_Activate(0)
405 = 0, Thing_Deactivate(0)
410 = 0, Plat_PerpetualRaise(0)
411 = 0, Plat_Stop(0)
412 = 0, Plat_DownWaitUpStay(0)
413 = 0, Plat_DownByValue(0)
414 = 0, Plat_UpWaitDownStay(0)
415 = 0, Plat_UpByValue(0)
416 = 0, Floor_LowerToHighest(0)
420 = 0, ACS_ExecuteWithResult(0)
421 = 0, Thing_ChangeTID(0) 
<|MERGE_RESOLUTION|>--- conflicted
+++ resolved
@@ -1,231 +1,209 @@
-#include "xlat/doom.txt"
-
-// xlat file for Eternity levels.
-// Many specials are unsupported, especially portal stuff.
-// Some unsupported linedefs wouldn't be hard to add to ZDoom,
-// or are already there but implemented differently. Others are
-// practically impossible, or aren't worth the effort.
-
-define Unsupported (0)
-
-enum
-{
-	Init_EDSector = 253,
-	Init_EDLine = 254
-}
-
-// The tag for such a line is actually a key to find, in an ExtraData lump 
-// indicated for the current level by the EMAPINFO lump, what line special
-// to actually use. This is how parameterized linedefs are used by Eternity
-// in the Doom format.
-
-270 = 0,	Static_Init(tag, Init_EDLine) // "ExtraDataSpecial"
-
-// These two are standard MBF specials, no need to redefine them, they're in xlat/doom.txt
-// 271 = 0,		Static_Init (tag, Init_TransferSky, 0)
-// 272 = 0,		Static_Init (tag, Init_TransferSky, 1)
-
-// Small script starters. Small is considered deprecated now anyway.
-273 = 0,	Unsupported() // "WR_StartScript_1S"
-274 = 0,	Unsupported() // "W1_StartScript"
-275 = 0,	Unsupported() // "W1_StartScript_1S"
-276 = 0,	Unsupported() // "SR_StartScript"
-277 = 0,	Unsupported() // "S1_StartScript"
-278 = 0,	Unsupported() // "GR_StartScript"
-279 = 0,	Unsupported() // "G1_StartScript"
-280 = 0,	Unsupported() // "WR_StartScript"
-
-// 3D mid-textures
-281 = 0,	Sector_Attach3DMidtex(tag, 0, 0) // "3DMidTex_MoveWithFloor"
-282 = 0,	Sector_Attach3DMidtex(tag, 0, 1) // "3DMidTex_MoveWithCeiling"
-
-// Plane portals are not supported in ZDoom, though they probably wouldn't be too hard to implement.
-283 = 0,	Sector_SetPortal(tag,3, 1, 0, 0) // "Portal_PlaneCeiling"
-284 = 0,	Sector_SetPortal(tag,3, 0, 0, 0) // "Portal_PlaneFloor"
-285 = 0,	Sector_SetPortal(tag,3, 2, 0, 0) // "Portal_PlaneFloorCeiling"
-286 = 0,	Sector_SetPortal(tag,4, 1, 0, 0) // "Portal_HorizonCeiling"
-287 = 0,	Sector_SetPortal(tag,4, 0, 0, 0) // "Portal_HorizonFloor"
-288 = 0,	Sector_SetPortal(tag,4, 2, 0, 0) // "Portal_HorizonFloorCeiling"
-289 = 0,	Sector_SetPortal(0, 5, 0, tag) // "Portal_LineTransfer"
-
-// Skybox portals
-290 = 0,	Sector_SetPortal(tag, 2, 1, 1, 0) // "Portal_SkyboxCeiling"
-291 = 0,	Sector_SetPortal(tag, 2, 0, 1, 0) // "Portal_SkyboxFloor"
-292 = 0,	Sector_SetPortal(tag, 2, 2, 1, 0) // "Portal_SkyboxFloorCeiling"
-
-// Sector specials
-293 = 0, 	Sector_SetWind(tag, 0, 0, 1) 		// "TransferHereticWind"
-294 = 0, 	Sector_SetCurrent(tag, 0, 0, 1) 	// "TransferHereticCurrent"
-
-// Anchored portals -- Sector_SetPortal needs to allow to set both floor and ceiling, though.
-295 = 0,	Sector_SetPortal(tag, 0, 1, 1, 0) // "Portal_AnchoredCeiling"
-296 = 0,	Sector_SetPortal(tag, 0, 0, 1, 0) // "Portal_AnchoredFloor"
-297 = 0,	Sector_SetPortal(tag, 0, 2, 1, 0) // "Portal_AnchoredFloorCeiling"
-298 = 0,	Sector_SetPortal(tag, 0, 1, 0, 0) // "Portal_AnchorLine"
-299 = 0,	Sector_SetPortal(tag, 0, 0, 0, 0) // "Portal_AnchorLineFloor"
-
-// Parameterized linedefs
-// They are never used directly in Doom-format maps. Instead, it passes through ExtraData and 270.
-// Hexen format is incomplete; and Quasar wants to use ZDoom-compatible special values for UDMF.
-<<<<<<< HEAD
-// The translation here is for the odd EDF that specifies them as numbers.
-
-/*
-=======
-// The translation here is for the odd Extradata that specifies them as numbers.
->>>>>>> ed7b7fc0
-300 = 0, Door_Raise(0)
-301 = 0, Door_Open(0)
-302 = 0, Door_Close(0)
-303 = 0, Door_CloseWaitOpen(0)
-304 = 0, Door_WaitRaise(0)
-305 = 0, Door_WaitClose(0)
-306 = 0, Floor_RaiseToHighest(0)
-<<<<<<< HEAD
-307 = 0, Floor_LowerToHighest(0)
-=======
-307 = 0, Floor_LowerToHighestEE(0)
->>>>>>> ed7b7fc0
-308 = 0, Floor_RaiseToLowest(0)
-309 = 0, Floor_LowerToLowest(0)
-310 = 0, Floor_RaiseToNearest(0)
-311 = 0, Floor_LowerToNearest(0)
-312 = 0, Floor_RaiseToLowestCeiling(0)
-313 = 0, Floor_LowerToLowestCeiling(0)
-314 = 0, Floor_RaiseToCeiling(0)
-315 = 0, Floor_RaiseByTexture(0)
-316 = 0, Floor_LowerByTexture(0)
-317 = 0, Floor_RaiseByValue(0)
-318 = 0, Floor_LowerByValue(0)
-319 = 0, Floor_MoveToValue(0)
-320 = 0, Floor_RaiseInstant(0)
-321 = 0, Floor_LowerInstant(0)
-322 = 0, Floor_ToCeilingInstant(0)
-323 = 0, Ceiling_RaiseToHighest(0)
-324 = 0, Ceiling_ToHighestInstant(0)
-325 = 0, Ceiling_RaiseToNearest(0)
-326 = 0, Ceiling_LowerToNearest(0)
-327 = 0, Ceiling_RaiseToLowest(0)
-328 = 0, Ceiling_LowerToLowest(0)
-329 = 0, Ceiling_RaiseToHighestFloor(0)
-330 = 0, Ceiling_LowerToHighestFloor(0)
-331 = 0, Ceiling_ToFloorInstant(0)
-332 = 0, Ceiling_LowerToFloor(0)
-333 = 0, Ceiling_RaiseByTexture(0)
-334 = 0, Ceiling_LowerByTexture(0)
-335 = 0, Ceiling_RaiseByValue(0)
-336 = 0, Ceiling_LowerByValue(0)
-337 = 0, Ceiling_MoveToValue(0)
-338 = 0, Ceiling_RaiseInstant(0)
-339 = 0, Ceiling_LowerInstant(0)
-340 = 0, Stairs_BuildUpDoom(0)
-341 = 0, Stairs_BuildDownDoom(0)
-342 = 0, Stairs_BuildUpDoomSync(0)
-343 = 0, Stairs_BuildDownDoomSync(0)
-<<<<<<< HEAD
-*/
-=======
->>>>>>> ed7b7fc0
-
-// Two-way portals are not supported yet either
-344 = 0,	Unsupported() // "Portal_TwowayCeiling"
-345 = 0,	Unsupported() // "Portal_TwowayFloor"
-346 = 0,	Unsupported() // "Portal_TwowayAnchorLine"
-347 = 0,	Unsupported() // "Portal_TwowayAnchorLineFloor"
-
-// More parameterized linedefs
-348 = 0, Polyobj_StartLine(0)
-349 = 0, Polyobj_ExplicitLine(0)
-350 = 0, Polyobj_DoorSlide(0)
-351 = 0, Polyobj_DoorSwing(0)
-352 = 0, Polyobj_Move(0)
-353 = 0, Polyobj_OR_Move(0)
-354 = 0, Polyobj_RotateRight(0)
-355 = 0, Polyobj_OR_RotateRight(0)
-356 = 0, Polyobj_RotateLeft(0)
-357 = 0, Polyobj_OR_RotateLeft(0)
-
-<<<<<<< HEAD
-// Eternity's linked portals, vertical link version (floor-to-ceiling) (NOTE: Type needs changing!)
-358 = 0,	Sector_SetPortal(tag, 0, 1, 1, 0) // "Portal_AnchoredCeiling"
-359 = 0,	Sector_SetPortal(tag, 0, 0, 1, 0) // "Portal_AnchoredFloor"
-360 = 0,	Sector_SetPortal(tag, 0, 1, 0, 0) // "Portal_AnchorLine"
-361 = 0,	Sector_SetPortal(tag, 0, 0, 0, 0) // "Portal_AnchorLineFloor"
-=======
-// Eternity's linked portals, vertical link version (floor-to-ceiling)
-358 = 0,	Unsupported() // "Portal_LinkedCeiling"
-359 = 0,	Unsupported() // "Portal_LinkedFloor"
-360 = 0,	Unsupported() // "Portal_LinkedAnchorLine"
-361 = 0,	Unsupported() // "Portal_LinkedAnchorLineFloor"
->>>>>>> ed7b7fc0
-
-// Even more parameterized linedefs
-362 = 0, Pillar_Build(0)
-363 = 0, Pillar_BuildAndCrush(0)
-364 = 0, Pillar_Open(0)
-365 = 0, ACS_Execute(0)
-366 = 0, ACS_Suspend(0)
-367 = 0, ACS_Terminate(0)
-368 = 0, Light_RaiseByValue(0)
-369 = 0, Light_LowerByValue(0)
-370 = 0, Light_ChangeToValue(0)
-371 = 0, Light_Fade(0)
-372 = 0, Light_Glow(0)
-373 = 0, Light_Flicker(0)
-374 = 0, Light_Strobe(0)
-375 = 0, Radius_Quake(0)
-
-// Eternity's linked portals, horizontal link version (wall-to-wall)
-376 = 0,	Line_SetPortal(0, tag, 4) // "Portal_LinkedLineToLine"
-377 = 0,	Line_SetPortal(1, tag, 4) // "Portal_LinkedLineToLineAnchor"
-
-// The famous Hexen linedef
-378 = 0, Line_SetIdentification(0)
-
-// Attached sectors == linked sectors; However, the implementation in Eternity
-// is based on front sectors of tagged lines, not on sector tags. So instead
-// of Sector_SetLink, we pass through Static_Init to translate those.
-379 = 0,	Static_Init(tag, 3, 1) // "Attach_SetCeilingControl"
-380 = 0,	Static_Init(tag, 3, 0) // "Attach_SetFloorControl"
-381 = 0,	Static_Init(0, 3, 0, 1) // "Attach_FloorToControl"
-382 = 0,	Static_Init(0, 3, 1, 2) // "Attach_CeilingToControl"
-383 = 0,	Static_Init(0, 3, 0, 5) // "Attach_MirrorFloorToControl"
-384 = 0,	Static_Init(0, 3, 0, 10) // "Attach_MirrorCeilingToControl"
-
-// Attach tagged portal to front sector
-385 = 0, 	Sector_SetPortal(0, 1, 3, tag) // "Apply_PortalToFrontsector"
-
-// Slopes!
-386 = 0,	Plane_Align (1, 0)	// "Slope_FrontsectorFloor"
-387 = 0,	Plane_Align (0, 1)	// "Slope_FrontsectorCeiling"
-388 = 0,	Plane_Align (1, 1)	// "Slope_FrontsectorFloorAndCeiling"
-389 = 0,	Plane_Align (2, 0)	// "Slope_BacksectorFloor"
-390 = 0,	Plane_Align (0, 2)	// "Slope_BacksectorCeiling"
-391 = 0,	Plane_Align (2, 2)	// "Slope_BacksectorFloorAndCeiling"
-392 = 0,	Plane_Align (2, 1)	// "Slope_BackFloorAndFrontCeiling"
-393 = 0,	Plane_Align (1, 2)	// "Slope_BackCeilingAndFrontFloor"
-394 = 0,	Plane_Copy (tag, 0)	// "Slope_FrontFloorToTaggedSlope"
-395 = 0,	Plane_Copy (0, tag)	// "Slope_FrontCeilingToTaggedSlope"
-396 = 0,	Plane_Copy(tag, tag)// "Slope_FrontFloorAndCeilingToTaggedSlope"
-
-// Last parameterized linedefs
-397 = 0, Floor_Waggle(0) 
-398 = 0, Thing_Spawn(0) 
-399 = 0, Thing_SpawnNoFog(0) 
-400 = 0, Teleport_EndGame(0) 
-
-401 = 0, Static_Init(tag, Init_EDSector)
-
-402 = 0, Thing_Projectile(0)
-403 = 0, Thing_ProjectileGravity(0)
-404 = 0, Thing_Activate(0)
-405 = 0, Thing_Deactivate(0)
-410 = 0, Plat_PerpetualRaise(0)
-411 = 0, Plat_Stop(0)
-412 = 0, Plat_DownWaitUpStay(0)
-413 = 0, Plat_DownByValue(0)
-414 = 0, Plat_UpWaitDownStay(0)
-415 = 0, Plat_UpByValue(0)
-416 = 0, Floor_LowerToHighest(0)
-420 = 0, ACS_ExecuteWithResult(0)
-421 = 0, Thing_ChangeTID(0) 
+#include "xlat/doom.txt"
+
+// xlat file for Eternity levels.
+// Many specials are unsupported, especially portal stuff.
+// Some unsupported linedefs wouldn't be hard to add to ZDoom,
+// or are already there but implemented differently. Others are
+// practically impossible, or aren't worth the effort.
+
+define Unsupported (0)
+
+enum
+{
+	Init_EDSector = 253,
+	Init_EDLine = 254
+}
+
+// The tag for such a line is actually a key to find, in an ExtraData lump 
+// indicated for the current level by the EMAPINFO lump, what line special
+// to actually use. This is how parameterized linedefs are used by Eternity
+// in the Doom format.
+
+270 = 0,	Static_Init(tag, Init_EDLine) // "ExtraDataSpecial"
+
+// These two are standard MBF specials, no need to redefine them, they're in xlat/doom.txt
+// 271 = 0,		Static_Init (tag, Init_TransferSky, 0)
+// 272 = 0,		Static_Init (tag, Init_TransferSky, 1)
+
+// Small script starters. Small is considered deprecated now anyway.
+273 = 0,	Unsupported() // "WR_StartScript_1S"
+274 = 0,	Unsupported() // "W1_StartScript"
+275 = 0,	Unsupported() // "W1_StartScript_1S"
+276 = 0,	Unsupported() // "SR_StartScript"
+277 = 0,	Unsupported() // "S1_StartScript"
+278 = 0,	Unsupported() // "GR_StartScript"
+279 = 0,	Unsupported() // "G1_StartScript"
+280 = 0,	Unsupported() // "WR_StartScript"
+
+// 3D mid-textures
+281 = 0,	Sector_Attach3DMidtex(tag, 0, 0) // "3DMidTex_MoveWithFloor"
+282 = 0,	Sector_Attach3DMidtex(tag, 0, 1) // "3DMidTex_MoveWithCeiling"
+
+// Plane portals are not supported in ZDoom, though they probably wouldn't be too hard to implement.
+283 = 0,	Sector_SetPortal(tag,3, 1, 0, 0) // "Portal_PlaneCeiling"
+284 = 0,	Sector_SetPortal(tag,3, 0, 0, 0) // "Portal_PlaneFloor"
+285 = 0,	Sector_SetPortal(tag,3, 2, 0, 0) // "Portal_PlaneFloorCeiling"
+286 = 0,	Sector_SetPortal(tag,4, 1, 0, 0) // "Portal_HorizonCeiling"
+287 = 0,	Sector_SetPortal(tag,4, 0, 0, 0) // "Portal_HorizonFloor"
+288 = 0,	Sector_SetPortal(tag,4, 2, 0, 0) // "Portal_HorizonFloorCeiling"
+289 = 0,	Sector_SetPortal(0, 5, 0, tag) // "Portal_LineTransfer"
+
+// Skybox portals
+290 = 0,	Sector_SetPortal(tag, 2, 1, 1, 0) // "Portal_SkyboxCeiling"
+291 = 0,	Sector_SetPortal(tag, 2, 0, 1, 0) // "Portal_SkyboxFloor"
+292 = 0,	Sector_SetPortal(tag, 2, 2, 1, 0) // "Portal_SkyboxFloorCeiling"
+
+// Sector specials
+293 = 0, 	Sector_SetWind(tag, 0, 0, 1) 		// "TransferHereticWind"
+294 = 0, 	Sector_SetCurrent(tag, 0, 0, 1) 	// "TransferHereticCurrent"
+
+// Anchored portals -- Sector_SetPortal needs to allow to set both floor and ceiling, though.
+295 = 0,	Sector_SetPortal(tag, 0, 1, 1, 0) // "Portal_AnchoredCeiling"
+296 = 0,	Sector_SetPortal(tag, 0, 0, 1, 0) // "Portal_AnchoredFloor"
+297 = 0,	Sector_SetPortal(tag, 0, 2, 1, 0) // "Portal_AnchoredFloorCeiling"
+298 = 0,	Sector_SetPortal(tag, 0, 1, 0, 0) // "Portal_AnchorLine"
+299 = 0,	Sector_SetPortal(tag, 0, 0, 0, 0) // "Portal_AnchorLineFloor"
+
+// Parameterized linedefs
+// They are never used directly in Doom-format maps. Instead, it passes through ExtraData and 270.
+// Hexen format is incomplete; and Quasar wants to use ZDoom-compatible special values for UDMF.
+// The translation here is for the odd Extradata that specifies them as numbers.
+300 = 0, Door_Raise(0)
+301 = 0, Door_Open(0)
+302 = 0, Door_Close(0)
+303 = 0, Door_CloseWaitOpen(0)
+304 = 0, Door_WaitRaise(0)
+305 = 0, Door_WaitClose(0)
+306 = 0, Floor_RaiseToHighest(0)
+307 = 0, Floor_LowerToHighestEE(0)
+308 = 0, Floor_RaiseToLowest(0)
+309 = 0, Floor_LowerToLowest(0)
+310 = 0, Floor_RaiseToNearest(0)
+311 = 0, Floor_LowerToNearest(0)
+312 = 0, Floor_RaiseToLowestCeiling(0)
+313 = 0, Floor_LowerToLowestCeiling(0)
+314 = 0, Floor_RaiseToCeiling(0)
+315 = 0, Floor_RaiseByTexture(0)
+316 = 0, Floor_LowerByTexture(0)
+317 = 0, Floor_RaiseByValue(0)
+318 = 0, Floor_LowerByValue(0)
+319 = 0, Floor_MoveToValue(0)
+320 = 0, Floor_RaiseInstant(0)
+321 = 0, Floor_LowerInstant(0)
+322 = 0, Floor_ToCeilingInstant(0)
+323 = 0, Ceiling_RaiseToHighest(0)
+324 = 0, Ceiling_ToHighestInstant(0)
+325 = 0, Ceiling_RaiseToNearest(0)
+326 = 0, Ceiling_LowerToNearest(0)
+327 = 0, Ceiling_RaiseToLowest(0)
+328 = 0, Ceiling_LowerToLowest(0)
+329 = 0, Ceiling_RaiseToHighestFloor(0)
+330 = 0, Ceiling_LowerToHighestFloor(0)
+331 = 0, Ceiling_ToFloorInstant(0)
+332 = 0, Ceiling_LowerToFloor(0)
+333 = 0, Ceiling_RaiseByTexture(0)
+334 = 0, Ceiling_LowerByTexture(0)
+335 = 0, Ceiling_RaiseByValue(0)
+336 = 0, Ceiling_LowerByValue(0)
+337 = 0, Ceiling_MoveToValue(0)
+338 = 0, Ceiling_RaiseInstant(0)
+339 = 0, Ceiling_LowerInstant(0)
+340 = 0, Stairs_BuildUpDoom(0)
+341 = 0, Stairs_BuildDownDoom(0)
+342 = 0, Stairs_BuildUpDoomSync(0)
+343 = 0, Stairs_BuildDownDoomSync(0)
+
+// Two-way portals are not supported yet either
+344 = 0,	Unsupported() // "Portal_TwowayCeiling"
+345 = 0,	Unsupported() // "Portal_TwowayFloor"
+346 = 0,	Unsupported() // "Portal_TwowayAnchorLine"
+347 = 0,	Unsupported() // "Portal_TwowayAnchorLineFloor"
+
+// More parameterized linedefs
+348 = 0, Polyobj_StartLine(0)
+349 = 0, Polyobj_ExplicitLine(0)
+350 = 0, Polyobj_DoorSlide(0)
+351 = 0, Polyobj_DoorSwing(0)
+352 = 0, Polyobj_Move(0)
+353 = 0, Polyobj_OR_Move(0)
+354 = 0, Polyobj_RotateRight(0)
+355 = 0, Polyobj_OR_RotateRight(0)
+356 = 0, Polyobj_RotateLeft(0)
+357 = 0, Polyobj_OR_RotateLeft(0)
+
+// Eternity's linked portals, vertical link version (floor-to-ceiling) (NOTE: Type needs changing!)
+358 = 0,	Sector_SetPortal(tag, 0, 1, 1, 0) // "Portal_AnchoredCeiling"
+359 = 0,	Sector_SetPortal(tag, 0, 0, 1, 0) // "Portal_AnchoredFloor"
+360 = 0,	Sector_SetPortal(tag, 0, 1, 0, 0) // "Portal_AnchorLine"
+361 = 0,	Sector_SetPortal(tag, 0, 0, 0, 0) // "Portal_AnchorLineFloor"
+
+// Even more parameterized linedefs
+362 = 0, Pillar_Build(0)
+363 = 0, Pillar_BuildAndCrush(0)
+364 = 0, Pillar_Open(0)
+365 = 0, ACS_Execute(0)
+366 = 0, ACS_Suspend(0)
+367 = 0, ACS_Terminate(0)
+368 = 0, Light_RaiseByValue(0)
+369 = 0, Light_LowerByValue(0)
+370 = 0, Light_ChangeToValue(0)
+371 = 0, Light_Fade(0)
+372 = 0, Light_Glow(0)
+373 = 0, Light_Flicker(0)
+374 = 0, Light_Strobe(0)
+375 = 0, Radius_Quake(0)
+
+// Eternity's linked portals, horizontal link version (wall-to-wall)
+376 = 0,	Line_SetPortal(0, tag, 4) // "Portal_LinkedLineToLine"
+377 = 0,	Line_SetPortal(1, tag, 4) // "Portal_LinkedLineToLineAnchor"
+
+// The famous Hexen linedef
+378 = 0, Line_SetIdentification(0)
+
+// Attached sectors == linked sectors; However, the implementation in Eternity
+// is based on front sectors of tagged lines, not on sector tags. So instead
+// of Sector_SetLink, we pass through Static_Init to translate those.
+379 = 0,	Static_Init(tag, 3, 1) // "Attach_SetCeilingControl"
+380 = 0,	Static_Init(tag, 3, 0) // "Attach_SetFloorControl"
+381 = 0,	Static_Init(0, 3, 0, 1) // "Attach_FloorToControl"
+382 = 0,	Static_Init(0, 3, 1, 2) // "Attach_CeilingToControl"
+383 = 0,	Static_Init(0, 3, 0, 5) // "Attach_MirrorFloorToControl"
+384 = 0,	Static_Init(0, 3, 0, 10) // "Attach_MirrorCeilingToControl"
+
+// Attach tagged portal to front sector
+385 = 0, 	Sector_SetPortal(0, 1, 3, tag) // "Apply_PortalToFrontsector"
+
+// Slopes!
+386 = 0,	Plane_Align (1, 0)	// "Slope_FrontsectorFloor"
+387 = 0,	Plane_Align (0, 1)	// "Slope_FrontsectorCeiling"
+388 = 0,	Plane_Align (1, 1)	// "Slope_FrontsectorFloorAndCeiling"
+389 = 0,	Plane_Align (2, 0)	// "Slope_BacksectorFloor"
+390 = 0,	Plane_Align (0, 2)	// "Slope_BacksectorCeiling"
+391 = 0,	Plane_Align (2, 2)	// "Slope_BacksectorFloorAndCeiling"
+392 = 0,	Plane_Align (2, 1)	// "Slope_BackFloorAndFrontCeiling"
+393 = 0,	Plane_Align (1, 2)	// "Slope_BackCeilingAndFrontFloor"
+394 = 0,	Plane_Copy (tag, 0)	// "Slope_FrontFloorToTaggedSlope"
+395 = 0,	Plane_Copy (0, tag)	// "Slope_FrontCeilingToTaggedSlope"
+396 = 0,	Plane_Copy(tag, tag)// "Slope_FrontFloorAndCeilingToTaggedSlope"
+
+// Last parameterized linedefs
+397 = 0, Floor_Waggle(0) 
+398 = 0, Thing_Spawn(0) 
+399 = 0, Thing_SpawnNoFog(0) 
+400 = 0, Teleport_EndGame(0) 
+
+401 = 0, Static_Init(tag, Init_EDSector)
+
+402 = 0, Thing_Projectile(0)
+403 = 0, Thing_ProjectileGravity(0)
+404 = 0, Thing_Activate(0)
+405 = 0, Thing_Deactivate(0)
+410 = 0, Plat_PerpetualRaise(0)
+411 = 0, Plat_Stop(0)
+412 = 0, Plat_DownWaitUpStay(0)
+413 = 0, Plat_DownByValue(0)
+414 = 0, Plat_UpWaitDownStay(0)
+415 = 0, Plat_UpByValue(0)
+416 = 0, Floor_LowerToHighest(0)
+420 = 0, ACS_ExecuteWithResult(0)
+421 = 0, Thing_ChangeTID(0) 